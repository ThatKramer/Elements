﻿using System;
using System.Collections.Generic;
using System.Linq;
using Autodesk.Revit.DB;
using Elements.Geometry;
using GeometryEx;
using ElemGeom = Elements.Geometry;

using ADSK = Autodesk.Revit.DB;

namespace Hypar.Revit
{
    public static partial class Create
    {
<<<<<<< HEAD
        public static Elements.Floor[] FloorsFromRevitFloor(Revit.Document doc, Revit.Floor revitFloor)
=======

        public static Elements.Floor[] FloorsFromRevitFloor(ADSK.Document doc, ADSK.Floor floor)
>>>>>>> 7c90b82d
        {
            var profiles = GetProfilesOfTopFacesOfFloor(doc, revitFloor);
            var thickness = revitFloor.LookupParameter("Thickness")?.AsDouble();

            var floors = new List<Elements.Floor>();
            foreach(var profile in profiles) 
            {
                var zMove = profile.Perimeter.Vertices.Max(v => v.Z);
                var transform = new ElemGeom.Transform(0,0,-zMove);
                
                var zeroedProfile = transform.OfProfile(profile);

                transform.Invert();
                var floor = new Elements.Floor(zeroedProfile, thickness.HasValue ? thickness.Value : 1, transform);
                floors.Add(floor);
            }
            return floors.ToArray();
        }


        private static ElemGeom.Profile[] GetProfilesOfTopFacesOfFloor(Document doc, Floor floor)
        {
            var geom = floor.get_Geometry(new Options());
            var topFaces = geom.Cast<Solid>().Where(g => g!=null).SelectMany(g => GetMostLikelyTopFacesOfSolid(g));
            var profiles = topFaces.SelectMany(f => GetProfilesOfFace(f));

            return profiles.ToArray();
        }

        private static ElemGeom.Profile[] GetProfilesOfFace(PlanarFace f)
        {
            var polygons = f.GetEdgesAsCurveLoops().Select(cL => CurveLoopToPolygon(cL));

            var polygonLoopDict = MatchOuterLoopPolygonsWithInnerHoles(polygons);

            var profiles = polygonLoopDict.Select(kvp => new ElemGeom.Profile(kvp.Key, kvp.Value, Guid.NewGuid(), "Floor Profile"));
            return profiles.ToArray();
        }

        private static Dictionary<Polygon, List<Polygon>> MatchOuterLoopPolygonsWithInnerHoles(IEnumerable<Polygon> polygons)
        {
            var polygonLoopDict = new Dictionary<Polygon, List<Polygon>>();
            foreach (var polygon in polygons)
            {
                bool polyIsInnerLoop = false;
                foreach (var outerLoop in polygonLoopDict.Keys)
                {
                    // TODO possibly replace this with the updated covers(polygon) method when it is brought into elements.
                    if (polygon.Vertices.All(v => outerLoop.Covers(v)))
                    {
                        polyIsInnerLoop = true;
                        polygonLoopDict[outerLoop].Add(polygon);
                        break;
                    }
                }
                if (!polyIsInnerLoop)
                {
                    polygonLoopDict.Add(polygon, new List<Polygon>());
                }
            }

            return polygonLoopDict;
        }

        private static Polygon CurveLoopToPolygon(CurveLoop cL)
        {
            return new ElemGeom.Polygon(cL.Select(l => l.GetEndPoint(0).ToVector3()).ToList());
        }

        private static PlanarFace[] GetMostLikelyTopFacesOfSolid(Solid solid) {
            var faces = new List<PlanarFace>();
            foreach(PlanarFace face in solid.Faces) {
                if (face.FaceNormal.DotProduct(XYZ.BasisZ) > 0.85 && face.FaceNormal.DotProduct(XYZ.BasisZ) <= 1)
                {
                    faces.Add(face);
                }
            }
            return faces.ToArray();
        }
    }
}<|MERGE_RESOLUTION|>--- conflicted
+++ resolved
@@ -12,12 +12,7 @@
 {
     public static partial class Create
     {
-<<<<<<< HEAD
-        public static Elements.Floor[] FloorsFromRevitFloor(Revit.Document doc, Revit.Floor revitFloor)
-=======
-
         public static Elements.Floor[] FloorsFromRevitFloor(ADSK.Document doc, ADSK.Floor floor)
->>>>>>> 7c90b82d
         {
             var profiles = GetProfilesOfTopFacesOfFloor(doc, revitFloor);
             var thickness = revitFloor.LookupParameter("Thickness")?.AsDouble();
