﻿using System;
using System.Linq;
using BenchmarkDotNet.Attributes;
using BenchmarkDotNet.Running;
using Elements.Geometry;
using Elements.Geometry.Profiles;
using Elements.Geometry.Solids;
using Elements.Serialization.glTF;

namespace Elements.Benchmarks
{
    [MemoryDiagnoser]
    [SimpleJob(launchCount: 1, warmupCount: 1, targetCount: 3)]
    public class CsgBenchmarks
    {
        private WideFlangeProfileFactory _profileFactory = new WideFlangeProfileFactory();
        private Beam _beam;
        private Csg.Solid _csg;

        [Params(1, 10, 20, 50)]
        public int NumberOfHoles { get; set; }

        public CsgBenchmarks()
        {
            var line = new Line(new Vector3(0, 0, 0), new Vector3(10, 0, 5));
            var profile = Polygon.Rectangle(Units.InchesToMeters(10), Units.InchesToMeters(20));
            _beam = new Beam(line, profile, BuiltInMaterials.Steel);
            for (var i = 0.0; i <= 1.0; i += 1.0 / (double)NumberOfHoles)
            {
                var t = line.TransformAt(i);
                var lt = new Transform(t.Origin, t.ZAxis, t.XAxis.Negate());
                lt.Move(lt.ZAxis * -0.5);
                var hole = new Extrude(Polygon.Rectangle(0.1, 0.1), 1.0, Vector3.ZAxis, true)
                {
                    LocalTransform = lt
                };
                _beam.Representation.SolidOperations.Add(hole);
            }
            _csg = _beam.GetFinalCsgFromSolids();
        }

        [Benchmark(Description = "Tesselate CSG.")]
        public void CsgToGraphicsBuffers()
        {
            _csg.Tessellate();
        }
    }

    [MemoryDiagnoser]
    [SimpleJob(launchCount: 1, warmupCount: 3, targetCount: 10)]
    public class HSS
    {
        Model _model;

        public HSS()
        {
            var x = 0.0;
            var z = 0.0;
            var hssFactory = new HSSPipeProfileFactory();
            var profiles = hssFactory.AllProfiles().ToList();
            _model = new Model();
            foreach (var profile in profiles)
            {
                var color = new Color((float)(x / 20.0), (float)(z / profiles.Count), 0.0f, 1.0f);
                var line = new Line(new Vector3(x, 0, z), new Vector3(x, 3, z));
                var beam = new Beam(line, profile);
                _model.AddElement(beam);
                x += 2.0;
                if (x > 20.0)
                {
                    z += 2.0;
                    x = 0.0;
                }
            }
        }

        [Benchmark(Description = "Draw all beams without merge.")]
        public void DrawAllBeamsWithoutMerge()
        {
            _model.ToGlTF(false, false);
        }

        [Benchmark(Description = "Draw all beams with merge.")]
        public void DrawAllBeamsWithMerge()
        {
            _model.ToGlTF(false, true);
<<<<<<< HEAD
        }
    }
    
    [MemoryDiagnoser]
    [SimpleJob(launchCount: 1, warmupCount: 3, targetCount: 10)]
    public class WasmComparison
    {
        private Model _model;
        public WasmComparison()
        {
            var total = 10;
            _model = new Model();
            for(var x=0; x<10; x++)
            {
                for(var y=0; y<10; y++)
                {
                    for(var z=0;z<10; z++)
                    {
                        var mass = new Mass(Polygon.Rectangle(0.01 + x/total, 0.01 + y/total), 0.01 + z/total);
                        _model.AddElement(mass);
                    }
                }
            }
        }
        
        [Benchmark(Description = "Write all cubes to glb.")]
        public void WriteModelToGlb()
        {
            _model.ToGlTF();
=======
>>>>>>> 31c628ab
        }
    }

    public class Program
    {
        public static void Main(string[] args)
        {
            BenchmarkRunner.Run<HSS>();
            BenchmarkRunner.Run<CsgBenchmarks>();
<<<<<<< HEAD
            BenchmarkRunner.Run<WasmComparison>();
=======
>>>>>>> 31c628ab
        }
    }
}
<|MERGE_RESOLUTION|>--- conflicted
+++ resolved
@@ -84,7 +84,12 @@
         public void DrawAllBeamsWithMerge()
         {
             _model.ToGlTF(false, true);
-<<<<<<< HEAD
+        }
+      
+        [Benchmark(Description = "Write all cubes to glb.")]
+        public void WriteModelToGlb()
+        {
+            _model.ToGlTF();
         }
     }
     
@@ -109,14 +114,6 @@
                 }
             }
         }
-        
-        [Benchmark(Description = "Write all cubes to glb.")]
-        public void WriteModelToGlb()
-        {
-            _model.ToGlTF();
-=======
->>>>>>> 31c628ab
-        }
     }
 
     public class Program
@@ -125,10 +122,7 @@
         {
             BenchmarkRunner.Run<HSS>();
             BenchmarkRunner.Run<CsgBenchmarks>();
-<<<<<<< HEAD
             BenchmarkRunner.Run<WasmComparison>();
-=======
->>>>>>> 31c628ab
         }
     }
-}
+}