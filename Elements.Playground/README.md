# Elements Playground
The elements web assembly API, for using Elements in the browser.

### Running Locally
`./serve.sh` - to serve Elements wasm assets
Edit `wwwroot/index.html` to use localhost:5001, instead of the `https://elements.hypar.io` url.
Serve `wwroot` (e.g. `python3 -m http.server`).

### Publishing
`dotnet publish -c release`

### Deploy
The elements web assembly assets are served from S3 via cloud front at https://elements.hypar.io. The deploy script will publish the "app" and copy and deploy all necessary files.
```
./deploy.sh
```

<<<<<<< HEAD
### Building an application with Elements in the browser.
This repo contains a demo application that demonstrates the usage of the Elements web assembly APIs. The demo application has two input elements, a slider and a button. The button compiles some test code which relies on an input value provided by the slider. 

See the `index.html` in the demo application for an example of how to do the following.
- Add a script tag in your `<head>` which loads `elements.js`. `Elements.js` contains the API for elements.
- Add an `<app>` tag which hangs the application in the DOM.
- Add a a script tag which loads `blazor.webassembly.js` in the body, and ensure it is set to `autostart=false`.
- Add a call to `Blazor.start` in a subsequent script to fetch Blazor assets from a preferred location, or from disk.
=======
### Publishing
`dotnet publish -c release`
>>>>>>> a141a38f

**NOTE** The Elements web assembly API does not need to interact with the DOM, but we still need to create a blazor component to inject some of the infrastructure required by the compiler, like the `HttpClient` instance and the `IJSRuntime` instance. You will need to inlcude the `app` element in your application, which puts an empty div in the DOM. We're looking at ways to remove this requirement in the future.
<|MERGE_RESOLUTION|>--- conflicted
+++ resolved
@@ -15,7 +15,6 @@
 ./deploy.sh
 ```
 
-<<<<<<< HEAD
 ### Building an application with Elements in the browser.
 This repo contains a demo application that demonstrates the usage of the Elements web assembly APIs. The demo application has two input elements, a slider and a button. The button compiles some test code which relies on an input value provided by the slider. 
 
@@ -24,9 +23,7 @@
 - Add an `<app>` tag which hangs the application in the DOM.
 - Add a a script tag which loads `blazor.webassembly.js` in the body, and ensure it is set to `autostart=false`.
 - Add a call to `Blazor.start` in a subsequent script to fetch Blazor assets from a preferred location, or from disk.
-=======
+
+**NOTE** The Elements web assembly API does not need to interact with the DOM, but we still need to create a blazor component to inject some of the infrastructure required by the compiler, like the `HttpClient` instance and the `IJSRuntime` instance. You will need to inlcude the `app` element in your application, which puts an empty div in the DOM. We're looking at ways to remove this requirement in the future.
 ### Publishing
 `dotnet publish -c release`
->>>>>>> a141a38f
-
-**NOTE** The Elements web assembly API does not need to interact with the DOM, but we still need to create a blazor component to inject some of the infrastructure required by the compiler, like the `HttpClient` instance and the `IJSRuntime` instance. You will need to inlcude the `app` element in your application, which puts an empty div in the DOM. We're looking at ways to remove this requirement in the future.
