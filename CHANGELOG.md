# Changelog

## 0.9.3

### Added

- `ModelArrows`
- `ModelText`
<<<<<<< HEAD
=======
- `Solid.Intersects(Plane p, out List<Polygon> result)`
- `Vector3.IsUnitized()`
- `Transform.Inverted()`
- `AdaptiveGrid`
- `Line.Intersects(BBox3 box, out List<Vector3> results, bool infinite = false)`
- `Vector3.AreCoplanar(Vector3 a, Vector3 b, Vector3 c, Vector3 d)`
>>>>>>> 3a8c28c8

### Changed

### Fixed

- Deduplicate catalog names during code generation.
<<<<<<< HEAD
- Fix some issues with code generation and deserialization of `Vector3` and `Mesh` types.
=======
- Fixed an issue where GLTFs would occasionally be generated with incorrect vertex normals.
>>>>>>> 3a8c28c8

## 0.9.2

### Added

- `Polyline.Split(List<Vector3> point)`
- `Polygon.Split(List<Vector3> point)`
- `Polygon.TrimmedTo(List<Polygon> polygons)`
- `Vector3.>=`
- `Vector3.<=`
- `Plane.Intersects(Plane a, Plane b)`
- A handful of convenience operators and conversions:
  - implicit `(double X, double Y, double Z)` => `Vector3`
  - implicit `(double X, double Y)` => `Vector3`
  - implicit `(int X, int Y, int Z)` => `Vector3`
  - implicit `(int X, int Y)` => `Vector3`
  - implicit `(double R, double G, double B, double A)` => `Color`
  - implicit `(double R, double G, double B)` => `Color`
  - `new Polygon(params Vector3[] vertices)`
  - `new Polyline(params Vector3[] vertices)`
  - implicit `SolidOperation` => `Representation`
  - `new Representation(params SolidOperation[] solidOperations)`
  - `Polygon.Split(params Polyline[] polylines)`
  - `Polygon.UnionAll(params Polygon[] polygons)`
  - `Polygon.Difference(params Polygon[] polygons)`
  - `Polygon.Union(params Polygon[] polygons)`
- `Profile.Offset()`
- Overloads with `maxDistance` parameter for
  - `Line.ExtendTo(IEnumerable<Line>)`
  - `Line.ExtendTo(Polyline)`
  - `Line.ExtendTo(Polygon)`
  - `Line.ExtendTo(Profile)`
- Support for DXF from many basic elements.

### Changed

- Some changes to `ContentElement` instance glTF serialization to allow selectability and transformability in the Hypar UI.
- Added `Symbols` property to `ContentElement`.
- Introduce a `SkipCSGUnion` flag on Representation, as a hack to get around CSG failures.

### Fixed

- [#616](https://github.com/hypar-io/Elements/issues/616) Code generation from local files now supplies a directory path to help resolve local references.

## 0.9.1

### Added

- `Transform(Plane plane)`
- `Polygon.Trimmed(Plane plane, bool flip)`
- ~~`GetSolid()` method on GeometricElement that returns the Csg solid.~~
- `ToMesh()` method on GeometricElement that return the mesh of a processed solid.
- `Polygon.ToTransform()`
- `Elements.Anaysis.AnalysisImage`
- `Profile.CreateFromPolygons(IEnumerable<Polygon> polygons)`
- `CellComplex`:
  - `Cell.TraverseNeighbors(Vector3 target, double? completedRadius)`
  - `Edge.TraverseNeighbors(Vector3 target, double? completedRadius)`
  - `Face.TraverseNeighbors(Vector3 target, double? completedRadius)`
  - `Face.TraverseNeighbors(Vector3 target, bool? parallel, bool? includeSharedVertices, double? completedRadius)`
- Dxf creation framework with first Dxf converter.
- `new BBox3(Element element)`
- `Bbox3.Corners()`
- `Vector3.AreCollinear(Vector3 a, Vector3 b, Vector3 c)`
- `Polygon.CollinearPointsRemoved()`

### Changed

- `AnalysisMesh` now handles single valued analysis.
- `Polygon.Split()` can now handle polygons that are not in the XY plane.
- Leave the discriminator property during deserialization. It will go to AdditionalProperties.
- `Lamina` representations can now include voids/holes.

### Fixed

- Guard against missing transforms while generating CSGs.
- Fixed a bug ([#585](https://github.com/hypar-io/Elements/issues/585)) where CSG Booleans for certain representations (especially laminae) would fail.
- Guard against missing transforms while generating CSGs.
- In rare cases a `Line.Intersect(Line)` call would fail if there were near-duplicate vertices, this is fixed.
- `Grid1d.ClosestPosition` now does a better job finding points on polyline axes.
- Code-generated constructors now get default arguments for inherited properties.
- `IsDegenerate()` method was reversed.
- Adding content elements that contain multiple nodes used to only add the first mesh, now it adds all the nodes in the referenced glb hierarchy.
- `Transform.OfVector(Vector)` is not applying translation anymore as vector doesn't have a position by definition.

## 0.9.0

### Added

- `Grid2d.IsOutside()`
- `GraphicsBuffers`

### Removed

- `BuiltInMaterials.Dirt`
- `BuiltInMaterials.Grass`

### Changed

- `Grid2d.IsTrimmed()` now takes an optional boolean parameter `treatFullyOutsideAsTrimmed`
- `ConstructedSolid` serializes and deserializes correctly.
- `Solid.AddFace(Polygon, Polygon[])` can take an optional third `mergeVerticesAndEdges` argument which will automatically reuse existing edges + vertices in the solid.
- Adds optional `tolerance` parameter to `Line.ExtendTo(Polygon)`, `Line.ExtendTo(IEnumerable<Line>)`, `Vector3.IsParallelTo(Vector3)`.
- `Mesh.GetBuffers` now returns a `GraphicsBuffers` object.
- `Solid.Tessellate` now returns a `GraphicsBuffers` object.
- `CsgExtensions.Tessellate` now returns a `GraphicsBuffers` object.

### Fixed

- Fixed a bug in `ConvexHull.FromPoints` when multiple X coordinates are equal.
- Fixed a bug in `Grid2d(Polygon, Vector3, Vector3, Vector3)` where U or V directions skew slightly when they nearly parallel with a boundary edge.

## 0.8.5

### Added

- `Elements.Spatial.CellComplex`
- `Grid2d.ToModelCurves()`
- Alpha release of `Hypar.Elements.Components`
- `Polyline.OffsetOnSide`
- `Ray.Intersects(Polygon)`
- `Vector3.DistanceTo(Polygon)`
- `(double Cut, double Fill) Topography.CutAndFill(Polygon perimeter, double topElevation, out Mesh cutVolume, out Mesh fillVolume, double batterAngle)`
- `void Topography.Trim(Polygon perimeter)`

### Changed

- `ColorScale` no longer bands colors but returns smooth gradient interpolation. It additionally now supports a list of values that correspond with the provided colors, allowing intentionally skewed interpolation.
- `Solids.Import` is now public.
- `Polygon.Contains` was modified to better handle polygons that are not on the XY plane.

### Fixed

## 0.8.4

### Added

- `BBox3.IsValid()`
- `BBox3.IsDegenerate()`
- `Elements.Light`
- `Elements.PointLight`
- `Elements.SpotLight`
- `Identity.AddOverrideIdentity`
- `Material.NormalTexture`
- `Polygon.PointInternal()`
- `Topography.DepthMesh`
- `Topography.DepthBelowMinimumElevation`
- `Topography.AbsoluteMinimumElevation`
- `Material.RepeatTexture`
- `BBox3.IsValid()`
- `BBox3.IsDegenerate()`
- `Polygon.Split(Polyline)`
- `Polygon.Split(IEnumerable<Polyline> polylines)`
- `Profile.Split(IEnumerable<Profile>, IEnumerable<Polyline> p)`
- `Elements.Spatial.HalfEdgeGraph2d`
  - `.Construct()`
  - `.Polygonize()`
- Release helper github action

### Changed

- `Elements.DirectionalLight` now inherits from `Elements.Light`.
- `Elements.ContentCatalog` now has a `ReferenceConfiguration` property.
- `SHSProfile`
- `SHSProfileFactory`
- `RHSProfile`
- `RHSProfileFactory`
- `Spatial.WebMercatorProjection.GetTileSizeMeters` produces a much more accurate result and requires a latitude.
- Adding glb elements to a model uses a cache rather than fetching the stream every time.
- `ProfileServer` is now `ProfileFactory`
- `WideFlangeProfileServer` is now `WideFlangeProfileFactory`
- First alpha after minor release logic was fixed
- `HSSPipeProfileServer` is now `HSSPipeProfileFactory`
- TypeGeneratorTests weren't actually running.
- `Profile.Split(IEnumerable<Profile>, Polyline p)` now uses improved logic

## 0.8.3

### Added

- `Profile.ToModelCurves()`
- `Profile.Difference()`
- `Profile.Intersection()`
- `Profile.Split()`
- `Profile.Segments()`
- `Bbox3.ToModelCurves()`
- `Line.ExtendTo(IEnumerable<Line>)`
- `Line.ExtendTo(Polyline)`
- `Line.ExtendTo(Profile)`
- `Line.ExtendTo(Polygon)`
- `ConvexHull.FromPoints(IEnumerable<Vector3>)`
- `ConvexHull.FromPolyline(Polyline)`
- `ConvexHull.FromPolylines(IEnumerable<Polyline>)`
- `ConvexHull.FromProfile(Profile)`
- `Polygon.FromAlignedBoundingBox2d(IEnumerable<Vector3>)`
- `Grid2d(Polygon, Grid1d, Grid1d)`
- `Grid2d(IEnumerable<Polygon>, Grid1d, Grid1d)`
- `Grid2d(Polygon, Vector3, Vector3, Vector3)`
- `Grid2d(IEnumerable<Polygon>, Vector3, Vector3, Vector3)`
- `Random.NextColor()` and `Random.NextMaterial()`
- `Validator.DisableValidationOnConstruction`
- `Vector3.ComputeDefaultBasisVectors()`

### Changed

- Make MeshConverter deserialization more flexible to accommodate a schema used in function `input_schema`.
- Prevent the Polygon / Polyline constructors from throwing an exception on duplicate vertices, by removing duplicates automatically.
- Make `Grid1d` and `Grid2d` serializable
- `new Transform(Vector3 origin, Vector3 xAxis, Vector3 yAxis, Vector3 zAxis)` did not unitize its axes, this is fixed.
- All solids and csgs will now have planar texture coordinates.
- Triangles are now validated to check for 3 distinct vertex positions.

### Fixed

- Fixed a bug where `Polygon.UnionAll` was sometimes returning null when it shouldn't (Thanks @M-Juliani !)
- Fixed [#517](https://github.com/hypar-io/Elements/issues/517)
- Fixed a bug where Grid2d subcells would not split correctly with `SplitAtPoint`
- Fixed [#528](https://github.com/hypar-io/Elements/issues/528)

## 0.8.2

### Changed

- The errors parameter for Model.FromJson now has the out modifier. It no longer takes a default value.
- Model deserialization only refreshes type cache if the `forceTypeReload` parameter is set to true.

### Fixed

- Fixed #483 `Deserialization of profiles created in UpdateRepresentation`
- Fixed #484 `Failure to deserialize Model if any assembly can't be loaded.`
- Fixed an issue where updates to a `Grid2d`'s component `Grid1d` axes would not propagate to the `Grid2d`.

### Added

- `Profile.UnionAll(...)` - Create a new set of profiles, merging any overlapping profiles and preserving internal voids.
- `Polyline.SharedSegments()` - Enables search for segments shared between two polylines.
- `Polyline.TransformSegment(...)` - Allows transforms for individual polyline segments. May be optionally flagged as polygon and/or planar motion.

## 0.8.1

### Added

- `TypeGenerator.CoreTypeNames`
- `MeshConverter`
- Implicit conversion of `Curve` types to `ModelCurve`.
- `byte[] Model.ToGlb(...)`
- `Grid1d.ClosestPosition()`
- `Grid1d.DivideByFixedLengthFromPoint()`
- `Grid2d.GetCellNodes()`

### Changed

- Removed `JsonInheritanceAttribute` from `Element` base types.
- `Sweep` contstructor now takes a rotation. Transformation of the profile based on rotation happens internal to the sweep's construction.
- `Polyline` are no longer required to be planar.
- Modifies Grid1d.DivideByFixedLengthFromPosition() to be more flexible — supporting a "position" outside the grids domain.
- Modifies Grid2d.GetCellSeparators() to support returning trimmed separators

### Removed

- `TypeGenerator.GetCoreTypeNames()`
- `UserElementAttribute`
- `NumericProperty`

### Fixed

- `Ray.Intersects` now calls `UpdateRepresentations` internally for accurate intersections.
- Fixed #470
- Fixes a bug in `Line.Trim(Polygon p)` where lines that started on the polygon would not be treated as outside the polygon.
- Fixes a bug in `Grid2d.IsTrimmed()` that would ignore cases where a cell was trimmed by an inner hole.

## 0.8.0

### Added

- `Hypar.Elements.Serialization.IFC` - IFC serialization code has been moved to a new project.
- `Hypar.Elements.CodeGeneration` - Code generation has been moved to a new project.
- `Elements.DirectionalLight` - You can now create a directional light in the model which will be written to glTF using the `KHR_lights_punctual` extension.
- `Elements.ContentElement` - This new class represents a piece of content meant to be instanced throughout a model.
  - The ContentElement is also added to the model by first checking for an available gltf, and then using a bounding box representation as a fallback.
- `Transform.Scaled()` - This new method returns a scaled copy of the transform, allowing for a fluent like api.
- `Transform.Moved(...)` - Return a copy of a transform moved by the specified amount.
- `Transform.Concatenated(...)` - Return a copy of a transform with the specified transform concatenated with it.
- `IHasOpenings.AddOpening(...)` - `AddOpening` provides an API which hides the internals of creating openings.
- `Opening.DepthFront` & `Opening.DepthBack` enable the creation of openings which extrude different amounts above and below their XY plane.
- Solid operations which have `IsVoid=true` now use csg operations.

### Changed

- Updated ImageSharp to 1.0.0.
- The source code is now structured with the typical .NET project layout of `/src` and `/test` per folder.
- `Opening` now has two primary constructors. The ability to create an opening with a profile has been removed. All profiles are now defined with a polygon as the perimeter.
- `Opening.Profile` is now deprecated. Please use `Opening.Perimeter`.
- `Polygon.Normal()` has been moved to the base class `Polyline.Normal()`.

### Fixed

- Fixed #313.
- Fixed #322.
- Fixed #342.
- Fixed #392.
- Fixed #407.
- Fixed #408
- Fixed #416.
- Fixed #417.
- Fixed #441

## 0.7.3

### Fixed

- CodeGen was failing intermittently
- Elements schemas with Dictionary types were failing to serialize
- [#355](https://github.com/hypar-io/Elements/issues/355)

### Added

- Elements supports the [Hub beta](https://hypar-io.github.io/Elements/Hub.html)
- CodeGen supports `input_schema`
- Hypar.Revit is completely rewritten as an external application, two external commands, and an IDirectContext3D server.

### Changed

- some Tessellate method signatures are updated to allow assigning colors at the time of tessellation as Revit requires vertex colors.
- Updates are made to the type generator to support compiling multiple types into an assembly on disk.

## 0.7.2

### Fixed

- [#307](https://github.com/hypar-io/Elements/issues/307)
- `Mesh.ComputeNormals()` would fail if there were any unconnected vertices.
- `new Vertex()` would ignore supplied Normals.
- `Vector3.ClosestPointOn(Line)` would return points that were not on the line.
- `Line.Intersects(Line)` in infinite mode would sometimes return erroneous results.
- `Vector3.AreCollinear()` would return the wrong result if the first two vertices were coincident.

### Added

- Added `Plane.ClosestPoint(Vector3 p)`
- New methods for dynamic type generation in `TypeGeneration`, utilized by the Grasshopper plugin.
- `Line.Trim(Polygon)`
- `Line.PointOnLine(Vector3 point)`
- **Grid1d**
  - `Grid1d(Grid1d other)` constructor
  - Adds `IgnoreOutsideDomain` flag to `SplitAtOffset`
  - Adds `SplitAtPoint(point)` and `SplitAtPoints(points)` methods
  - Adds internal `Evaluate(t)` method
  - Adds internal `SpawnSubGrid(domain)` method
- **Grid2d**
  - Adds `Grid2d(Grid2d other)` constructor
  - Adds `Grid2d(Grid2d other, Grid1d u, Grid1d v)` constructor
  - Adds `SplitAtPoint(point)` and `SplitAtPoints(points)` methods to Grid2d
  - Adds `Grid2d(Grid1d u, Grid1d v)` constructor
  - Adds support for curved 1d Grid axes
  - Adds private `SpawnSubGrid(Grid1d uCell, Grid1d vCell)` method
- `Curve.Transformed(transform)` (and related `XXX.TransformedXXX()` methods for child types Arc, Bezier, Line, Polyline, Polygon)

### Changed

- Updates to Elements Docs including Grasshopper + Excel.
- `Line.Intersects(Plane p)` supports infinite lines
- `Line.Intersects(Line l)` supports 3d line intersections
- `Line.Intersects(Line l)` now has an optional flag indicating whether to include the line ends as intersections.
- `Line.PointOnLine(Point)` now has an optional flag indicating whether to include points at the ends as "on" the line.
- **Grid1d / Grid2d**
  - Removes "Parent/child" updating from 1d grids / 2d grids in favor of always recalculating the 2d grid every time its `Cells` are accessed. This may have a bit of a performance hit, but it's worth it to make 2d grid behavior easier to reason about.
  - Allows Grid2ds to support construction from Grid1ds that are not straight lines. Previously Grid1ds could support any sort of curve and Grid2ds were stuck as dumb rectangles.
- **JsonInheritanceConverter**
  - Makes the Type Cache on the JsonInheritanceConverter static, and exposes a public method to refresh it. In the grasshopper context, new types may have been dynamically loaded since the JsonInheritanceConverter was initialized, so it needs to be refreshed before deserializing a model.
- **TypeGenerator**
  - Enables external overriding of the Templates path, as in GH's case the `Templates` folder is not in the same place as the executing assembly.
  - Exposes a public, synchronous method `GetSchema` to get a `JsonSchema` from uri (wrapping `GetSchemaAsync`)
  - Refactors some of the internal processes of `GenerateInMemoryAssemblyFromUrisAndLoadAsync`:
    - `GenerateCodeFromSchema()` produces csharp from a schema, including generating the namespace, typename, and local excludes
    - `GenerateCompilation()` takes the csharp and compiles it, using a new optional flag `frameworkBuild` to designate whether it should load netstandard or net framework reference assemblies.
    - `EmitAndLoad()` generates the assembly in memory and loads it into the app domain.
  - Adds an `EmitAndSave()` method that generates the assembly and writes it to a .dll on disk
  - Adds a public `GenerateAndSaveDllForSchema()` method used by grasshopper that generates code from a schema, generates a compilation, and saves it to disk as a DLL.
  - Adds a public `GetLoadedElementTypes()` method used by grasshopper to list all the currently loaded element types.

### Deprecated

- `Transform.OfXXX(xxx)` curve methods have been deprecated in favor of `XXX.Transformed(Transform)` and `XXX.TransformedXXX(Transform)`.

## 0.7.0

### Fixed

- [#271](https://github.com/hypar-io/Elements/issues/271)
- [#284](https://github.com/hypar-io/Elements/issues/284)
- [#285](https://github.com/hypar-io/Elements/issues/285)
- [#265](https://github.com/hypar-io/Elements/issues/265)
- [#221](https://github.com/hypar-io/Elements/issues/221)
- [#229](https://github.com/hypar-io/Elements/issues/229)
- [#189](https://github.com/hypar-io/Elements/issues/189)

### Added

- `Curve.ToPolyline(int divisions = 10)`
- `Circle.ToPolygon(int divisions = 10)`
- `Transform.Move(double x, double y, double z)`
- `Transform.Rotate(double angle)`
- `TypeGenerator.GenerateUserElementTypesFromUrisAsync(string[] uris, string outputBaseDir, bool isUserElement = false)`

### Changed

- Updated documentation to reflect the use of .NET Core 3.1.

### Deprecated

- `Polygon.Circle(...)`

## 0.6.2

### Added

- `Material.Unlit`
- `Material.DoubleSided`
- `Units.LengthUnit`
- `Elements.MeshImportElement`

## Changed

- `Mesh.AddVertex(...)` is now public.
- `Mesh.AddTriangle(...)` is now public.

### Removed

- `SolidOperation.GetSolid()`.

### Fixed

- #262
- Fixed an error where `Transform.OfPlane(...)` would not solve correctly if the plane was not at the world origin.

### Changed

- `Grid2d` now supports grids that are not parallel to the XY plane

## 0.6.0

### Added

- `ColorScale`
- `AnalysisMesh`
- `Ray.Intersects(...)` for `Plane`, `Face`, `Solid`, and `SolidOperation`

### Fixed

- Fix #253

## 0.5.2

### Fixed

- `Grid2d` constructors accepting a Transform interpreted the transform incorrectly.

## 0.5.1

### Added

- `Grid1d`
- `Grid2d`
- `Domain1d`
- `GeometricElement.IsElementDefinition`
- A `drawEdges` optional parameter to `Model.ToGlTF(...)` to enable edge rendering.
- `Polyline` and `Profile` now implement `IEquatable`.
- `Polygon.Union(IList<Polygon> firstSet, IList<Polygon> secondSet)`
- `Polygon.Difference(IList<Polygon> firstSet, IList<Polygon> secondSet)`
- `Polygon.XOR(IList<Polygon> firstSet, IList<Polygon> secondSet)`
- `Polygon.Intersection(IList<Polygon> firstSet, IList<Polygon> secondSet)`

### Changed

- `Vector.Normalized()` is now `Vector.Unitized()`
- `Color.ToString()` now returns a useful description

### Fixed

- Fixed an error with `Transform.OfVector(...)` where the translation of the transform was not applied.
- Fixed an error where `Mesh.ComputeNormals(...)` was not set to a unitized vector.
- Fixed an error with `BBox3`'s solver for Polygons

## 0.4.4

### Added

- `Contour`
- `Transform.Reflect(Vector3 n)`
- `ElementInstance`
- `Vector3.ClosestPointOn(Line line)`
- `Line.TrimTo(Line line)`
- `Line.ExtendTo(Line line)`
- `Line.Offset(double distance, bool flip = false)`
- `Line.DivideByLengthFromCenter(double l)`
- `Ray.Intersects(Ray ray, out Vector3 result, bool ignoreRayDirection)`
- `Polygon.Fillet(double radius)`
- `Arc.Complement()`
- `Polygons.Star(double outerRadius, double innerRadius, int points)`
- `Units.CardinalDirections`
- `Mesh.ComputeNormals`
- `Topography.AverageEdges(Topography target, Units.CardinalDirection edgeToAverage)`
- `Topography.GetEdgeVertices(Units.CardinalDirection direction)`
- `WebMercatorProjection`

### Fixed

- Fixed [#125](https://github.com/hypar-io/Hypar/issues/125).
- Fixed one Transform constructor whose computed axes were not unit length, causing the transform to scale.
- Topography is now written to IFC.

## 0.4.2

### Changed

- `Vector3` is now a struct.
- `Color` is now a struct.
- `ProfileServer.GetProfileByName(...)` is now deprecated in favor of `ProfileServer.GetProfileByType(...)`

### Added

- `Bezier`
- `WideFlangeProfileType`
- `HSSPipeProfileType`
- `Curve.MinimumChordLength` static property to allow the user to set the minimum chord length for subdivision of all curves for rendering.
- `Circle`
- `FrameType` Bezier curves can have their frames calculated using Frenet frames or "road like" frames.

## 0.4.0

### Changed

- All element types are partial classes with one part of the class generated from its JSON schema.
- `Polygon.Rectangle` constructor no longer takes an origin.
- `Polygon.Clip` now takes an optional additional set of holes.
- `Wall` and `Floor` constructors no longer take collections of `Opening`s.
  - Openings can be added using `wall.Openings.Add(...)`.
- `Polygon` now has more robust checks during construction.
  - All vertices must be coplanar.
  - Zero length segments are not allowed.
  - Self-intersecting segments are not allowed.
- `Solid`, `Face`, `Vertex`, `Edge`, `HalfEdge`, and `Loop` are now marked `internal`.
- `Quaternion` is now marked `internal`.
- `Matrix` is now marked `internal`.
- `SolidConverter` is now marked `internal`.
- `Elements.Serialization.IFC.ModelExtensions` is now marked `internal`.
- All core type property setters are now `public`.
- The `elevation` parameter has been removed from `Floor`. Floor elevation is now set by passing a `Transform` with a Z coordinate.

### Added

- `ModelCurve` - Draw curves in 3D.
- `ModelPoints` - Draw collections of points in 3D.
- `Elements.Generate.TypeGenerator` class.
- `/Schemas` directory.
- Optional `rotation` on `StructuralFraming` constructors.
- `Model` now has Elements property which is `IDictionary<Guid,Element>`.
- `double Vector3.CCW(Vector3 a, Vector3 b, Vector3 c)`
- `bool Line.Intersects(Line l)`
- `Elements.Validators.IValidator` and the `Elements.Validators.Validator` singleton to provide argument validation during construction of user elements.
- `Line.DivideByLength()`
- `Line.DivideByCount()`
- `Ray` class.
- `Vector3.IsZero()`

### Removed

- The empty Dynamo project.
- `ElementType`, `WallType`, `FloorType`, `StructuralFramingType`
- `MaterialLayer`
- `Transform` constructor taking `start` and `end` parameters. The `Transform` constructor which takes an X and a Z axis should now be used.

### Fixed

- Transforms are now consistently right-handed.
- Transforms on curves are now consistently oriented with the +X axis oriented to the "right" and the +Z axis oriented along the inverse of the tangent of the curve.
- Built in materials for displaying transforms are now red, green, and blue. Previously they were all red.
- All classes deriving from `Element` now pass their `id`, `transform`, and `name` to the base constructor.
- Line/plane intersections now return null if the intersection is "behind" the start of the line.
- Beams whose setbacks total more than the length of the beam no longer fail.
- Plane construction no longer fails when the normal vector and the origin vector are "parallel".
- Fixed #209.
- Topography is now serialized to JSON.
- Built in materials now have an assigned Id.

## 0.3.8

### Changed

- Elements representing building components now return positive areas.
- Added Area property to:
  Panel
  Space
  Added Volume property to:
- Floor
- Space
  Added positive area calculation to:
- Floor
- Mass
- Added positive Volume calculation to:
- StructuralFraming
- Beam.Volume() throws an InvalidOperationException for non-linear beams.
- Added TODO to support Volume() for all beam curves.

## 0.3.6

### Changed

- Edges are no longer written to the glTF file.
- Large performance improvements made to glTF writing using `Buffer.BlockCopy` and writing buffers directly from tesselation to glTF buffer.

### Fixed

- Fix #177.

## 0.3.4

### Changed

- Numerous comments were updated for clarity.
- Numerous styling changes were made to the documentation to align with the Hypar brand.

### Fixed

- Fixed an error where vertex colors were not correctly encoded in the glTF.

## 0.3.3

### Fixed

- Fix #173.
- Fix #7.

## 0.3.0

### Changed

- `Element.Id` is now a `Guid`.

### Fixed

- Fix #107.
- Fix #132.
- Fix #137.
- Fix #144.
- Fix #142.

## 0.2.17

### Added

- The `Kernel` singleton has been added to contain all geometry methods for creating solids.

### Fixed

- Fixed an error where, when writing edges to gltf, ushort would be overflowed and wrap back to 0 causing a loop not to terminate.

## 0.2.16

### Added

- Materials are now serialized to IFC using `IfcStyledItem`.

### Fixed

- Fixed an error where we returned directly after processing child Elements of an `IAggregateElements`, before we could process the parent element.
- Fixed writing of gltf files so that the `.bin` file is located adjacent to the `.gltf`.

## 0.2.15

### Added

- `Space` elements are now serialized to IFC as `IfcSpace`.

## 0.2.5

### Changed

- `IHasOpenings.Openings[]` is now `IHasOpenings.List<Opening>[]`.

### Fixed

- `Opening` elements are now serialized to IFC as `IfcOpeningElement`.

## 0.2.4.4

### Changed

- `Solid.Slice()` has been made internal. It's not yet ready for consumers. See [#103](https://github.com/hypar-io/elements/issues/103)

## 0.2.4.3

### Fixed

- Spaces are now correctly colored. See [#134](https://github.com/hypar-io/elements/issues/134).

## 0.2.4.2

### Added

- Added `ToIfcWall()` extension method to save a `Wall` to an `IfcWall`.

### Fixed

- `Space.Profile` is set in the constructor when a `Space` is constructed with a profile. [#132](https://github.com/hypar-io/elements/pull/132)
- Sub-elements of `IAggregateElements` are now added to the `Model`. [#137](https://github.com/hypar-io/elements/pull/137)

## 0.2.4.1

### Added

- Added `StandardWall`, for walls defined along a curve. `Wall` continues to be for walls defined by a planar profile extruded to a height.
- Added `Polygon.L`.

### Changed

- `Floor` constructors no longer have `material` parameter. Materials are now specified through the `FloorType`.
- `IAggregateElement` is now `IAggregateElements`.
- `Panel` now takes `Polygon` instead of `Vector3[]`.

## 0.2.4

### Changed

- `IGeometry3D` is now `ISolid`.
- `ISolid` (formerly `IGeometry3D`) now contains one solid, not an array of solids.

### Removed

- `Solid.Material`. Elements are now expected to implement the `IMaterial` interface or have an `IElementType<T>` which specifies a material.

## 0.2.3

### Added

- `MaterialLayer`
- `StructuralFramingType` - `StructuralFramingType` combines a `Profile` and a `Material` to define a type for framing elements.

### Changed

- `IProfileProvider` is now `IProfile`
- `IElementTypeProvider` is now `IElementType`
- All structural framing type constructors now take a `StructuralFramingType` in place of a `Profile` and a `Material`.
- All properties serialize to JSON using camel case.
- Many expensive properties were converted to methods.
- A constructor has been added to `WallType` that takes a collection of `MaterialLayer`.

## 0.2.2

### Added

- `Matrix.Determinant()`
- `Matrix.Inverse()`
- `Transform.Invert()`
- `Model.ToIFC()`
- `Elements.Serialization.JSON` namespace.
- `Elements.Serialization.IFC` namespace.
- `Elements.Serialization.glTF` namespace.

### Changed

- Wall constructor which uses a center line can now have a Transform specified.
- `Profile.ComputeTransform()` now finds the first 3 non-collinear points for calculating its plane. Previously, this function would break when two of the first three vertices were co-linear.
- Using Hypar.IFC2X3 for interaction with IFC.
- `Line.Thicken()` now throws an exception when the line does not have the same elevation for both end points.
- `Model.SaveGlb()` is now `Model.ToGlTF()`.

## 0.2.1

### Added

- The `Topography` class has been added.
- `Transform.OfPoint(Vector3 vector)` has been added to transform a vector as a point with translation. This was previously `Transform.OfVector(Vector3 vector)`. All sites previously using `OfVector(...)` are now using `OfPoint(...)`.
- `Material.DoubleSided`
- `Loop.InsertEdgeAfter()`
- `Solid.Slice()`
- `Model.Extensions`

### Changed

- `Transform.OfVector(Vector3 vector)` now does proper vector transformation without translation.
- Attempting to construct a `Vector3` with NaN or Infinite arguments will throw an `ArgumentOutOfRangeException`.

## 0.2.0

### Added

- IFC implementation has begun with `Model.FromIFC(...)`. Support includes reading of Walls, Slabs, Spaces, Beams, and Columns. Brep booleans required for Wall and Slab openings are not yet supported and are instead converted to Polygon openings in Wall and Floor profiles.
- The `Elements.Geometry.Profiles` namespace has been added. All profile servers can now be found here.
- The `Elements.Geometry.Solids` namespace has been added.
- The Frame type has been added to represent a continuous extrusion of a profile around a polygonal perimeter.
- The `ModelTest` base class has been added. Inheriting from this test class enables a test to automatically write its `Model` to a `.glb` file and to serialize and deserialize to/from JSON to ensure the stability of serialization.
- The `Solid.ToGlb` extension method has been added to enable serializing one `Solid` to glTF for testing.

### Changed

- Element identifiers are now of type `long`.
- Breps have been re-implemented in the `Solid` class. Currently only planar trimmed faces are supported.
- Many improvements to JSON serialization have been added, including the ability to serialize breps.
- '{element}.AddParameter' has been renamed to '{element}.AddProperty'.
- The `Hypar.Geometry` namespace is now `Elements.Geometry`.
- The `Hypar.Elements` namespace is now `Elements`.

### Removed

- The `IProfile` interface has been removed.
- The `Extrusion` class and `IBrep` have been replaced with the `Solid` class. The IGeometry interface now returns a `Solid[]`.
- Many uses of `System.Linq` have been removed.
- Many uses of `IEnumerable<T>` have been replaced with `T[]`.<|MERGE_RESOLUTION|>--- conflicted
+++ resolved
@@ -6,26 +6,22 @@
 
 - `ModelArrows`
 - `ModelText`
-<<<<<<< HEAD
-=======
 - `Solid.Intersects(Plane p, out List<Polygon> result)`
 - `Vector3.IsUnitized()`
 - `Transform.Inverted()`
 - `AdaptiveGrid`
 - `Line.Intersects(BBox3 box, out List<Vector3> results, bool infinite = false)`
 - `Vector3.AreCoplanar(Vector3 a, Vector3 b, Vector3 c, Vector3 d)`
->>>>>>> 3a8c28c8
 
 ### Changed
 
 ### Fixed
 
 - Deduplicate catalog names during code generation.
-<<<<<<< HEAD
-- Fix some issues with code generation and deserialization of `Vector3` and `Mesh` types.
-=======
+  <<<<<<< HEAD
+- # Fix some issues with code generation and deserialization of `Vector3` and `Mesh` types.
 - Fixed an issue where GLTFs would occasionally be generated with incorrect vertex normals.
->>>>>>> 3a8c28c8
+  > > > > > > > 3a8c28c8c385007084e1160636a595d7faaaab55
 
 ## 0.9.2
 
