# Changelog

## 0.8.4

### Added
- `Elements.Light`
- `Elements.PointLight`
- `Elements.SpotLight`
- `Identity.AddOverrideIdentity`
- `Material.NormalTexture`
- `Polygon.PointInternal()`
- `BBox3.IsValid()`
- `BBox3.IsDegenerate()`
<<<<<<< HEAD
=======
- Release helper github action

### Changed
- `Elements.DirectionalLight` now inherits from `Elements.Light`.
>>>>>>> b8239993
- `Elements.ContentCatalog` now has a `ReferenceConfiguration` property.
- `Polygon.Split(Polyline)`
- `Polygon.Split(IEnumerable<Polyline> polylines)`
- `Profile.Split(IEnumerable<Profile>, Polyline p)`
- `Profile.Split(IEnumerable<Profile>, IEnumerable<Polyline> p)`
- `SHSProfile`
- `SHSProfileFactory`
- `RHSProfile`
- `RHSProfileFactory`
<<<<<<< HEAD
- `Elements.Spatial.HalfEdgeGraph2d`
=======
- Serialize / deserialize catalogs in the model format.
- Code gen catalogs to include reference instances and use the reference orientation.
>>>>>>> b8239993

### Fixed
- `Elements.DirectionalLight` now inherits from `Elements.Light`.
- `Spatial.WebMercatorProjection.GetTileSizeMeters` produces a much more accurate result and requires a latitude.
- Adding glb elements to a model uses a cache rather than fetching the stream every time.
- `Profile.Split()` uses an improved algorithm, and the gap options are removed as they are no longer necessary.
- `ProfileServer` is now `ProfileFactory`
- `WideFlangeProfileServer` is now `WideFlangeProfileFactory`
- First alpha after minor release logic was fixed
- `HSSPipeProfileServer` is now `HSSPipeProfileFactory`
- TypeGeneratorTests weren't actually running.

## 0.8.3

### Added

- `Profile.ToModelCurves()`
- `Profile.Difference()`
- `Profile.Intersection()`
- `Profile.Split()`
- `Profile.Segments()`
- `Bbox3.ToModelCurves()`
- `Line.ExtendTo(IEnumerable<Line>)`
- `Line.ExtendTo(Polyline)`
- `Line.ExtendTo(Profile)`
- `Line.ExtendTo(Polygon)`
- `ConvexHull.FromPoints(IEnumerable<Vector3>)`
- `ConvexHull.FromPolyline(Polyline)`
- `ConvexHull.FromPolylines(IEnumerable<Polyline>)`
- `ConvexHull.FromProfile(Profile)`
- `Polygon.FromAlignedBoundingBox2d(IEnumerable<Vector3>)`
- `Grid2d(Polygon, Grid1d, Grid1d)`
- `Grid2d(IEnumerable<Polygon>, Grid1d, Grid1d)`
- `Grid2d(Polygon, Vector3, Vector3, Vector3)`
- `Grid2d(IEnumerable<Polygon>, Vector3, Vector3, Vector3)`
- `Random.NextColor()` and `Random.NextMaterial()`
- `Validator.DisableValidationOnConstruction`
- `Vector3.ComputeDefaultBasisVectors()`

### Changed

- Make MeshConverter deserialization more flexible to accommodate a schema used in function `input_schema`.
- Prevent the Polygon / Polyline constructors from throwing an exception on duplicate vertices, by removing duplicates automatically.
- Make `Grid1d` and `Grid2d` serializable
- `new Transform(Vector3 origin, Vector3 xAxis, Vector3 yAxis, Vector3 zAxis)` did not unitize its axes, this is fixed.
- All solids and csgs will now have planar texture coordinates.
- Triangles are now validated to check for 3 distinct vertex positions.

### Fixed

- Fixed a bug where `Polygon.UnionAll` was sometimes returning null when it shouldn't (Thanks @M-Juliani !)
- Fixed [#517](https://github.com/hypar-io/Elements/issues/517)
- Fixed a bug where Grid2d subcells would not split correctly with `SplitAtPoint`
- Fixed [#528](https://github.com/hypar-io/Elements/issues/528)

## 0.8.2

### Changed

- The errors parameter for Model.FromJson now has the out modifier. It no longer takes a default value.
- Model deserialization only refreshes type cache if the `forceTypeReload` parameter is set to true.

### Fixed

- Fixed #483 `Deserialization of profiles created in UpdateRepresentation`
- Fixed #484 `Failure to deserialize Model if any assembly can't be loaded.`
- Fixed an issue where updates to a `Grid2d`'s component `Grid1d` axes would not propagate to the `Grid2d`.

### Added

- `Profile.UnionAll(...)` - Create a new set of profiles, merging any overlapping profiles and preserving internal voids.
- `Polyline.SharedSegments()` - Enables search for segments shared between two polylines.
- `Polyline.TransformSegment(...)` - Allows transforms for individual polyline segments. May be optionally flagged as polygon and/or planar motion.

## 0.8.1

### Added

- `TypeGenerator.CoreTypeNames`
- `MeshConverter`
- Implicit conversion of `Curve` types to `ModelCurve`.
- `byte[] Model.ToGlb(...)`
- `Grid1d.ClosestPosition()`
- `Grid1d.DivideByFixedLengthFromPoint()`
- `Grid2d.GetCellNodes()`

### Changed

- Removed `JsonInheritanceAttribute` from `Element` base types.
- `Sweep` contstructor now takes a rotation. Transformation of the profile based on rotation happens internal to the sweep's construction.
- `Polyline` are no longer required to be planar.
- Modifies Grid1d.DivideByFixedLengthFromPosition() to be more flexible — supporting a "position" outside the grids domain.
- Modifies Grid2d.GetCellSeparators() to support returning trimmed separators

### Removed

- `TypeGenerator.GetCoreTypeNames()`
- `UserElementAttribute`
- `NumericProperty`

### Fixed

- `Ray.Intersects` now calls `UpdateRepresentations` internally for accurate intersections.
- Fixed #470
- Fixes a bug in `Line.Trim(Polygon p)` where lines that started on the polygon would not be treated as outside the polygon.
- Fixes a bug in `Grid2d.IsTrimmed()` that would ignore cases where a cell was trimmed by an inner hole.

## 0.8.0

### Added

- `Hypar.Elements.Serialization.IFC` - IFC serialization code has been moved to a new project.
- `Hypar.Elements.CodeGeneration` - Code generation has been moved to a new project.
- `Elements.DirectionalLight` - You can now create a directional light in the model which will be written to glTF using the `KHR_lights_punctual` extension.
- `Elements.ContentElement` - This new class represents a piece of content meant to be instanced throughout a model.
  - The ContentElement is also added to the model by first checking for an available gltf, and then using a bounding box representation as a fallback.
- `Transform.Scaled()` - This new method returns a scaled copy of the transform, allowing for a fluent like api.
- `Transform.Moved(...)` - Return a copy of a transform moved by the specified amount.
- `Transform.Concatenated(...)` - Return a copy of a transform with the specified transform concatenated with it.
- `IHasOpenings.AddOpening(...)` - `AddOpening` provides an API which hides the internals of creating openings.
- `Opening.DepthFront` & `Opening.DepthBack` enable the creation of openings which extrude different amounts above and below their XY plane.
- Solid operations which have `IsVoid=true` now use csg operations.

### Changed

- Updated ImageSharp to 1.0.0.
- The source code is now structured with the typical .NET project layout of `/src` and `/test` per folder.
- `Opening` now has two primary constructors. The ability to create an opening with a profile has been removed. All profiles are now defined with a polygon as the perimeter.
- `Opening.Profile` is now deprecated. Please use `Opening.Perimeter`.
- `Polygon.Normal()` has been moved to the base class `Polyline.Normal()`.

### Fixed

- Fixed #313.
- Fixed #322.
- Fixed #342.
- Fixed #392.
- Fixed #407.
- Fixed #408
- Fixed #416.
- Fixed #417.
- Fixed #441

## 0.7.3

### Fixed

- CodeGen was failing intermittently
- Elements schemas with Dictionary types were failing to serialize
- [#355](https://github.com/hypar-io/Elements/issues/355)

### Added

- Elements supports the [Hub beta](https://hypar-io.github.io/Elements/Hub.html)
- CodeGen supports `input_schema`
- Hypar.Revit is completely rewritten as an external application, two external commands, and an IDirectContext3D server.

### Changed

- some Tessellate method signatures are updated to allow assigning colors at the time of tessellation as Revit requires vertex colors.
- Updates are made to the type generator to support compiling multiple types into an assembly on disk.

## 0.7.2

### Fixed

- [#307](https://github.com/hypar-io/Elements/issues/307)
- `Mesh.ComputeNormals()` would fail if there were any unconnected vertices.
- `new Vertex()` would ignore supplied Normals.
- `Vector3.ClosestPointOn(Line)` would return points that were not on the line.
- `Line.Intersects(Line)` in infinite mode would sometimes return erroneous results.
- `Vector3.AreCollinear()` would return the wrong result if the first two vertices were coincident.

### Added

- Added `Plane.ClosestPoint(Vector3 p)`
- New methods for dynamic type generation in `TypeGeneration`, utilized by the Grasshopper plugin.
- `Line.Trim(Polygon)`
- `Line.PointOnLine(Vector3 point)`
- **Grid1d**
  - `Grid1d(Grid1d other)` constructor
  - Adds `IgnoreOutsideDomain` flag to `SplitAtOffset`
  - Adds `SplitAtPoint(point)` and `SplitAtPoints(points)` methods
  - Adds internal `Evaluate(t)` method
  - Adds internal `SpawnSubGrid(domain)` method
- **Grid2d**
  - Adds `Grid2d(Grid2d other)` constructor
  - Adds `Grid2d(Grid2d other, Grid1d u, Grid1d v)` constructor
  - Adds `SplitAtPoint(point)` and `SplitAtPoints(points)` methods to Grid2d
  - Adds `Grid2d(Grid1d u, Grid1d v)` constructor
  - Adds support for curved 1d Grid axes
  - Adds private `SpawnSubGrid(Grid1d uCell, Grid1d vCell)` method
- `Curve.Transformed(transform)` (and related `XXX.TransformedXXX()` methods for child types Arc, Bezier, Line, Polyline, Polygon)

### Changed

- Updates to Elements Docs including Grasshopper + Excel.
- `Line.Intersects(Plane p)` supports infinite lines
- `Line.Intersects(Line l)` supports 3d line intersections
- `Line.Intersects(Line l)` now has an optional flag indicating whether to include the line ends as intersections.
- `Line.PointOnLine(Point)` now has an optional flag indicating whether to include points at the ends as "on" the line.
- **Grid1d / Grid2d**
  - Removes "Parent/child" updating from 1d grids / 2d grids in favor of always recalculating the 2d grid every time its `Cells` are accessed. This may have a bit of a performance hit, but it's worth it to make 2d grid behavior easier to reason about.
  - Allows Grid2ds to support construction from Grid1ds that are not straight lines. Previously Grid1ds could support any sort of curve and Grid2ds were stuck as dumb rectangles.
- **JsonInheritanceConverter**
  - Makes the Type Cache on the JsonInheritanceConverter static, and exposes a public method to refresh it. In the grasshopper context, new types may have been dynamically loaded since the JsonInheritanceConverter was initialized, so it needs to be refreshed before deserializing a model.
- **TypeGenerator**
  - Enables external overriding of the Templates path, as in GH's case the `Templates` folder is not in the same place as the executing assembly.
  - Exposes a public, synchronous method `GetSchema` to get a `JsonSchema` from uri (wrapping `GetSchemaAsync`)
  - Refactors some of the internal processes of `GenerateInMemoryAssemblyFromUrisAndLoadAsync`:
    - `GenerateCodeFromSchema()` produces csharp from a schema, including generating the namespace, typename, and local excludes
    - `GenerateCompilation()` takes the csharp and compiles it, using a new optional flag `frameworkBuild` to designate whether it should load netstandard or net framework reference assemblies.
    - `EmitAndLoad()` generates the assembly in memory and loads it into the app domain.
  - Adds an `EmitAndSave()` method that generates the assembly and writes it to a .dll on disk
  - Adds a public `GenerateAndSaveDllForSchema()` method used by grasshopper that generates code from a schema, generates a compilation, and saves it to disk as a DLL.
  - Adds a public `GetLoadedElementTypes()` method used by grasshopper to list all the currently loaded element types.

### Deprecated

- `Transform.OfXXX(xxx)` curve methods have been deprecated in favor of `XXX.Transformed(Transform)` and `XXX.TransformedXXX(Transform)`.

## 0.7.0

### Fixed

- [#271](https://github.com/hypar-io/Elements/issues/271)
- [#284](https://github.com/hypar-io/Elements/issues/284)
- [#285](https://github.com/hypar-io/Elements/issues/285)
- [#265](https://github.com/hypar-io/Elements/issues/265)
- [#221](https://github.com/hypar-io/Elements/issues/221)
- [#229](https://github.com/hypar-io/Elements/issues/229)
- [#189](https://github.com/hypar-io/Elements/issues/189)

### Added

- `Curve.ToPolyline(int divisions = 10)`
- `Circle.ToPolygon(int divisions = 10)`
- `Transform.Move(double x, double y, double z)`
- `Transform.Rotate(double angle)`
- `TypeGenerator.GenerateUserElementTypesFromUrisAsync(string[] uris, string outputBaseDir, bool isUserElement = false)`

### Changed

- Updated documentation to reflect the use of .NET Core 3.1.

### Deprecated

- `Polygon.Circle(...)`

## 0.6.2

### Added

- `Material.Unlit`
- `Material.DoubleSided`
- `Units.LengthUnit`
- `Elements.MeshImportElement`

## Changed

- `Mesh.AddVertex(...)` is now public.
- `Mesh.AddTriangle(...)` is now public.

### Removed

- `SolidOperation.GetSolid()`.

### Fixed

- #262
- Fixed an error where `Transform.OfPlane(...)` would not solve correctly if the plane was not at the world origin.

### Changed

- `Grid2d` now supports grids that are not parallel to the XY plane

## 0.6.0

### Added

- `ColorScale`
- `AnalysisMesh`
- `Ray.Intersects(...)` for `Plane`, `Face`, `Solid`, and `SolidOperation`

### Fixed

- Fix #253

## 0.5.2

### Fixed

- `Grid2d` constructors accepting a Transform interpreted the transform incorrectly.

## 0.5.1

### Added

- `Grid1d`
- `Grid2d`
- `Domain1d`
- `GeometricElement.IsElementDefinition`
- A `drawEdges` optional parameter to `Model.ToGlTF(...)` to enable edge rendering.
- `Polyline` and `Profile` now implement `IEquatable`.
- `Polygon.Union(IList<Polygon> firstSet, IList<Polygon> secondSet)`
- `Polygon.Difference(IList<Polygon> firstSet, IList<Polygon> secondSet)`
- `Polygon.XOR(IList<Polygon> firstSet, IList<Polygon> secondSet)`
- `Polygon.Intersection(IList<Polygon> firstSet, IList<Polygon> secondSet)`

### Changed

- `Vector.Normalized()` is now `Vector.Unitized()`
- `Color.ToString()` now returns a useful description

### Fixed

- Fixed an error with `Transform.OfVector(...)` where the translation of the transform was not applied.
- Fixed an error where `Mesh.ComputeNormals(...)` was not set to a unitized vector.
- Fixed an error with `BBox3`'s solver for Polygons

## 0.4.4

### Added

- `Contour`
- `Transform.Reflect(Vector3 n)`
- `ElementInstance`
- `Vector3.ClosestPointOn(Line line)`
- `Line.TrimTo(Line line)`
- `Line.ExtendTo(Line line)`
- `Line.Offset(double distance, bool flip = false)`
- `Line.DivideByLengthFromCenter(double l)`
- `Ray.Intersects(Ray ray, out Vector3 result, bool ignoreRayDirection)`
- `Polygon.Fillet(double radius)`
- `Arc.Complement()`
- `Polygons.Star(double outerRadius, double innerRadius, int points)`
- `Units.CardinalDirections`
- `Mesh.ComputeNormals`
- `Topography.AverageEdges(Topography target, Units.CardinalDirection edgeToAverage)`
- `Topography.GetEdgeVertices(Units.CardinalDirection direction)`
- `WebMercatorProjection`

### Fixed

- Fixed [#125](https://github.com/hypar-io/Hypar/issues/125).
- Fixed one Transform constructor whose computed axes were not unit length, causing the transform to scale.
- Topography is now written to IFC.

## 0.4.2

### Changed

- `Vector3` is now a struct.
- `Color` is now a struct.
- `ProfileServer.GetProfileByName(...)` is now deprecated in favor of `ProfileServer.GetProfileByType(...)`

### Added

- `Bezier`
- `WideFlangeProfileType`
- `HSSPipeProfileType`
- `Curve.MinimumChordLength` static property to allow the user to set the minimum chord length for subdivision of all curves for rendering.
- `Circle`
- `FrameType` Bezier curves can have their frames calculated using Frenet frames or "road like" frames.

## 0.4.0

### Changed

- All element types are partial classes with one part of the class generated from its JSON schema.
- `Polygon.Rectangle` constructor no longer takes an origin.
- `Polygon.Clip` now takes an optional additional set of holes.
- `Wall` and `Floor` constructors no longer take collections of `Opening`s.
  - Openings can be added using `wall.Openings.Add(...)`.
- `Polygon` now has more robust checks during construction.
  - All vertices must be coplanar.
  - Zero length segments are not allowed.
  - Self-intersecting segments are not allowed.
- `Solid`, `Face`, `Vertex`, `Edge`, `HalfEdge`, and `Loop` are now marked `internal`.
- `Quaternion` is now marked `internal`.
- `Matrix` is now marked `internal`.
- `SolidConverter` is now marked `internal`.
- `Elements.Serialization.IFC.ModelExtensions` is now marked `internal`.
- All core type property setters are now `public`.
- The `elevation` parameter has been removed from `Floor`. Floor elevation is now set by passing a `Transform` with a Z coordinate.

### Added

- `ModelCurve` - Draw curves in 3D.
- `ModelPoints` - Draw collections of points in 3D.
- `Elements.Generate.TypeGenerator` class.
- `/Schemas` directory.
- Optional `rotation` on `StructuralFraming` constructors.
- `Model` now has Elements property which is `IDictionary<Guid,Element>`.
- `double Vector3.CCW(Vector3 a, Vector3 b, Vector3 c)`
- `bool Line.Intersects(Line l)`
- `Elements.Validators.IValidator` and the `Elements.Validators.Validator` singleton to provide argument validation during construction of user elements.
- `Line.DivideByLength()`
- `Line.DivideByCount()`
- `Ray` class.
- `Vector3.IsZero()`

### Removed

- The empty Dynamo project.
- `ElementType`, `WallType`, `FloorType`, `StructuralFramingType`
- `MaterialLayer`
- `Transform` constructor taking `start` and `end` parameters. The `Transform` constructor which takes an X and a Z axis should now be used.

### Fixed

- Transforms are now consistently right-handed.
- Transforms on curves are now consistently oriented with the +X axis oriented to the "right" and the +Z axis oriented along the inverse of the tangent of the curve.
- Built in materials for displaying transforms are now red, green, and blue. Previously they were all red.
- All classes deriving from `Element` now pass their `id`, `transform`, and `name` to the base constructor.
- Line/plane intersections now return null if the intersection is "behind" the start of the line.
- Beams whose setbacks total more than the length of the beam no longer fail.
- Plane construction no longer fails when the normal vector and the origin vector are "parallel".
- Fixed #209.
- Topography is now serialized to JSON.
- Built in materials now have an assigned Id.

## 0.3.8

### Changed

- Elements representing building components now return positive areas.
- Added Area property to:
  Panel
  Space
  Added Volume property to:
- Floor
- Space
  Added positive area calculation to:
- Floor
- Mass
- Added positive Volume calculation to:
- StructuralFraming
- Beam.Volume() throws an InvalidOperationException for non-linear beams.
- Added TODO to support Volume() for all beam curves.

## 0.3.6

### Changed

- Edges are no longer written to the glTF file.
- Large performance improvements made to glTF writing using `Buffer.BlockCopy` and writing buffers directly from tesselation to glTF buffer.

### Fixed

- Fix #177.

## 0.3.4

### Changed

- Numerous comments were updated for clarity.
- Numerous styling changes were made to the documentation to align with the Hypar brand.

### Fixed

- Fixed an error where vertex colors were not correctly encoded in the glTF.

## 0.3.3

### Fixed

- Fix #173.
- Fix #7.

## 0.3.0

### Changed

- `Element.Id` is now a `Guid`.

### Fixed

- Fix #107.
- Fix #132.
- Fix #137.
- Fix #144.
- Fix #142.

## 0.2.17

### Added

- The `Kernel` singleton has been added to contain all geometry methods for creating solids.

### Fixed

- Fixed an error where, when writing edges to gltf, ushort would be overflowed and wrap back to 0 causing a loop not to terminate.

## 0.2.16

### Added

- Materials are now serialized to IFC using `IfcStyledItem`.

### Fixed

- Fixed an error where we returned directly after processing child Elements of an `IAggregateElements`, before we could process the parent element.
- Fixed writing of gltf files so that the `.bin` file is located adjacent to the `.gltf`.

## 0.2.15

### Added

- `Space` elements are now serialized to IFC as `IfcSpace`.

## 0.2.5

### Changed

- `IHasOpenings.Openings[]` is now `IHasOpenings.List<Opening>[]`.

### Fixed

- `Opening` elements are now serialized to IFC as `IfcOpeningElement`.

## 0.2.4.4

### Changed

- `Solid.Slice()` has been made internal. It's not yet ready for consumers. See [#103](https://github.com/hypar-io/elements/issues/103)

## 0.2.4.3

### Fixed

- Spaces are now correctly colored. See [#134](https://github.com/hypar-io/elements/issues/134).

## 0.2.4.2

### Added

- Added `ToIfcWall()` extension method to save a `Wall` to an `IfcWall`.

### Fixed

- `Space.Profile` is set in the constructor when a `Space` is constructed with a profile. [#132](https://github.com/hypar-io/elements/pull/132)
- Sub-elements of `IAggregateElements` are now added to the `Model`. [#137](https://github.com/hypar-io/elements/pull/137)

## 0.2.4.1

### Added

- Added `StandardWall`, for walls defined along a curve. `Wall` continues to be for walls defined by a planar profile extruded to a height.
- Added `Polygon.L`.

### Changed

- `Floor` constructors no longer have `material` parameter. Materials are now specified through the `FloorType`.
- `IAggregateElement` is now `IAggregateElements`.
- `Panel` now takes `Polygon` instead of `Vector3[]`.

## 0.2.4

### Changed

- `IGeometry3D` is now `ISolid`.
- `ISolid` (formerly `IGeometry3D`) now contains one solid, not an array of solids.

### Removed

- `Solid.Material`. Elements are now expected to implement the `IMaterial` interface or have an `IElementType<T>` which specifies a material.

## 0.2.3

### Added

- `MaterialLayer`
- `StructuralFramingType` - `StructuralFramingType` combines a `Profile` and a `Material` to define a type for framing elements.

### Changed

- `IProfileProvider` is now `IProfile`
- `IElementTypeProvider` is now `IElementType`
- All structural framing type constructors now take a `StructuralFramingType` in place of a `Profile` and a `Material`.
- All properties serialize to JSON using camel case.
- Many expensive properties were converted to methods.
- A constructor has been added to `WallType` that takes a collection of `MaterialLayer`.

## 0.2.2

### Added

- `Matrix.Determinant()`
- `Matrix.Inverse()`
- `Transform.Invert()`
- `Model.ToIFC()`
- `Elements.Serialization.JSON` namespace.
- `Elements.Serialization.IFC` namespace.
- `Elements.Serialization.glTF` namespace.

### Changed

- Wall constructor which uses a center line can now have a Transform specified.
- `Profile.ComputeTransform()` now finds the first 3 non-collinear points for calculating its plane. Previously, this function would break when two of the first three vertices were co-linear.
- Using Hypar.IFC2X3 for interaction with IFC.
- `Line.Thicken()` now throws an exception when the line does not have the same elevation for both end points.
- `Model.SaveGlb()` is now `Model.ToGlTF()`.

## 0.2.1

### Added

- The `Topography` class has been added.
- `Transform.OfPoint(Vector3 vector)` has been added to transform a vector as a point with translation. This was previously `Transform.OfVector(Vector3 vector)`. All sites previously using `OfVector(...)` are now using `OfPoint(...)`.
- `Material.DoubleSided`
- `Loop.InsertEdgeAfter()`
- `Solid.Slice()`
- `Model.Extensions`

### Changed

- `Transform.OfVector(Vector3 vector)` now does proper vector transformation without translation.
- Attempting to construct a `Vector3` with NaN or Infinite arguments will throw an `ArgumentOutOfRangeException`.

## 0.2.0

### Added

- IFC implementation has begun with `Model.FromIFC(...)`. Support includes reading of Walls, Slabs, Spaces, Beams, and Columns. Brep booleans required for Wall and Slab openings are not yet supported and are instead converted to Polygon openings in Wall and Floor profiles.
- The `Elements.Geometry.Profiles` namespace has been added. All profile servers can now be found here.
- The `Elements.Geometry.Solids` namespace has been added.
- The Frame type has been added to represent a continuous extrusion of a profile around a polygonal perimeter.
- The `ModelTest` base class has been added. Inheriting from this test class enables a test to automatically write its `Model` to a `.glb` file and to serialize and deserialize to/from JSON to ensure the stability of serialization.
- The `Solid.ToGlb` extension method has been added to enable serializing one `Solid` to glTF for testing.

### Changed

- Element identifiers are now of type `long`.
- Breps have been re-implemented in the `Solid` class. Currently only planar trimmed faces are supported.
- Many improvements to JSON serialization have been added, including the ability to serialize breps.
- '{element}.AddParameter' has been renamed to '{element}.AddProperty'.
- The `Hypar.Geometry` namespace is now `Elements.Geometry`.
- The `Hypar.Elements` namespace is now `Elements`.

### Removed

- The `IProfile` interface has been removed.
- The `Extrusion` class and `IBrep` have been replaced with the `Solid` class. The IGeometry interface now returns a `Solid[]`.
- Many uses of `System.Linq` have been removed.
- Many uses of `IEnumerable<T>` have been replaced with `T[]`.<|MERGE_RESOLUTION|>--- conflicted
+++ resolved
@@ -11,34 +11,21 @@
 - `Polygon.PointInternal()`
 - `BBox3.IsValid()`
 - `BBox3.IsDegenerate()`
-<<<<<<< HEAD
-=======
-- Release helper github action
-
-### Changed
-- `Elements.DirectionalLight` now inherits from `Elements.Light`.
->>>>>>> b8239993
-- `Elements.ContentCatalog` now has a `ReferenceConfiguration` property.
 - `Polygon.Split(Polyline)`
 - `Polygon.Split(IEnumerable<Polyline> polylines)`
 - `Profile.Split(IEnumerable<Profile>, Polyline p)`
 - `Profile.Split(IEnumerable<Profile>, IEnumerable<Polyline> p)`
+- Release helper github action
+
+### Changed
+- `Elements.DirectionalLight` now inherits from `Elements.Light`.
+- `Elements.ContentCatalog` now has a `ReferenceConfiguration` property.
 - `SHSProfile`
 - `SHSProfileFactory`
 - `RHSProfile`
 - `RHSProfileFactory`
-<<<<<<< HEAD
-- `Elements.Spatial.HalfEdgeGraph2d`
-=======
-- Serialize / deserialize catalogs in the model format.
-- Code gen catalogs to include reference instances and use the reference orientation.
->>>>>>> b8239993
-
-### Fixed
-- `Elements.DirectionalLight` now inherits from `Elements.Light`.
 - `Spatial.WebMercatorProjection.GetTileSizeMeters` produces a much more accurate result and requires a latitude.
 - Adding glb elements to a model uses a cache rather than fetching the stream every time.
-- `Profile.Split()` uses an improved algorithm, and the gap options are removed as they are no longer necessary.
 - `ProfileServer` is now `ProfileFactory`
 - `WideFlangeProfileServer` is now `WideFlangeProfileFactory`
 - First alpha after minor release logic was fixed
