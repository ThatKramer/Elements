--- conflicted
+++ resolved
@@ -8,11 +8,9 @@
 - `Line.IsCollinear(Line line)` would return `false` if lines are close to each other but not collinear 
 - `Vector3.AreCollinear(Vector3 a, Vector3 b, Vector3 c)` would return `false` if points coordinates difference is larger than `Vector3.EPSILON`
 - `EdgeDisplaySettings` for materials to control the display of lines in supported viewers (like Hypar.io).
-<<<<<<< HEAD
 - `Line.MergeCollinearLine(Line line)` creates new line containing all four collinear vertices 
-=======
 - `Line.Projected(Plane plane)` create new line projected onto plane
->>>>>>> 6f3ee1ae
+
 
 ### Changed
 - Simplified `IEnumerable<Vector3>.ToGraphicsBuffers()`
