--- conflicted
+++ resolved
@@ -4,15 +4,12 @@
 
 ### Added
 
-<<<<<<< HEAD
 - `CellComplex.TrySplitEdge(Edge edge, Vector3 point, out Vertex vertex)`
 - `CellComplex.TrySplitEdge(Edge edge, Plane plane, out Vertex vertex)`
 - `CellComplex.TrySplitFace(Face face, Polyline poly, out List<Face> faces)`
 - `Draw.Cube(Vector3 location, string label, Material material, double size = 0.4)`
 - `Draw.Arrow(Curve curve, Material material, double arrowWidth = 0.1, double arrowLength = 0.3, bool arrowHeadAtStart = false, bool arrowHeadAtEnd = true))`
-=======
 - Support for DXF from many basic elements.
->>>>>>> 0b7a2565
 
 ### Changed
 
