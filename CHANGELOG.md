# Changelog

## 0.9.2

### Added
<<<<<<< HEAD

### Changed

- Some changes to `ContentElement` instance glTF serialization to allow selectability and transformability in the Hypar UI.

### Fixed
=======
- `Polyline.Split(List<Vector3> point)`
- `Polygon.Split(List<Vector3> point)`
- `Polygon.TrimmedTo(List<Polygon> polygons)`
- `Vector3.>=`
- `Vector3.<=`
- `Plane.Intersects(Plane a, Plane b)`
>>>>>>> f96b3ea2

## 0.9.1

### Added

- `Transform(Plane plane)`
- `Polygon.Trimmed(Plane plane, bool flip)`
- ~~`GetSolid()` method on GeometricElement that returns the Csg solid.~~
- `ToMesh()` method on GeometricElement that return the mesh of a processed solid.
- `Polygon.ToTransform()`
- `Elements.Anaysis.AnalysisImage`
- `Profile.CreateFromPolygons(IEnumerable<Polygon> polygons)`
- `CellComplex`:
  - `Cell.TraverseNeighbors(Vector3 target, double? completedRadius)`
  - `Edge.TraverseNeighbors(Vector3 target, double? completedRadius)`
  - `Face.TraverseNeighbors(Vector3 target, double? completedRadius)`
  - `Face.TraverseNeighbors(Vector3 target, bool? parallel, bool? includeSharedVertices, double? completedRadius)`
- Dxf creation framework with first Dxf converter.
- `new BBox3(Element element)`
- `Bbox3.Corners()`
- `Vector3.AreCollinear(Vector3 a, Vector3 b, Vector3 c)`
- `Polygon.CollinearPointsRemoved()`

### Changed

- `AnalysisMesh` now handles single valued analysis.
- `Polygon.Split()` can now handle polygons that are not in the XY plane.
- Leave the discriminator property during deserialization. It will go to AdditionalProperties.
- `Lamina` representations can now include voids/holes.

### Fixed

- Guard against missing transforms while generating CSGs.
- Fixed a bug ([#585](https://github.com/hypar-io/Elements/issues/585)) where CSG Booleans for certain representations (especially laminae) would fail.
- Guard against missing transforms while generating CSGs.
- In rare cases a `Line.Intersect(Line)` call would fail if there were near-duplicate vertices, this is fixed.
- `Grid1d.ClosestPosition` now does a better job finding points on polyline axes.
- Code-generated constructors now get default arguments for inherited properties.
- `IsDegenerate()` method was reversed.
- Adding content elements that contain multiple nodes used to only add the first mesh, now it adds all the nodes in the referenced glb hierarchy.
- `Transform.OfVector(Vector)` is not applying translation anymore as vector doesn't have a position by definition.

## 0.9.0

### Added

- `Grid2d.IsOutside()`
- `GraphicsBuffers`

### Removed

- `BuiltInMaterials.Dirt`
- `BuiltInMaterials.Grass`

### Changed

- `Grid2d.IsTrimmed()` now takes an optional boolean parameter `treatFullyOutsideAsTrimmed`
- `ConstructedSolid` serializes and deserializes correctly.
- `Solid.AddFace(Polygon, Polygon[])` can take an optional third `mergeVerticesAndEdges` argument which will automatically reuse existing edges + vertices in the solid.
- Adds optional `tolerance` parameter to `Line.ExtendTo(Polygon)`, `Line.ExtendTo(IEnumerable<Line>)`, `Vector3.IsParallelTo(Vector3)`.
- `Mesh.GetBuffers` now returns a `GraphicsBuffers` object.
- `Solid.Tessellate` now returns a `GraphicsBuffers` object.
- `CsgExtensions.Tessellate` now returns a `GraphicsBuffers` object.

### Fixed

- Fixed a bug in `ConvexHull.FromPoints` when multiple X coordinates are equal.
- Fixed a bug in `Grid2d(Polygon, Vector3, Vector3, Vector3)` where U or V directions skew slightly when they nearly parallel with a boundary edge.

## 0.8.5

### Added

- `Elements.Spatial.CellComplex`
- `Grid2d.ToModelCurves()`
- Alpha release of `Hypar.Elements.Components`
- `Polyline.OffsetOnSide`
- `Ray.Intersects(Polygon)`
- `Vector3.DistanceTo(Polygon)`
- `(double Cut, double Fill) Topography.CutAndFill(Polygon perimeter, double topElevation, out Mesh cutVolume, out Mesh fillVolume, double batterAngle)`
- `void Topography.Trim(Polygon perimeter)`

### Changed

- `ColorScale` no longer bands colors but returns smooth gradient interpolation. It additionally now supports a list of values that correspond with the provided colors, allowing intentionally skewed interpolation.
- `Solids.Import` is now public.
- `Polygon.Contains` was modified to better handle polygons that are not on the XY plane.

### Fixed

## 0.8.4

### Added

- `BBox3.IsValid()`
- `BBox3.IsDegenerate()`
- `Elements.Light`
- `Elements.PointLight`
- `Elements.SpotLight`
- `Identity.AddOverrideIdentity`
- `Material.NormalTexture`
- `Polygon.PointInternal()`
- `Topography.DepthMesh`
- `Topography.DepthBelowMinimumElevation`
- `Topography.AbsoluteMinimumElevation`
- `Material.RepeatTexture`
- `BBox3.IsValid()`
- `BBox3.IsDegenerate()`
- `Polygon.Split(Polyline)`
- `Polygon.Split(IEnumerable<Polyline> polylines)`
- `Profile.Split(IEnumerable<Profile>, IEnumerable<Polyline> p)`
- `Elements.Spatial.HalfEdgeGraph2d`
  - `.Construct()`
  - `.Polygonize()`
- Release helper github action

### Changed

- `Elements.DirectionalLight` now inherits from `Elements.Light`.
- `Elements.ContentCatalog` now has a `ReferenceConfiguration` property.
- `SHSProfile`
- `SHSProfileFactory`
- `RHSProfile`
- `RHSProfileFactory`
- `Spatial.WebMercatorProjection.GetTileSizeMeters` produces a much more accurate result and requires a latitude.
- Adding glb elements to a model uses a cache rather than fetching the stream every time.
- `ProfileServer` is now `ProfileFactory`
- `WideFlangeProfileServer` is now `WideFlangeProfileFactory`
- First alpha after minor release logic was fixed
- `HSSPipeProfileServer` is now `HSSPipeProfileFactory`
- TypeGeneratorTests weren't actually running.
- `Profile.Split(IEnumerable<Profile>, Polyline p)` now uses improved logic

## 0.8.3

### Added

- `Profile.ToModelCurves()`
- `Profile.Difference()`
- `Profile.Intersection()`
- `Profile.Split()`
- `Profile.Segments()`
- `Bbox3.ToModelCurves()`
- `Line.ExtendTo(IEnumerable<Line>)`
- `Line.ExtendTo(Polyline)`
- `Line.ExtendTo(Profile)`
- `Line.ExtendTo(Polygon)`
- `ConvexHull.FromPoints(IEnumerable<Vector3>)`
- `ConvexHull.FromPolyline(Polyline)`
- `ConvexHull.FromPolylines(IEnumerable<Polyline>)`
- `ConvexHull.FromProfile(Profile)`
- `Polygon.FromAlignedBoundingBox2d(IEnumerable<Vector3>)`
- `Grid2d(Polygon, Grid1d, Grid1d)`
- `Grid2d(IEnumerable<Polygon>, Grid1d, Grid1d)`
- `Grid2d(Polygon, Vector3, Vector3, Vector3)`
- `Grid2d(IEnumerable<Polygon>, Vector3, Vector3, Vector3)`
- `Random.NextColor()` and `Random.NextMaterial()`
- `Validator.DisableValidationOnConstruction`
- `Vector3.ComputeDefaultBasisVectors()`

### Changed

- Make MeshConverter deserialization more flexible to accommodate a schema used in function `input_schema`.
- Prevent the Polygon / Polyline constructors from throwing an exception on duplicate vertices, by removing duplicates automatically.
- Make `Grid1d` and `Grid2d` serializable
- `new Transform(Vector3 origin, Vector3 xAxis, Vector3 yAxis, Vector3 zAxis)` did not unitize its axes, this is fixed.
- All solids and csgs will now have planar texture coordinates.
- Triangles are now validated to check for 3 distinct vertex positions.

### Fixed

- Fixed a bug where `Polygon.UnionAll` was sometimes returning null when it shouldn't (Thanks @M-Juliani !)
- Fixed [#517](https://github.com/hypar-io/Elements/issues/517)
- Fixed a bug where Grid2d subcells would not split correctly with `SplitAtPoint`
- Fixed [#528](https://github.com/hypar-io/Elements/issues/528)

## 0.8.2

### Changed

- The errors parameter for Model.FromJson now has the out modifier. It no longer takes a default value.
- Model deserialization only refreshes type cache if the `forceTypeReload` parameter is set to true.

### Fixed

- Fixed #483 `Deserialization of profiles created in UpdateRepresentation`
- Fixed #484 `Failure to deserialize Model if any assembly can't be loaded.`
- Fixed an issue where updates to a `Grid2d`'s component `Grid1d` axes would not propagate to the `Grid2d`.

### Added

- `Profile.UnionAll(...)` - Create a new set of profiles, merging any overlapping profiles and preserving internal voids.
- `Polyline.SharedSegments()` - Enables search for segments shared between two polylines.
- `Polyline.TransformSegment(...)` - Allows transforms for individual polyline segments. May be optionally flagged as polygon and/or planar motion.

## 0.8.1

### Added

- `TypeGenerator.CoreTypeNames`
- `MeshConverter`
- Implicit conversion of `Curve` types to `ModelCurve`.
- `byte[] Model.ToGlb(...)`
- `Grid1d.ClosestPosition()`
- `Grid1d.DivideByFixedLengthFromPoint()`
- `Grid2d.GetCellNodes()`

### Changed

- Removed `JsonInheritanceAttribute` from `Element` base types.
- `Sweep` contstructor now takes a rotation. Transformation of the profile based on rotation happens internal to the sweep's construction.
- `Polyline` are no longer required to be planar.
- Modifies Grid1d.DivideByFixedLengthFromPosition() to be more flexible — supporting a "position" outside the grids domain.
- Modifies Grid2d.GetCellSeparators() to support returning trimmed separators

### Removed

- `TypeGenerator.GetCoreTypeNames()`
- `UserElementAttribute`
- `NumericProperty`

### Fixed

- `Ray.Intersects` now calls `UpdateRepresentations` internally for accurate intersections.
- Fixed #470
- Fixes a bug in `Line.Trim(Polygon p)` where lines that started on the polygon would not be treated as outside the polygon.
- Fixes a bug in `Grid2d.IsTrimmed()` that would ignore cases where a cell was trimmed by an inner hole.

## 0.8.0

### Added

- `Hypar.Elements.Serialization.IFC` - IFC serialization code has been moved to a new project.
- `Hypar.Elements.CodeGeneration` - Code generation has been moved to a new project.
- `Elements.DirectionalLight` - You can now create a directional light in the model which will be written to glTF using the `KHR_lights_punctual` extension.
- `Elements.ContentElement` - This new class represents a piece of content meant to be instanced throughout a model.
  - The ContentElement is also added to the model by first checking for an available gltf, and then using a bounding box representation as a fallback.
- `Transform.Scaled()` - This new method returns a scaled copy of the transform, allowing for a fluent like api.
- `Transform.Moved(...)` - Return a copy of a transform moved by the specified amount.
- `Transform.Concatenated(...)` - Return a copy of a transform with the specified transform concatenated with it.
- `IHasOpenings.AddOpening(...)` - `AddOpening` provides an API which hides the internals of creating openings.
- `Opening.DepthFront` & `Opening.DepthBack` enable the creation of openings which extrude different amounts above and below their XY plane.
- Solid operations which have `IsVoid=true` now use csg operations.

### Changed

- Updated ImageSharp to 1.0.0.
- The source code is now structured with the typical .NET project layout of `/src` and `/test` per folder.
- `Opening` now has two primary constructors. The ability to create an opening with a profile has been removed. All profiles are now defined with a polygon as the perimeter.
- `Opening.Profile` is now deprecated. Please use `Opening.Perimeter`.
- `Polygon.Normal()` has been moved to the base class `Polyline.Normal()`.

### Fixed

- Fixed #313.
- Fixed #322.
- Fixed #342.
- Fixed #392.
- Fixed #407.
- Fixed #408
- Fixed #416.
- Fixed #417.
- Fixed #441

## 0.7.3

### Fixed

- CodeGen was failing intermittently
- Elements schemas with Dictionary types were failing to serialize
- [#355](https://github.com/hypar-io/Elements/issues/355)

### Added

- Elements supports the [Hub beta](https://hypar-io.github.io/Elements/Hub.html)
- CodeGen supports `input_schema`
- Hypar.Revit is completely rewritten as an external application, two external commands, and an IDirectContext3D server.

### Changed

- some Tessellate method signatures are updated to allow assigning colors at the time of tessellation as Revit requires vertex colors.
- Updates are made to the type generator to support compiling multiple types into an assembly on disk.

## 0.7.2

### Fixed

- [#307](https://github.com/hypar-io/Elements/issues/307)
- `Mesh.ComputeNormals()` would fail if there were any unconnected vertices.
- `new Vertex()` would ignore supplied Normals.
- `Vector3.ClosestPointOn(Line)` would return points that were not on the line.
- `Line.Intersects(Line)` in infinite mode would sometimes return erroneous results.
- `Vector3.AreCollinear()` would return the wrong result if the first two vertices were coincident.

### Added

- Added `Plane.ClosestPoint(Vector3 p)`
- New methods for dynamic type generation in `TypeGeneration`, utilized by the Grasshopper plugin.
- `Line.Trim(Polygon)`
- `Line.PointOnLine(Vector3 point)`
- **Grid1d**
  - `Grid1d(Grid1d other)` constructor
  - Adds `IgnoreOutsideDomain` flag to `SplitAtOffset`
  - Adds `SplitAtPoint(point)` and `SplitAtPoints(points)` methods
  - Adds internal `Evaluate(t)` method
  - Adds internal `SpawnSubGrid(domain)` method
- **Grid2d**
  - Adds `Grid2d(Grid2d other)` constructor
  - Adds `Grid2d(Grid2d other, Grid1d u, Grid1d v)` constructor
  - Adds `SplitAtPoint(point)` and `SplitAtPoints(points)` methods to Grid2d
  - Adds `Grid2d(Grid1d u, Grid1d v)` constructor
  - Adds support for curved 1d Grid axes
  - Adds private `SpawnSubGrid(Grid1d uCell, Grid1d vCell)` method
- `Curve.Transformed(transform)` (and related `XXX.TransformedXXX()` methods for child types Arc, Bezier, Line, Polyline, Polygon)

### Changed

- Updates to Elements Docs including Grasshopper + Excel.
- `Line.Intersects(Plane p)` supports infinite lines
- `Line.Intersects(Line l)` supports 3d line intersections
- `Line.Intersects(Line l)` now has an optional flag indicating whether to include the line ends as intersections.
- `Line.PointOnLine(Point)` now has an optional flag indicating whether to include points at the ends as "on" the line.
- **Grid1d / Grid2d**
  - Removes "Parent/child" updating from 1d grids / 2d grids in favor of always recalculating the 2d grid every time its `Cells` are accessed. This may have a bit of a performance hit, but it's worth it to make 2d grid behavior easier to reason about.
  - Allows Grid2ds to support construction from Grid1ds that are not straight lines. Previously Grid1ds could support any sort of curve and Grid2ds were stuck as dumb rectangles.
- **JsonInheritanceConverter**
  - Makes the Type Cache on the JsonInheritanceConverter static, and exposes a public method to refresh it. In the grasshopper context, new types may have been dynamically loaded since the JsonInheritanceConverter was initialized, so it needs to be refreshed before deserializing a model.
- **TypeGenerator**
  - Enables external overriding of the Templates path, as in GH's case the `Templates` folder is not in the same place as the executing assembly.
  - Exposes a public, synchronous method `GetSchema` to get a `JsonSchema` from uri (wrapping `GetSchemaAsync`)
  - Refactors some of the internal processes of `GenerateInMemoryAssemblyFromUrisAndLoadAsync`:
    - `GenerateCodeFromSchema()` produces csharp from a schema, including generating the namespace, typename, and local excludes
    - `GenerateCompilation()` takes the csharp and compiles it, using a new optional flag `frameworkBuild` to designate whether it should load netstandard or net framework reference assemblies.
    - `EmitAndLoad()` generates the assembly in memory and loads it into the app domain.
  - Adds an `EmitAndSave()` method that generates the assembly and writes it to a .dll on disk
  - Adds a public `GenerateAndSaveDllForSchema()` method used by grasshopper that generates code from a schema, generates a compilation, and saves it to disk as a DLL.
  - Adds a public `GetLoadedElementTypes()` method used by grasshopper to list all the currently loaded element types.

### Deprecated

- `Transform.OfXXX(xxx)` curve methods have been deprecated in favor of `XXX.Transformed(Transform)` and `XXX.TransformedXXX(Transform)`.

## 0.7.0

### Fixed

- [#271](https://github.com/hypar-io/Elements/issues/271)
- [#284](https://github.com/hypar-io/Elements/issues/284)
- [#285](https://github.com/hypar-io/Elements/issues/285)
- [#265](https://github.com/hypar-io/Elements/issues/265)
- [#221](https://github.com/hypar-io/Elements/issues/221)
- [#229](https://github.com/hypar-io/Elements/issues/229)
- [#189](https://github.com/hypar-io/Elements/issues/189)

### Added

- `Curve.ToPolyline(int divisions = 10)`
- `Circle.ToPolygon(int divisions = 10)`
- `Transform.Move(double x, double y, double z)`
- `Transform.Rotate(double angle)`
- `TypeGenerator.GenerateUserElementTypesFromUrisAsync(string[] uris, string outputBaseDir, bool isUserElement = false)`

### Changed

- Updated documentation to reflect the use of .NET Core 3.1.

### Deprecated

- `Polygon.Circle(...)`

## 0.6.2

### Added

- `Material.Unlit`
- `Material.DoubleSided`
- `Units.LengthUnit`
- `Elements.MeshImportElement`

## Changed

- `Mesh.AddVertex(...)` is now public.
- `Mesh.AddTriangle(...)` is now public.

### Removed

- `SolidOperation.GetSolid()`.

### Fixed

- #262
- Fixed an error where `Transform.OfPlane(...)` would not solve correctly if the plane was not at the world origin.

### Changed

- `Grid2d` now supports grids that are not parallel to the XY plane

## 0.6.0

### Added

- `ColorScale`
- `AnalysisMesh`
- `Ray.Intersects(...)` for `Plane`, `Face`, `Solid`, and `SolidOperation`

### Fixed

- Fix #253

## 0.5.2

### Fixed

- `Grid2d` constructors accepting a Transform interpreted the transform incorrectly.

## 0.5.1

### Added

- `Grid1d`
- `Grid2d`
- `Domain1d`
- `GeometricElement.IsElementDefinition`
- A `drawEdges` optional parameter to `Model.ToGlTF(...)` to enable edge rendering.
- `Polyline` and `Profile` now implement `IEquatable`.
- `Polygon.Union(IList<Polygon> firstSet, IList<Polygon> secondSet)`
- `Polygon.Difference(IList<Polygon> firstSet, IList<Polygon> secondSet)`
- `Polygon.XOR(IList<Polygon> firstSet, IList<Polygon> secondSet)`
- `Polygon.Intersection(IList<Polygon> firstSet, IList<Polygon> secondSet)`

### Changed

- `Vector.Normalized()` is now `Vector.Unitized()`
- `Color.ToString()` now returns a useful description

### Fixed

- Fixed an error with `Transform.OfVector(...)` where the translation of the transform was not applied.
- Fixed an error where `Mesh.ComputeNormals(...)` was not set to a unitized vector.
- Fixed an error with `BBox3`'s solver for Polygons

## 0.4.4

### Added

- `Contour`
- `Transform.Reflect(Vector3 n)`
- `ElementInstance`
- `Vector3.ClosestPointOn(Line line)`
- `Line.TrimTo(Line line)`
- `Line.ExtendTo(Line line)`
- `Line.Offset(double distance, bool flip = false)`
- `Line.DivideByLengthFromCenter(double l)`
- `Ray.Intersects(Ray ray, out Vector3 result, bool ignoreRayDirection)`
- `Polygon.Fillet(double radius)`
- `Arc.Complement()`
- `Polygons.Star(double outerRadius, double innerRadius, int points)`
- `Units.CardinalDirections`
- `Mesh.ComputeNormals`
- `Topography.AverageEdges(Topography target, Units.CardinalDirection edgeToAverage)`
- `Topography.GetEdgeVertices(Units.CardinalDirection direction)`
- `WebMercatorProjection`

### Fixed

- Fixed [#125](https://github.com/hypar-io/Hypar/issues/125).
- Fixed one Transform constructor whose computed axes were not unit length, causing the transform to scale.
- Topography is now written to IFC.

## 0.4.2

### Changed

- `Vector3` is now a struct.
- `Color` is now a struct.
- `ProfileServer.GetProfileByName(...)` is now deprecated in favor of `ProfileServer.GetProfileByType(...)`

### Added

- `Bezier`
- `WideFlangeProfileType`
- `HSSPipeProfileType`
- `Curve.MinimumChordLength` static property to allow the user to set the minimum chord length for subdivision of all curves for rendering.
- `Circle`
- `FrameType` Bezier curves can have their frames calculated using Frenet frames or "road like" frames.

## 0.4.0

### Changed

- All element types are partial classes with one part of the class generated from its JSON schema.
- `Polygon.Rectangle` constructor no longer takes an origin.
- `Polygon.Clip` now takes an optional additional set of holes.
- `Wall` and `Floor` constructors no longer take collections of `Opening`s.
  - Openings can be added using `wall.Openings.Add(...)`.
- `Polygon` now has more robust checks during construction.
  - All vertices must be coplanar.
  - Zero length segments are not allowed.
  - Self-intersecting segments are not allowed.
- `Solid`, `Face`, `Vertex`, `Edge`, `HalfEdge`, and `Loop` are now marked `internal`.
- `Quaternion` is now marked `internal`.
- `Matrix` is now marked `internal`.
- `SolidConverter` is now marked `internal`.
- `Elements.Serialization.IFC.ModelExtensions` is now marked `internal`.
- All core type property setters are now `public`.
- The `elevation` parameter has been removed from `Floor`. Floor elevation is now set by passing a `Transform` with a Z coordinate.

### Added

- `ModelCurve` - Draw curves in 3D.
- `ModelPoints` - Draw collections of points in 3D.
- `Elements.Generate.TypeGenerator` class.
- `/Schemas` directory.
- Optional `rotation` on `StructuralFraming` constructors.
- `Model` now has Elements property which is `IDictionary<Guid,Element>`.
- `double Vector3.CCW(Vector3 a, Vector3 b, Vector3 c)`
- `bool Line.Intersects(Line l)`
- `Elements.Validators.IValidator` and the `Elements.Validators.Validator` singleton to provide argument validation during construction of user elements.
- `Line.DivideByLength()`
- `Line.DivideByCount()`
- `Ray` class.
- `Vector3.IsZero()`

### Removed

- The empty Dynamo project.
- `ElementType`, `WallType`, `FloorType`, `StructuralFramingType`
- `MaterialLayer`
- `Transform` constructor taking `start` and `end` parameters. The `Transform` constructor which takes an X and a Z axis should now be used.

### Fixed

- Transforms are now consistently right-handed.
- Transforms on curves are now consistently oriented with the +X axis oriented to the "right" and the +Z axis oriented along the inverse of the tangent of the curve.
- Built in materials for displaying transforms are now red, green, and blue. Previously they were all red.
- All classes deriving from `Element` now pass their `id`, `transform`, and `name` to the base constructor.
- Line/plane intersections now return null if the intersection is "behind" the start of the line.
- Beams whose setbacks total more than the length of the beam no longer fail.
- Plane construction no longer fails when the normal vector and the origin vector are "parallel".
- Fixed #209.
- Topography is now serialized to JSON.
- Built in materials now have an assigned Id.

## 0.3.8

### Changed

- Elements representing building components now return positive areas.
- Added Area property to:
  Panel
  Space
  Added Volume property to:
- Floor
- Space
  Added positive area calculation to:
- Floor
- Mass
- Added positive Volume calculation to:
- StructuralFraming
- Beam.Volume() throws an InvalidOperationException for non-linear beams.
- Added TODO to support Volume() for all beam curves.

## 0.3.6

### Changed

- Edges are no longer written to the glTF file.
- Large performance improvements made to glTF writing using `Buffer.BlockCopy` and writing buffers directly from tesselation to glTF buffer.

### Fixed

- Fix #177.

## 0.3.4

### Changed

- Numerous comments were updated for clarity.
- Numerous styling changes were made to the documentation to align with the Hypar brand.

### Fixed

- Fixed an error where vertex colors were not correctly encoded in the glTF.

## 0.3.3

### Fixed

- Fix #173.
- Fix #7.

## 0.3.0

### Changed

- `Element.Id` is now a `Guid`.

### Fixed

- Fix #107.
- Fix #132.
- Fix #137.
- Fix #144.
- Fix #142.

## 0.2.17

### Added

- The `Kernel` singleton has been added to contain all geometry methods for creating solids.

### Fixed

- Fixed an error where, when writing edges to gltf, ushort would be overflowed and wrap back to 0 causing a loop not to terminate.

## 0.2.16

### Added

- Materials are now serialized to IFC using `IfcStyledItem`.

### Fixed

- Fixed an error where we returned directly after processing child Elements of an `IAggregateElements`, before we could process the parent element.
- Fixed writing of gltf files so that the `.bin` file is located adjacent to the `.gltf`.

## 0.2.15

### Added

- `Space` elements are now serialized to IFC as `IfcSpace`.

## 0.2.5

### Changed

- `IHasOpenings.Openings[]` is now `IHasOpenings.List<Opening>[]`.

### Fixed

- `Opening` elements are now serialized to IFC as `IfcOpeningElement`.

## 0.2.4.4

### Changed

- `Solid.Slice()` has been made internal. It's not yet ready for consumers. See [#103](https://github.com/hypar-io/elements/issues/103)

## 0.2.4.3

### Fixed

- Spaces are now correctly colored. See [#134](https://github.com/hypar-io/elements/issues/134).

## 0.2.4.2

### Added

- Added `ToIfcWall()` extension method to save a `Wall` to an `IfcWall`.

### Fixed

- `Space.Profile` is set in the constructor when a `Space` is constructed with a profile. [#132](https://github.com/hypar-io/elements/pull/132)
- Sub-elements of `IAggregateElements` are now added to the `Model`. [#137](https://github.com/hypar-io/elements/pull/137)

## 0.2.4.1

### Added

- Added `StandardWall`, for walls defined along a curve. `Wall` continues to be for walls defined by a planar profile extruded to a height.
- Added `Polygon.L`.

### Changed

- `Floor` constructors no longer have `material` parameter. Materials are now specified through the `FloorType`.
- `IAggregateElement` is now `IAggregateElements`.
- `Panel` now takes `Polygon` instead of `Vector3[]`.

## 0.2.4

### Changed

- `IGeometry3D` is now `ISolid`.
- `ISolid` (formerly `IGeometry3D`) now contains one solid, not an array of solids.

### Removed

- `Solid.Material`. Elements are now expected to implement the `IMaterial` interface or have an `IElementType<T>` which specifies a material.

## 0.2.3

### Added

- `MaterialLayer`
- `StructuralFramingType` - `StructuralFramingType` combines a `Profile` and a `Material` to define a type for framing elements.

### Changed

- `IProfileProvider` is now `IProfile`
- `IElementTypeProvider` is now `IElementType`
- All structural framing type constructors now take a `StructuralFramingType` in place of a `Profile` and a `Material`.
- All properties serialize to JSON using camel case.
- Many expensive properties were converted to methods.
- A constructor has been added to `WallType` that takes a collection of `MaterialLayer`.

## 0.2.2

### Added

- `Matrix.Determinant()`
- `Matrix.Inverse()`
- `Transform.Invert()`
- `Model.ToIFC()`
- `Elements.Serialization.JSON` namespace.
- `Elements.Serialization.IFC` namespace.
- `Elements.Serialization.glTF` namespace.

### Changed

- Wall constructor which uses a center line can now have a Transform specified.
- `Profile.ComputeTransform()` now finds the first 3 non-collinear points for calculating its plane. Previously, this function would break when two of the first three vertices were co-linear.
- Using Hypar.IFC2X3 for interaction with IFC.
- `Line.Thicken()` now throws an exception when the line does not have the same elevation for both end points.
- `Model.SaveGlb()` is now `Model.ToGlTF()`.

## 0.2.1

### Added

- The `Topography` class has been added.
- `Transform.OfPoint(Vector3 vector)` has been added to transform a vector as a point with translation. This was previously `Transform.OfVector(Vector3 vector)`. All sites previously using `OfVector(...)` are now using `OfPoint(...)`.
- `Material.DoubleSided`
- `Loop.InsertEdgeAfter()`
- `Solid.Slice()`
- `Model.Extensions`

### Changed

- `Transform.OfVector(Vector3 vector)` now does proper vector transformation without translation.
- Attempting to construct a `Vector3` with NaN or Infinite arguments will throw an `ArgumentOutOfRangeException`.

## 0.2.0

### Added

- IFC implementation has begun with `Model.FromIFC(...)`. Support includes reading of Walls, Slabs, Spaces, Beams, and Columns. Brep booleans required for Wall and Slab openings are not yet supported and are instead converted to Polygon openings in Wall and Floor profiles.
- The `Elements.Geometry.Profiles` namespace has been added. All profile servers can now be found here.
- The `Elements.Geometry.Solids` namespace has been added.
- The Frame type has been added to represent a continuous extrusion of a profile around a polygonal perimeter.
- The `ModelTest` base class has been added. Inheriting from this test class enables a test to automatically write its `Model` to a `.glb` file and to serialize and deserialize to/from JSON to ensure the stability of serialization.
- The `Solid.ToGlb` extension method has been added to enable serializing one `Solid` to glTF for testing.

### Changed

- Element identifiers are now of type `long`.
- Breps have been re-implemented in the `Solid` class. Currently only planar trimmed faces are supported.
- Many improvements to JSON serialization have been added, including the ability to serialize breps.
- '{element}.AddParameter' has been renamed to '{element}.AddProperty'.
- The `Hypar.Geometry` namespace is now `Elements.Geometry`.
- The `Hypar.Elements` namespace is now `Elements`.

### Removed

- The `IProfile` interface has been removed.
- The `Extrusion` class and `IBrep` have been replaced with the `Solid` class. The IGeometry interface now returns a `Solid[]`.
- Many uses of `System.Linq` have been removed.
- Many uses of `IEnumerable<T>` have been replaced with `T[]`.<|MERGE_RESOLUTION|>--- conflicted
+++ resolved
@@ -3,21 +3,19 @@
 ## 0.9.2
 
 ### Added
-<<<<<<< HEAD
 
 ### Changed
 
 - Some changes to `ContentElement` instance glTF serialization to allow selectability and transformability in the Hypar UI.
 
 ### Fixed
-=======
+
 - `Polyline.Split(List<Vector3> point)`
 - `Polygon.Split(List<Vector3> point)`
 - `Polygon.TrimmedTo(List<Polygon> polygons)`
 - `Vector3.>=`
 - `Vector3.<=`
 - `Plane.Intersects(Plane a, Plane b)`
->>>>>>> f96b3ea2
 
 ## 0.9.1
 
