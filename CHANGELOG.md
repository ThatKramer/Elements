# Changelog

## 0.9.7

<<<<<<< HEAD
### Fixed
- #722
=======
### Added

### Changed

### Fixed

- Under some circumstances when a line originated nearly within tolerance of a polygon, `Line.Trim` would return the wrong result.
>>>>>>> 5bd95e3c

## 0.9.6

### Added

- `Position.FromVectorMeters`
- `Elements.Geometry.Profiles.IProfileFactory`
- `Elements.Geometry.Profiles.ParametricProfile`
- `Elements.Geometry.Profiles.VectorExpression`
- `Elements.Geometry.Profiles.ProfileFactoryBase`
- `Elements.Geometry.Profiles.ParametricProfileFactory`
- `Elements.Geometry.Profiles.WTProfileType`
- `Elements.Geometry.Profiles.WTProfile`
- `Elements.Geometry.Profiles.WTProfileFactory`
- `Elements.Geometry.Profiles.LProfileType`
- `Elements.Geometry.Profiles.LProfile`
- `Elements.Geometry.Profiles.LProfileFactory`
- `Elements.Geometry.Profiles.MCProfileType`
- `Elements.Geometry.Profiles.MCProfile`
- `Elements.Geometry.Profiles.MCProfileFactory`
- `Elements.Geometry.Profiles.HSSProfileType`
- `Elements.Geometry.Profiles.HSSProfile`
- `Elements.Geometry.Profiles.HSSProfileFactory`
- `Elements.Geometry.Profiles.WProfileType`
- `Elements.Geometry.Profiles.WProfile`
- `Elements.Geometry.Profiles.WProfileFactory`
- `Grid2d.GetTrimmedCellProfiles`
- `Ceiling`
- `GridLine`
- `FitLine(IList<Point2d> points)`
- `HalfEdgeGraph.Construct(IEnumerable<Line> lines)`
- `Polyline.Project(Plane plane)`
- `new Mesh(Mesh mesh)`
- `new Topography(Mesh mesh, Material material, Transform transform, Guid id, string name)`
- `Ray.Intersects(Mesh mesh)`
- `Transform.CreateHorizontalFrameAlongCurve()`

### Changed

- Change default for `useReferenceOrientation` when generating content catalogs.
- Deprecate `CreateOrientedAlongCurve` (and add `CreateHorizontalFrameAlongCurve`) for clarity per [#687](https://github.com/hypar-io/Elements/issues/687) (Thanks @gytaco!)
- `Position.ToVectorMeters` now requires a `relativeToOrigin` Position, so that it will actually give meaningful measurements in meters.
- glTF generation now uses material IDs instead of names for material names, to prevent collisions.
- Line.PointAt does not round input values near 0 or 1 anymore.
- `Polygon` constructor throws error if there are less than 3 vertices provided.
- Decrease intersection tolerance for Grid2d polygon splitting.
- Added `includeCoincidenceAtEdge` parameter to `Line.Trim`.
- Improved the logic of `AreCollinear` to utilize perpendicular distance for tolerance checks.
- `BBox3` constructor now takes an `IEnumerable<Vector3>` instead of a `IList<Vector3>` as input.
- `Vector3Extensions.Unitized` no longer takes a tolerance for its zero-length check.

### Fixed

-

## 0.9.5

### Added

- `Identity.AddOverrideIdentity(this Element element, dynamic overrideObject)`
- `GeometricElement.ModifyVertexAttributes`
- `Polygon.Contains3D` method for checking polygon containment in 3D.
- `WallByProfile.AddOpenings()`
- `Profile.Project(Plane)`

### Changed

- Wall doesn't have Height or Profile any more.
- WallByProfile deprecates `Profile` and has methods/constructors to use Perimeter and Openings only.
- `Polygon.Area()` will now calculate the area of a polygon in 3D.
- WallByProfile updated constructor options and `UpdateRepresentation` logic.
- Code generation includes an empty constructor for generated types.

### Fixed

- WallByProfile was failing to deserialize walls without openings.

## 0.9.4

### Added

- `LineSegmentExtensions.Intersections(this IList<Line> lines)`
- `Elements.Search.DistanceComparer`
- `Elements.Search.DirectionComparer`
- `Elements.Search.Network<T>`
- `Elements.ElementProxy<T>`
- `Identity.AddOverrideValue`
- `ModelExtensions.AllElementsOfType<T>(this Dictionary<string, Model> models, string modelName)`
- `Polygon RemoveVerticesNearCurve(Curve curve, double tolerance)`

### Changed

- `Identity.AddOverrideIdentity` is now an extension method.
- Profile operations throw fewer exceptions when some piece of the profile is invalid, preferring instead to return a partial result or a null.

### Fixed

`Line.ExtendTo` would sometimes return erroneous results if any of the trimming segments crossed the origin.

### Fixed

## 0.9.3

### Added

- `ModelArrows`
- `ModelText`
- `Solid.Intersects(Plane p, out List<Polygon> result)`
- `Vector3.IsUnitized()`
- `Transform.Inverted()`
- `AdaptiveGrid`
- `Line.Intersects(BBox3 box, out List<Vector3> results, bool infinite = false)`
- `Vector3.AreCoplanar(Vector3 a, Vector3 b, Vector3 c, Vector3 d)`
- `Line.IsAlmostEqualTo(Line line)`
- `ConvexHull.FromPointsInPlane(IEnumerable<Vector3> points, Vector3 normalVectorOfFrame)`

### Changed

### Fixed

- Deduplicate catalog names during code generation.
- Fix some issues with code generation and deserialization of `Vector3` and `Mesh` types.
- Fixed an issue where gLTFs would occasionally be generated with incorrect vertex normals.

## 0.9.2

### Added

- `Polyline.Split(List<Vector3> point)`
- `Polygon.Split(List<Vector3> point)`
- `Polygon.TrimmedTo(List<Polygon> polygons)`
- `Vector3.>=`
- `Vector3.<=`
- `Plane.Intersects(Plane a, Plane b)`
- A handful of convenience operators and conversions:
  - implicit `(double X, double Y, double Z)` => `Vector3`
  - implicit `(double X, double Y)` => `Vector3`
  - implicit `(int X, int Y, int Z)` => `Vector3`
  - implicit `(int X, int Y)` => `Vector3`
  - implicit `(double R, double G, double B, double A)` => `Color`
  - implicit `(double R, double G, double B)` => `Color`
  - `new Polygon(params Vector3[] vertices)`
  - `new Polyline(params Vector3[] vertices)`
  - implicit `SolidOperation` => `Representation`
  - `new Representation(params SolidOperation[] solidOperations)`
  - `Polygon.Split(params Polyline[] polylines)`
  - `Polygon.UnionAll(params Polygon[] polygons)`
  - `Polygon.Difference(params Polygon[] polygons)`
  - `Polygon.Union(params Polygon[] polygons)`
- `Profile.Offset()`
- Overloads with `maxDistance` parameter for
  - `Line.ExtendTo(IEnumerable<Line>)`
  - `Line.ExtendTo(Polyline)`
  - `Line.ExtendTo(Polygon)`
  - `Line.ExtendTo(Profile)`
- Support for DXF from many basic elements.

### Changed

- Some changes to `ContentElement` instance glTF serialization to allow selectability and transformability in the Hypar UI.
- Added `Symbols` property to `ContentElement`.
- Introduce a `SkipCSGUnion` flag on Representation, as a hack to get around CSG failures.

### Fixed

- [#616](https://github.com/hypar-io/Elements/issues/616) Code generation from local files now supplies a directory path to help resolve local references.

## 0.9.1

### Added

- `Transform(Plane plane)`
- `Polygon.Trimmed(Plane plane, bool flip)`
- ~~`GetSolid()` method on GeometricElement that returns the Csg solid.~~
- `ToMesh()` method on GeometricElement that return the mesh of a processed solid.
- `Polygon.ToTransform()`
- `Elements.Anaysis.AnalysisImage`
- `Profile.CreateFromPolygons(IEnumerable<Polygon> polygons)`
- `CellComplex`:
  - `Cell.TraverseNeighbors(Vector3 target, double? completedRadius)`
  - `Edge.TraverseNeighbors(Vector3 target, double? completedRadius)`
  - `Face.TraverseNeighbors(Vector3 target, double? completedRadius)`
  - `Face.TraverseNeighbors(Vector3 target, bool? parallel, bool? includeSharedVertices, double? completedRadius)`
- Dxf creation framework with first Dxf converter.
- `new BBox3(Element element)`
- `Bbox3.Corners()`
- `Vector3.AreCollinear(Vector3 a, Vector3 b, Vector3 c)`
- `Polygon.CollinearPointsRemoved()`

### Changed

- `AnalysisMesh` now handles single valued analysis.
- `Polygon.Split()` can now handle polygons that are not in the XY plane.
- Leave the discriminator property during deserialization. It will go to AdditionalProperties.
- `Lamina` representations can now include voids/holes.

### Fixed

- Guard against missing transforms while generating CSGs.
- Fixed a bug ([#585](https://github.com/hypar-io/Elements/issues/585)) where CSG Booleans for certain representations (especially laminae) would fail.
- Guard against missing transforms while generating CSGs.
- In rare cases a `Line.Intersect(Line)` call would fail if there were near-duplicate vertices, this is fixed.
- `Grid1d.ClosestPosition` now does a better job finding points on polyline axes.
- Code-generated constructors now get default arguments for inherited properties.
- `IsDegenerate()` method was reversed.
- Adding content elements that contain multiple nodes used to only add the first mesh, now it adds all the nodes in the referenced glb hierarchy.
- `Transform.OfVector(Vector)` is not applying translation anymore as vector doesn't have a position by definition.

## 0.9.0

### Added

- `Grid2d.IsOutside()`
- `GraphicsBuffers`

### Removed

- `BuiltInMaterials.Dirt`
- `BuiltInMaterials.Grass`

### Changed

- `Grid2d.IsTrimmed()` now takes an optional boolean parameter `treatFullyOutsideAsTrimmed`
- `ConstructedSolid` serializes and deserializes correctly.
- `Solid.AddFace(Polygon, Polygon[])` can take an optional third `mergeVerticesAndEdges` argument which will automatically reuse existing edges + vertices in the solid.
- Adds optional `tolerance` parameter to `Line.ExtendTo(Polygon)`, `Line.ExtendTo(IEnumerable<Line>)`, `Vector3.IsParallelTo(Vector3)`.
- `Mesh.GetBuffers` now returns a `GraphicsBuffers` object.
- `Solid.Tessellate` now returns a `GraphicsBuffers` object.
- `CsgExtensions.Tessellate` now returns a `GraphicsBuffers` object.

### Fixed

- Fixed a bug in `ConvexHull.FromPoints` when multiple X coordinates are equal.
- Fixed a bug in `Grid2d(Polygon, Vector3, Vector3, Vector3)` where U or V directions skew slightly when they nearly parallel with a boundary edge.

## 0.8.5

### Added

- `Elements.Spatial.CellComplex`
- `Grid2d.ToModelCurves()`
- Alpha release of `Hypar.Elements.Components`
- `Polyline.OffsetOnSide`
- `Ray.Intersects(Polygon)`
- `Vector3.DistanceTo(Polygon)`
- `(double Cut, double Fill) Topography.CutAndFill(Polygon perimeter, double topElevation, out Mesh cutVolume, out Mesh fillVolume, double batterAngle)`
- `void Topography.Trim(Polygon perimeter)`

### Changed

- `ColorScale` no longer bands colors but returns smooth gradient interpolation. It additionally now supports a list of values that correspond with the provided colors, allowing intentionally skewed interpolation.
- `Solids.Import` is now public.
- `Polygon.Contains` was modified to better handle polygons that are not on the XY plane.

### Fixed

## 0.8.4

### Added

- `BBox3.IsValid()`
- `BBox3.IsDegenerate()`
- `Elements.Light`
- `Elements.PointLight`
- `Elements.SpotLight`
- `Identity.AddOverrideIdentity`
- `Material.NormalTexture`
- `Polygon.PointInternal()`
- `Topography.DepthMesh`
- `Topography.DepthBelowMinimumElevation`
- `Topography.AbsoluteMinimumElevation`
- `Material.RepeatTexture`
- `BBox3.IsValid()`
- `BBox3.IsDegenerate()`
- `Polygon.Split(Polyline)`
- `Polygon.Split(IEnumerable<Polyline> polylines)`
- `Profile.Split(IEnumerable<Profile>, IEnumerable<Polyline> p)`
- `Elements.Spatial.HalfEdgeGraph2d`
  - `.Construct()`
  - `.Polygonize()`
- Release helper github action

### Changed

- `Elements.DirectionalLight` now inherits from `Elements.Light`.
- `Elements.ContentCatalog` now has a `ReferenceConfiguration` property.
- `SHSProfile`
- `SHSProfileFactory`
- `RHSProfile`
- `RHSProfileFactory`
- `Spatial.WebMercatorProjection.GetTileSizeMeters` produces a much more accurate result and requires a latitude.
- Adding glb elements to a model uses a cache rather than fetching the stream every time.
- `ProfileServer` is now `ProfileFactory`
- `WideFlangeProfileServer` is now `WideFlangeProfileFactory`
- First alpha after minor release logic was fixed
- `HSSPipeProfileServer` is now `HSSPipeProfileFactory`
- TypeGeneratorTests weren't actually running.
- `Profile.Split(IEnumerable<Profile>, Polyline p)` now uses improved logic

## 0.8.3

### Added

- `Profile.ToModelCurves()`
- `Profile.Difference()`
- `Profile.Intersection()`
- `Profile.Split()`
- `Profile.Segments()`
- `Bbox3.ToModelCurves()`
- `Line.ExtendTo(IEnumerable<Line>)`
- `Line.ExtendTo(Polyline)`
- `Line.ExtendTo(Profile)`
- `Line.ExtendTo(Polygon)`
- `ConvexHull.FromPoints(IEnumerable<Vector3>)`
- `ConvexHull.FromPolyline(Polyline)`
- `ConvexHull.FromPolylines(IEnumerable<Polyline>)`
- `ConvexHull.FromProfile(Profile)`
- `Polygon.FromAlignedBoundingBox2d(IEnumerable<Vector3>)`
- `Grid2d(Polygon, Grid1d, Grid1d)`
- `Grid2d(IEnumerable<Polygon>, Grid1d, Grid1d)`
- `Grid2d(Polygon, Vector3, Vector3, Vector3)`
- `Grid2d(IEnumerable<Polygon>, Vector3, Vector3, Vector3)`
- `Random.NextColor()` and `Random.NextMaterial()`
- `Validator.DisableValidationOnConstruction`
- `Vector3.ComputeDefaultBasisVectors()`

### Changed

- Make MeshConverter deserialization more flexible to accommodate a schema used in function `input_schema`.
- Prevent the Polygon / Polyline constructors from throwing an exception on duplicate vertices, by removing duplicates automatically.
- Make `Grid1d` and `Grid2d` serializable
- `new Transform(Vector3 origin, Vector3 xAxis, Vector3 yAxis, Vector3 zAxis)` did not unitize its axes, this is fixed.
- All solids and csgs will now have planar texture coordinates.
- Triangles are now validated to check for 3 distinct vertex positions.

### Fixed

- Fixed a bug where `Polygon.UnionAll` was sometimes returning null when it shouldn't (Thanks @M-Juliani !)
- Fixed [#517](https://github.com/hypar-io/Elements/issues/517)
- Fixed a bug where Grid2d subcells would not split correctly with `SplitAtPoint`
- Fixed [#528](https://github.com/hypar-io/Elements/issues/528)

## 0.8.2

### Changed

- The errors parameter for Model.FromJson now has the out modifier. It no longer takes a default value.
- Model deserialization only refreshes type cache if the `forceTypeReload` parameter is set to true.

### Fixed

- Fixed #483 `Deserialization of profiles created in UpdateRepresentation`
- Fixed #484 `Failure to deserialize Model if any assembly can't be loaded.`
- Fixed an issue where updates to a `Grid2d`'s component `Grid1d` axes would not propagate to the `Grid2d`.

### Added

- `Profile.UnionAll(...)` - Create a new set of profiles, merging any overlapping profiles and preserving internal voids.
- `Polyline.SharedSegments()` - Enables search for segments shared between two polylines.
- `Polyline.TransformSegment(...)` - Allows transforms for individual polyline segments. May be optionally flagged as polygon and/or planar motion.

## 0.8.1

### Added

- `TypeGenerator.CoreTypeNames`
- `MeshConverter`
- Implicit conversion of `Curve` types to `ModelCurve`.
- `byte[] Model.ToGlb(...)`
- `Grid1d.ClosestPosition()`
- `Grid1d.DivideByFixedLengthFromPoint()`
- `Grid2d.GetCellNodes()`

### Changed

- Removed `JsonInheritanceAttribute` from `Element` base types.
- `Sweep` contstructor now takes a rotation. Transformation of the profile based on rotation happens internal to the sweep's construction.
- `Polyline` are no longer required to be planar.
- Modifies Grid1d.DivideByFixedLengthFromPosition() to be more flexible — supporting a "position" outside the grids domain.
- Modifies Grid2d.GetCellSeparators() to support returning trimmed separators

### Removed

- `TypeGenerator.GetCoreTypeNames()`
- `UserElementAttribute`
- `NumericProperty`

### Fixed

- `Ray.Intersects` now calls `UpdateRepresentations` internally for accurate intersections.
- Fixed #470
- Fixes a bug in `Line.Trim(Polygon p)` where lines that started on the polygon would not be treated as outside the polygon.
- Fixes a bug in `Grid2d.IsTrimmed()` that would ignore cases where a cell was trimmed by an inner hole.

## 0.8.0

### Added

- `Hypar.Elements.Serialization.IFC` - IFC serialization code has been moved to a new project.
- `Hypar.Elements.CodeGeneration` - Code generation has been moved to a new project.
- `Elements.DirectionalLight` - You can now create a directional light in the model which will be written to glTF using the `KHR_lights_punctual` extension.
- `Elements.ContentElement` - This new class represents a piece of content meant to be instanced throughout a model.
  - The ContentElement is also added to the model by first checking for an available gltf, and then using a bounding box representation as a fallback.
- `Transform.Scaled()` - This new method returns a scaled copy of the transform, allowing for a fluent like api.
- `Transform.Moved(...)` - Return a copy of a transform moved by the specified amount.
- `Transform.Concatenated(...)` - Return a copy of a transform with the specified transform concatenated with it.
- `IHasOpenings.AddOpening(...)` - `AddOpening` provides an API which hides the internals of creating openings.
- `Opening.DepthFront` & `Opening.DepthBack` enable the creation of openings which extrude different amounts above and below their XY plane.
- Solid operations which have `IsVoid=true` now use csg operations.

### Changed

- Updated ImageSharp to 1.0.0.
- The source code is now structured with the typical .NET project layout of `/src` and `/test` per folder.
- `Opening` now has two primary constructors. The ability to create an opening with a profile has been removed. All profiles are now defined with a polygon as the perimeter.
- `Opening.Profile` is now deprecated. Please use `Opening.Perimeter`.
- `Polygon.Normal()` has been moved to the base class `Polyline.Normal()`.

### Fixed

- Fixed #313.
- Fixed #322.
- Fixed #342.
- Fixed #392.
- Fixed #407.
- Fixed #408
- Fixed #416.
- Fixed #417.
- Fixed #441

## 0.7.3

### Fixed

- CodeGen was failing intermittently
- Elements schemas with Dictionary types were failing to serialize
- [#355](https://github.com/hypar-io/Elements/issues/355)

### Added

- Elements supports the [Hub beta](https://hypar-io.github.io/Elements/Hub.html)
- CodeGen supports `input_schema`
- Hypar.Revit is completely rewritten as an external application, two external commands, and an IDirectContext3D server.

### Changed

- some Tessellate method signatures are updated to allow assigning colors at the time of tessellation as Revit requires vertex colors.
- Updates are made to the type generator to support compiling multiple types into an assembly on disk.

## 0.7.2

### Fixed

- [#307](https://github.com/hypar-io/Elements/issues/307)
- `Mesh.ComputeNormals()` would fail if there were any unconnected vertices.
- `new Vertex()` would ignore supplied Normals.
- `Vector3.ClosestPointOn(Line)` would return points that were not on the line.
- `Line.Intersects(Line)` in infinite mode would sometimes return erroneous results.
- `Vector3.AreCollinear()` would return the wrong result if the first two vertices were coincident.

### Added

- Added `Plane.ClosestPoint(Vector3 p)`
- New methods for dynamic type generation in `TypeGeneration`, utilized by the Grasshopper plugin.
- `Line.Trim(Polygon)`
- `Line.PointOnLine(Vector3 point)`
- **Grid1d**
  - `Grid1d(Grid1d other)` constructor
  - Adds `IgnoreOutsideDomain` flag to `SplitAtOffset`
  - Adds `SplitAtPoint(point)` and `SplitAtPoints(points)` methods
  - Adds internal `Evaluate(t)` method
  - Adds internal `SpawnSubGrid(domain)` method
- **Grid2d**
  - Adds `Grid2d(Grid2d other)` constructor
  - Adds `Grid2d(Grid2d other, Grid1d u, Grid1d v)` constructor
  - Adds `SplitAtPoint(point)` and `SplitAtPoints(points)` methods to Grid2d
  - Adds `Grid2d(Grid1d u, Grid1d v)` constructor
  - Adds support for curved 1d Grid axes
  - Adds private `SpawnSubGrid(Grid1d uCell, Grid1d vCell)` method
- `Curve.Transformed(transform)` (and related `XXX.TransformedXXX()` methods for child types Arc, Bezier, Line, Polyline, Polygon)

### Changed

- Updates to Elements Docs including Grasshopper + Excel.
- `Line.Intersects(Plane p)` supports infinite lines
- `Line.Intersects(Line l)` supports 3d line intersections
- `Line.Intersects(Line l)` now has an optional flag indicating whether to include the line ends as intersections.
- `Line.PointOnLine(Point)` now has an optional flag indicating whether to include points at the ends as "on" the line.
- **Grid1d / Grid2d**
  - Removes "Parent/child" updating from 1d grids / 2d grids in favor of always recalculating the 2d grid every time its `Cells` are accessed. This may have a bit of a performance hit, but it's worth it to make 2d grid behavior easier to reason about.
  - Allows Grid2ds to support construction from Grid1ds that are not straight lines. Previously Grid1ds could support any sort of curve and Grid2ds were stuck as dumb rectangles.
- **JsonInheritanceConverter**
  - Makes the Type Cache on the JsonInheritanceConverter static, and exposes a public method to refresh it. In the grasshopper context, new types may have been dynamically loaded since the JsonInheritanceConverter was initialized, so it needs to be refreshed before deserializing a model.
- **TypeGenerator**
  - Enables external overriding of the Templates path, as in GH's case the `Templates` folder is not in the same place as the executing assembly.
  - Exposes a public, synchronous method `GetSchema` to get a `JsonSchema` from uri (wrapping `GetSchemaAsync`)
  - Refactors some of the internal processes of `GenerateInMemoryAssemblyFromUrisAndLoadAsync`:
    - `GenerateCodeFromSchema()` produces csharp from a schema, including generating the namespace, typename, and local excludes
    - `GenerateCompilation()` takes the csharp and compiles it, using a new optional flag `frameworkBuild` to designate whether it should load netstandard or net framework reference assemblies.
    - `EmitAndLoad()` generates the assembly in memory and loads it into the app domain.
  - Adds an `EmitAndSave()` method that generates the assembly and writes it to a .dll on disk
  - Adds a public `GenerateAndSaveDllForSchema()` method used by grasshopper that generates code from a schema, generates a compilation, and saves it to disk as a DLL.
  - Adds a public `GetLoadedElementTypes()` method used by grasshopper to list all the currently loaded element types.

### Deprecated

- `Transform.OfXXX(xxx)` curve methods have been deprecated in favor of `XXX.Transformed(Transform)` and `XXX.TransformedXXX(Transform)`.

## 0.7.0

### Fixed

- [#271](https://github.com/hypar-io/Elements/issues/271)
- [#284](https://github.com/hypar-io/Elements/issues/284)
- [#285](https://github.com/hypar-io/Elements/issues/285)
- [#265](https://github.com/hypar-io/Elements/issues/265)
- [#221](https://github.com/hypar-io/Elements/issues/221)
- [#229](https://github.com/hypar-io/Elements/issues/229)
- [#189](https://github.com/hypar-io/Elements/issues/189)

### Added

- `Curve.ToPolyline(int divisions = 10)`
- `Circle.ToPolygon(int divisions = 10)`
- `Transform.Move(double x, double y, double z)`
- `Transform.Rotate(double angle)`
- `TypeGenerator.GenerateUserElementTypesFromUrisAsync(string[] uris, string outputBaseDir, bool isUserElement = false)`

### Changed

- Updated documentation to reflect the use of .NET Core 3.1.

### Deprecated

- `Polygon.Circle(...)`

## 0.6.2

### Added

- `Material.Unlit`
- `Material.DoubleSided`
- `Units.LengthUnit`
- `Elements.MeshImportElement`

## Changed

- `Mesh.AddVertex(...)` is now public.
- `Mesh.AddTriangle(...)` is now public.

### Removed

- `SolidOperation.GetSolid()`.

### Fixed

- #262
- Fixed an error where `Transform.OfPlane(...)` would not solve correctly if the plane was not at the world origin.

### Changed

- `Grid2d` now supports grids that are not parallel to the XY plane

## 0.6.0

### Added

- `ColorScale`
- `AnalysisMesh`
- `Ray.Intersects(...)` for `Plane`, `Face`, `Solid`, and `SolidOperation`

### Fixed

- Fix #253

## 0.5.2

### Fixed

- `Grid2d` constructors accepting a Transform interpreted the transform incorrectly.

## 0.5.1

### Added

- `Grid1d`
- `Grid2d`
- `Domain1d`
- `GeometricElement.IsElementDefinition`
- A `drawEdges` optional parameter to `Model.ToGlTF(...)` to enable edge rendering.
- `Polyline` and `Profile` now implement `IEquatable`.
- `Polygon.Union(IList<Polygon> firstSet, IList<Polygon> secondSet)`
- `Polygon.Difference(IList<Polygon> firstSet, IList<Polygon> secondSet)`
- `Polygon.XOR(IList<Polygon> firstSet, IList<Polygon> secondSet)`
- `Polygon.Intersection(IList<Polygon> firstSet, IList<Polygon> secondSet)`

### Changed

- `Vector.Normalized()` is now `Vector.Unitized()`
- `Color.ToString()` now returns a useful description

### Fixed

- Fixed an error with `Transform.OfVector(...)` where the translation of the transform was not applied.
- Fixed an error where `Mesh.ComputeNormals(...)` was not set to a unitized vector.
- Fixed an error with `BBox3`'s solver for Polygons

## 0.4.4

### Added

- `Contour`
- `Transform.Reflect(Vector3 n)`
- `ElementInstance`
- `Vector3.ClosestPointOn(Line line)`
- `Line.TrimTo(Line line)`
- `Line.ExtendTo(Line line)`
- `Line.Offset(double distance, bool flip = false)`
- `Line.DivideByLengthFromCenter(double l)`
- `Ray.Intersects(Ray ray, out Vector3 result, bool ignoreRayDirection)`
- `Polygon.Fillet(double radius)`
- `Arc.Complement()`
- `Polygons.Star(double outerRadius, double innerRadius, int points)`
- `Units.CardinalDirections`
- `Mesh.ComputeNormals`
- `Topography.AverageEdges(Topography target, Units.CardinalDirection edgeToAverage)`
- `Topography.GetEdgeVertices(Units.CardinalDirection direction)`
- `WebMercatorProjection`

### Fixed

- Fixed [#125](https://github.com/hypar-io/Hypar/issues/125).
- Fixed one Transform constructor whose computed axes were not unit length, causing the transform to scale.
- Topography is now written to IFC.

## 0.4.2

### Changed

- `Vector3` is now a struct.
- `Color` is now a struct.
- `ProfileServer.GetProfileByName(...)` is now deprecated in favor of `ProfileServer.GetProfileByType(...)`

### Added

- `Bezier`
- `WideFlangeProfileType`
- `HSSPipeProfileType`
- `Curve.MinimumChordLength` static property to allow the user to set the minimum chord length for subdivision of all curves for rendering.
- `Circle`
- `FrameType` Bezier curves can have their frames calculated using Frenet frames or "road like" frames.

## 0.4.0

### Changed

- All element types are partial classes with one part of the class generated from its JSON schema.
- `Polygon.Rectangle` constructor no longer takes an origin.
- `Polygon.Clip` now takes an optional additional set of holes.
- `Wall` and `Floor` constructors no longer take collections of `Opening`s.
  - Openings can be added using `wall.Openings.Add(...)`.
- `Polygon` now has more robust checks during construction.
  - All vertices must be coplanar.
  - Zero length segments are not allowed.
  - Self-intersecting segments are not allowed.
- `Solid`, `Face`, `Vertex`, `Edge`, `HalfEdge`, and `Loop` are now marked `internal`.
- `Quaternion` is now marked `internal`.
- `Matrix` is now marked `internal`.
- `SolidConverter` is now marked `internal`.
- `Elements.Serialization.IFC.ModelExtensions` is now marked `internal`.
- All core type property setters are now `public`.
- The `elevation` parameter has been removed from `Floor`. Floor elevation is now set by passing a `Transform` with a Z coordinate.

### Added

- `ModelCurve` - Draw curves in 3D.
- `ModelPoints` - Draw collections of points in 3D.
- `Elements.Generate.TypeGenerator` class.
- `/Schemas` directory.
- Optional `rotation` on `StructuralFraming` constructors.
- `Model` now has Elements property which is `IDictionary<Guid,Element>`.
- `double Vector3.CCW(Vector3 a, Vector3 b, Vector3 c)`
- `bool Line.Intersects(Line l)`
- `Elements.Validators.IValidator` and the `Elements.Validators.Validator` singleton to provide argument validation during construction of user elements.
- `Line.DivideByLength()`
- `Line.DivideByCount()`
- `Ray` class.
- `Vector3.IsZero()`

### Removed

- The empty Dynamo project.
- `ElementType`, `WallType`, `FloorType`, `StructuralFramingType`
- `MaterialLayer`
- `Transform` constructor taking `start` and `end` parameters. The `Transform` constructor which takes an X and a Z axis should now be used.

### Fixed

- Transforms are now consistently right-handed.
- Transforms on curves are now consistently oriented with the +X axis oriented to the "right" and the +Z axis oriented along the inverse of the tangent of the curve.
- Built in materials for displaying transforms are now red, green, and blue. Previously they were all red.
- All classes deriving from `Element` now pass their `id`, `transform`, and `name` to the base constructor.
- Line/plane intersections now return null if the intersection is "behind" the start of the line.
- Beams whose setbacks total more than the length of the beam no longer fail.
- Plane construction no longer fails when the normal vector and the origin vector are "parallel".
- Fixed #209.
- Topography is now serialized to JSON.
- Built in materials now have an assigned Id.

## 0.3.8

### Changed

- Elements representing building components now return positive areas.
- Added Area property to:
  Panel
  Space
  Added Volume property to:
- Floor
- Space
  Added positive area calculation to:
- Floor
- Mass
- Added positive Volume calculation to:
- StructuralFraming
- Beam.Volume() throws an InvalidOperationException for non-linear beams.
- Added TODO to support Volume() for all beam curves.

## 0.3.6

### Changed

- Edges are no longer written to the glTF file.
- Large performance improvements made to glTF writing using `Buffer.BlockCopy` and writing buffers directly from tesselation to glTF buffer.

### Fixed

- Fix #177.

## 0.3.4

### Changed

- Numerous comments were updated for clarity.
- Numerous styling changes were made to the documentation to align with the Hypar brand.

### Fixed

- Fixed an error where vertex colors were not correctly encoded in the glTF.

## 0.3.3

### Fixed

- Fix #173.
- Fix #7.

## 0.3.0

### Changed

- `Element.Id` is now a `Guid`.

### Fixed

- Fix #107.
- Fix #132.
- Fix #137.
- Fix #144.
- Fix #142.

## 0.2.17

### Added

- The `Kernel` singleton has been added to contain all geometry methods for creating solids.

### Fixed

- Fixed an error where, when writing edges to gltf, ushort would be overflowed and wrap back to 0 causing a loop not to terminate.

## 0.2.16

### Added

- Materials are now serialized to IFC using `IfcStyledItem`.

### Fixed

- Fixed an error where we returned directly after processing child Elements of an `IAggregateElements`, before we could process the parent element.
- Fixed writing of gltf files so that the `.bin` file is located adjacent to the `.gltf`.

## 0.2.15

### Added

- `Space` elements are now serialized to IFC as `IfcSpace`.

## 0.2.5

### Changed

- `IHasOpenings.Openings[]` is now `IHasOpenings.List<Opening>[]`.

### Fixed

- `Opening` elements are now serialized to IFC as `IfcOpeningElement`.

## 0.2.4.4

### Changed

- `Solid.Slice()` has been made internal. It's not yet ready for consumers. See [#103](https://github.com/hypar-io/elements/issues/103)

## 0.2.4.3

### Fixed

- Spaces are now correctly colored. See [#134](https://github.com/hypar-io/elements/issues/134).

## 0.2.4.2

### Added

- Added `ToIfcWall()` extension method to save a `Wall` to an `IfcWall`.

### Fixed

- `Space.Profile` is set in the constructor when a `Space` is constructed with a profile. [#132](https://github.com/hypar-io/elements/pull/132)
- Sub-elements of `IAggregateElements` are now added to the `Model`. [#137](https://github.com/hypar-io/elements/pull/137)

## 0.2.4.1

### Added

- Added `StandardWall`, for walls defined along a curve. `Wall` continues to be for walls defined by a planar profile extruded to a height.
- Added `Polygon.L`.

### Changed

- `Floor` constructors no longer have `material` parameter. Materials are now specified through the `FloorType`.
- `IAggregateElement` is now `IAggregateElements`.
- `Panel` now takes `Polygon` instead of `Vector3[]`.

## 0.2.4

### Changed

- `IGeometry3D` is now `ISolid`.
- `ISolid` (formerly `IGeometry3D`) now contains one solid, not an array of solids.

### Removed

- `Solid.Material`. Elements are now expected to implement the `IMaterial` interface or have an `IElementType<T>` which specifies a material.

## 0.2.3

### Added

- `MaterialLayer`
- `StructuralFramingType` - `StructuralFramingType` combines a `Profile` and a `Material` to define a type for framing elements.

### Changed

- `IProfileProvider` is now `IProfile`
- `IElementTypeProvider` is now `IElementType`
- All structural framing type constructors now take a `StructuralFramingType` in place of a `Profile` and a `Material`.
- All properties serialize to JSON using camel case.
- Many expensive properties were converted to methods.
- A constructor has been added to `WallType` that takes a collection of `MaterialLayer`.

## 0.2.2

### Added

- `Matrix.Determinant()`
- `Matrix.Inverse()`
- `Transform.Invert()`
- `Model.ToIFC()`
- `Elements.Serialization.JSON` namespace.
- `Elements.Serialization.IFC` namespace.
- `Elements.Serialization.glTF` namespace.

### Changed

- Wall constructor which uses a center line can now have a Transform specified.
- `Profile.ComputeTransform()` now finds the first 3 non-collinear points for calculating its plane. Previously, this function would break when two of the first three vertices were co-linear.
- Using Hypar.IFC2X3 for interaction with IFC.
- `Line.Thicken()` now throws an exception when the line does not have the same elevation for both end points.
- `Model.SaveGlb()` is now `Model.ToGlTF()`.

## 0.2.1

### Added

- The `Topography` class has been added.
- `Transform.OfPoint(Vector3 vector)` has been added to transform a vector as a point with translation. This was previously `Transform.OfVector(Vector3 vector)`. All sites previously using `OfVector(...)` are now using `OfPoint(...)`.
- `Material.DoubleSided`
- `Loop.InsertEdgeAfter()`
- `Solid.Slice()`
- `Model.Extensions`

### Changed

- `Transform.OfVector(Vector3 vector)` now does proper vector transformation without translation.
- Attempting to construct a `Vector3` with NaN or Infinite arguments will throw an `ArgumentOutOfRangeException`.

## 0.2.0

### Added

- IFC implementation has begun with `Model.FromIFC(...)`. Support includes reading of Walls, Slabs, Spaces, Beams, and Columns. Brep booleans required for Wall and Slab openings are not yet supported and are instead converted to Polygon openings in Wall and Floor profiles.
- The `Elements.Geometry.Profiles` namespace has been added. All profile servers can now be found here.
- The `Elements.Geometry.Solids` namespace has been added.
- The Frame type has been added to represent a continuous extrusion of a profile around a polygonal perimeter.
- The `ModelTest` base class has been added. Inheriting from this test class enables a test to automatically write its `Model` to a `.glb` file and to serialize and deserialize to/from JSON to ensure the stability of serialization.
- The `Solid.ToGlb` extension method has been added to enable serializing one `Solid` to glTF for testing.

### Changed

- Element identifiers are now of type `long`.
- Breps have been re-implemented in the `Solid` class. Currently only planar trimmed faces are supported.
- Many improvements to JSON serialization have been added, including the ability to serialize breps.
- '{element}.AddParameter' has been renamed to '{element}.AddProperty'.
- The `Hypar.Geometry` namespace is now `Elements.Geometry`.
- The `Hypar.Elements` namespace is now `Elements`.

### Removed

- The `IProfile` interface has been removed.
- The `Extrusion` class and `IBrep` have been replaced with the `Solid` class. The IGeometry interface now returns a `Solid[]`.
- Many uses of `System.Linq` have been removed.
- Many uses of `IEnumerable<T>` have been replaced with `T[]`.<|MERGE_RESOLUTION|>--- conflicted
+++ resolved
@@ -2,18 +2,14 @@
 
 ## 0.9.7
 
-<<<<<<< HEAD
-### Fixed
+### Added
+
+### Changed
+
+### Fixed
+
+- Under some circumstances when a line originated nearly within tolerance of a polygon, `Line.Trim` would return the wrong result.
 - #722
-=======
-### Added
-
-### Changed
-
-### Fixed
-
-- Under some circumstances when a line originated nearly within tolerance of a polygon, `Line.Trim` would return the wrong result.
->>>>>>> 5bd95e3c
 
 ## 0.9.6
 
@@ -65,10 +61,6 @@
 - `BBox3` constructor now takes an `IEnumerable<Vector3>` instead of a `IList<Vector3>` as input.
 - `Vector3Extensions.Unitized` no longer takes a tolerance for its zero-length check.
 
-### Fixed
-
--
-
 ## 0.9.5
 
 ### Added
@@ -111,7 +103,7 @@
 
 ### Fixed
 
-`Line.ExtendTo` would sometimes return erroneous results if any of the trimming segments crossed the origin.
+- `Line.ExtendTo` would sometimes return erroneous results if any of the trimming segments crossed the origin.
 
 ### Fixed
 
