# Changelog

## 1.3.0

### Added

- `AdaptiveGrid.AddVerticesWithCustomExtension(IList<Vector3> points, double extendDistance)`
- `AdaptiveGrid.HintExtendDistance`
- `Obstacle.Orientation`
- `Elements.Spatial.AdaptiveGrid.EdgeInfo`
- `IEnumerable<Vector3>.UniqueWithinTolerance(double tolerance = Vector3.EPSILON)`


### Changed

- `Line.PointOnLine` - added `tolerance` parameter.
- `AdaptiveGrid.AddVertices` with `ConnectCutAndExtend` how extends only up to `HintExtendDistance` distance.
-  Created `EdgeInfo` structure in `AdaptiveGraphRouting` instead of a value pair. Added `HasVerticalChange` parameter to it.
- Moved `BranchSide`, `RoutingVertex`, `RoutingConfiguration`, `RoutingHintLine`, `TreeOrder` from `AdaptiveGraphRouting` to their own files.
- `RoutingVertex` - removed `Guides`.
- `AdaptiveGraphRouting.BuildSpanningTree` functions are simplified. Also, they use only single `tailPoint` now.
<<<<<<< HEAD
- `AdaptiveGraphRouting.BuildSpanningTree` no longer require to have at least one hint line. 
- `Polyline.GetSubsegment` changes direction of output polyline when parameters reversed 
=======
- `AdaptiveGraphRouting.BuildSpanningTree` no longer require to have at least one hint line.
- Don't log all vertex creation actions during Debug mode geometry generation.
>>>>>>> 3f885ce9


### Fixed

- `Line.Intersects` for `BBox3` - better detection of line with one intersection that just touches box corner.
- `Obstacle.FromWall` and `Obstacle.FromLine` produced wrong `Points` when diagonal.
- `AdaptiveGridRouting.BuildSimpleNetwork` now correctly uses `RoutingVertex.IsolationRadius`.
<<<<<<< HEAD
- `Polyline.Intersects(Polygon polygon, out List<Polyline> sharedSegments)` fix bug when odd number of intersections between polyline and polygon
=======
- Fix #898
>>>>>>> 3f885ce9

## 1.2.0

### Added

- `Polygon(IList<Vector3> @vertices, bool disableValidation = false)`
- `Polygon(bool disableValidation, params Vector3[] vertices)`
- `Polyline(IList<Vector3> @vertices, bool disableValidation = false)`
- `Polyline(bool disableValidation, params Vector3[] vertices)`
- `Mesh.Intersects(Ray)` (same as `Ray.Intersects(Mesh)`)
- `Ray.NearbyPoints()`
- `PointOctree<T>`
- `Message` class along with helper creation methods.
- `AdaptiveGrid.Obstacle.AllowOutsideBoundary` property
- `AdaptiveGrid.Obstacle.Intersects(Polyline polyline, double tolerance = 1e-05)` method
- `AdaptiveGrid.Obstacle.Intersects(Line line, double tolerance = 1e-05)` method
- `AdaptiveGrid.Obstacle.IsInside(Vector3 point, double tolerance = 1e-05)` method
- `Elements.SVG.SvgSection.CreatePlanFromFromModels(IList<Model> models, double elevation, SvgContext frontContext, SvgContext backContext, string path, bool showGrid = true, double gridHeadExtension = 2.0, double gridHeadRadius = 0.5, PlanRotation planRotation = PlanRotation.Angle, double planRotationDegrees = 0.0)`
- `Polygons.U`
- `Network.FindAllClosedRegions(List<Vector3> allNodeLocations)`
- `Network.TraverseSmallestPlaneAngle((int currentIndex, int previousIndex, IEnumerable<int> edgeIndices) traversalData,
                                               List<Vector3> allNodeLocations,
                                               List<LocalEdge> visitedEdges,
                                               Network<T> network)`
- `GeometricElement.Intersects(Plane plane,
                               out Dictionary<Guid, List<Polygon>> intersectionPolygons,
                               out Dictionary<Guid, List<Polygon>> beyondPolygons,
                               out Dictionary<Guid, List<Line>> lines)`

### Changed

- MeshElement constructor signature modified to be compatible with code generation.
- Improved performance of mesh/ray intersection
- `BBox3.Extend` method is public now
- `AdaptiveGrid.Boundary` can be left null.
- `Obstacle` properties `Points`, `Offset`, `Perimeter` and `Transform` can be modified from outside.
- `LinearDimension`s now support `IOverrideLinked` behavior.

### Fixed

- Fixed a bug where `Polyline.Frames` would return inconsistently-oriented transforms.
- `Obstacle.FromBox` works properly with `AdaptiveGrid` transformation.
- `AdaptiveGrid.SubtractObstacle` worked incorrectly in `AdaptiveGrid.Boundary` had elevation.
- #805
- `Polyline.Intersects(Polygon polygon, out List<Polyline> sharedSegments)` bug when polyline start/end is on polygon perimeter
- `GltfBufferExtensions.CombineBufferAndFixRefs` bug when combining buffers from multiple gltf files.
- `Obstacle.FromWall` was failing when producing a polygon.

## 1.1.0

### Added

- `Material` now supports a `DrawInFront` property.
- `Model.Intersect(Plane plane, out List<Geometry.Polygon> intersectionPolygons, out List<Geometry.Polygon> beyondPolygons)`
- `GeometricElement.UpdateBoundsAndCsg()`
- `EdgeExtensions.Intersects(this (Vector3 from, Vector3 to) edge, Plane plane, out Vector3 result)`
- `RelationToPlane` enum.
- `BBox3.Intersects(Plane plane, out RelationToPlane relationToPlane)`
- `BBox3.Extend(Vector3 point)`
- `BBox3.Extend(params Vector3[] points)`
- `TiledCeiling.GetTileCells()`
- `AdaptiveGridRouting.AddRoutingFilter(RoutingFilter f)`
- `AdaptiveGraphRouting.RoutingConfiguration.SupportedAngles` property.
- Default values for `AdaptiveGraphRouting.RoutingConfiguration` constructor.
- `Line.BestFit(IList<Vector3> points)`
- `Vector3Extensions.BestFitLine(this IList<Vector3> points)`
- `Polygon.FromAlignedBoundingBox2d(IEnumerable<Vector3> points, Vector3 axis, double minSideSize = 0.1)`
- `Transform.RotateAboutPoint` and `Transform.RotatedAboutPoint` convenience methods.
- `Solid.ToCSG()` extension method is now an instance method on `Solid`.
- `DoubleToleranceComparer`
- `Line.IsOnPlane()` method
- `Polyline.Intersects(Line line, out List<Vector3> intersections, bool infinite = false, bool includeEnds = false)` method
- `Polyline.GetParameterAt(Vector3 point)` method
- `Polyline.GetSubsegment(Vector3 start, Vector3 end)` method
- `Polygon.GetSharedSegments(Polyline polyline)` method
- `BBox3.Offset(double amount)`
- `Obstacle` in `Elements.Spatial.AdaptiveGrid`
- `IAddVertexStrategy` with `Connect` and `ConnectWithAngle` implementations in `Elements.Spatial.AdaptiveGrid`
- `AdaptiveGrid.Boundaries`
- `AdaptiveGrid.AddVertex(Vector3 point)`
- `AdaptiveGrid.AddVertex(Vector3 point, IAddVertexStrategy strategy, bool cut = true)`
- `AdaptiveGrid.AddEdge(Vertex a, Vertex b, bool cut = true)`
- `AdaptiveGrid.AddEdge(Vector3 a, Vector3 b, bool cut = true)`

### Changed

- `AdaptiveGraphRouting` how recognizes edges as affected by hint line of the same direction if part of it is close enough.
- `Vector3.AreCollinear` are renamed into `Vector3.AreCollinearByDistance` and added `tolerance` parameter.
- `Line.Trim` - added `infinite` for the cases when line needs to be treated as infinite.
- `Vector3.ClosestPointOn` - added `infinite` for the cases when line needs to be treated as infinite.
- `Elements.Geometry.Solids.Edge` public constructor
- `Elements.Geometry.Solids.Vertex` public constructor
- `Line.PointOnLine` now uses distance to line instead of dot product.

### Fixed

- `Profile.Split` would sometimes fail if the profile being split contained voids.
- `Line.Intersects(BBox3 box, out List<Vector> results, bool infinite = false)` fix incomplete results when line misaligned with bounding box
- Fixed a mathematical error in `MercatorProjection.MetersToLatLon`, which was returning longitude values that were skewed.
- `Grid2d.IsTrimmed` would occasionally return `true` for cells that were not actually trimmed.
- `Vector3[].AreCoplanar()` computed its tolerance for deviation incorrectly, this is fixed.
- `Polyline.Intersects(Line line, out List<Vector3> intersections, bool infinite = false, bool includeEnds = false)` fix wrong results when infinite flag is set, fix for overlapping points when include ends is set.

## 1.0.1

### Added

- `Dimension`
- `LinearDimension`
- `AlignedDimension`
- `ContinuousDimension`
- `Vector3.AreCollinearByAngle(Vector3 a, Vector3 b, Vector3 c, double tolerance)`

### Fixed

- `Line.IsCollinear(Line line)` would return `false` if lines are close to each other but not collinear
- `Vector3.AreCollinear(Vector3 a, Vector3 b, Vector3 c)` would return `false` if points coordinates difference is larger than `Vector3.EPSILON`
- `EdgeDisplaySettings` for materials to control the display of lines in supported viewers (like Hypar.io).
- `Line.GetUParameter(Vector 3)` - calculate U parameter for point on line
- `Line.MergeCollinearLine(Line line)` creates new line containing all four collinear vertices
- `Line.Projected(Plane plane)` create new line projected onto plane
- `Profile.Split` would sometimes fail if the profile being split contained voids.

### Changed

- Simplified `IEnumerable<Vector3>.ToGraphicsBuffers()`
- `TryToGraphicsBuffers` is now public
- `Solid SweepFaceAlongCurve` now has an additional parameter, `profileRotation`, which enables the caller to pass a profile rotation into sweep creation.

## 1.0.0

### Added

- `Mesh.Sphere(double radius, int divisions)`
- `Material.EmissiveTexture`
- `Material.EmissiveFactor`
- `PriorityQueue`
- `AdaptiveGraphRouting`
- `AdaptiveGrid` constructor with no parameters.
- `AdaptiveGrid.AddVertexStrip(IList<Vector3> points)`
- `AdaptiveGrid.CutEdge(Edge edge, Vector3 position)`
- `AdaptiveGrid.ClosestVertex(Vector3 location)` and `AdaptiveGrid.ClosestEdge(Vector3 location)`
- `AdaptiveGrid.RemoveEdge(Edge edge)`

### Changed

- Remove `removeCutEdges` from `AdaptiveGrid.SubtractBox` and always remove cut parts of intersected edges.
- `GenerateUserElementTypeFromUriAsync` now takes an optional `excludedTypes`
  argument.
- Remove `AdaptiveGrid` reference from `Edge` and `Vertex` Move `Edge.GetVertices` and `Edge.GetLine` to `AdaptiveGrid`.
- Rename `AdaptiveGrid.DeleteEdge(Edge edge)` into `RemoveEdge` and is not public.
- `AdaptiveGrid.AddEdge(ulong vertexId1, ulong vertexId2)` is now public.

### Fixed

- `Vector3.AreCollinear(Vector3 a, Vector3 b, Vector3 c)` would return `false` if two points are coincident but not exactly.
- `Line.TryGetOverlap(Line line, out Line overlap)` would return incorrect results due to wrong internal sorting.
- `Profile.UnionAll, Difference, Intersection, Offset` no longer produce internal loops in `Perimeter` or `Voids`.

## 0.9.9

### Added

- `Solid.Union(Solid a, Transform aTransform, Solid b, Transform bTransform)`
- `Solid.Union(SolidOperation a, SolidOperation b)`
- `Solid.Difference(Solid a, Transform aTransform, Solid b, Transform bTransform)`
- `Solid.Difference(SolidOperation a, SolidOperation b)`
- `Solid.Intersection(Solid a, Transform aTransform, Solid b, Transform bTransform)`
- `Solid.Intersection(SolidOperation a, SolidOperation b)`
- `Solid.Intersects(Plane p, out List<Polygon> result)`
- `SetClassification`
- `LocalClassification`
- `ModelLines`
- `AdaptiveGrid.AddVertex(Vector3 point, List<Vertex> connections)`
- `Color.SRGBToLinear(double c)`
- `Color.LinearToSRGB(double c)`
- `Line.IsCollinear(Line line)`
- `Line.GetOverlap(Line line)`

### Changed

- Add parameter `removeCutEdges` to `AdaptiveGrid.SubtractBox` that control if cut parts of intersected edges need to be inserted into the graph.
- Material colors are now exported to glTF using linear color space. Conversion from sRGB to linear color space happens during glTF export.

### Fixed

- Under some circumstances `Bezier.Length()` would return incorrect results

## 0.9.8

### Added

- `Polyline.Edges()`
- `Model.ToJson(string path)`
- `new Color(string hexOrName)`
- implicit conversion from string to Color

### Fixed

- Fix `GridLine` deserialization from obsoleted values of either `Line` or `Geometry`.

## 0.9.7

### Added

- `GridLine.GetCircleTransform()`
- `Network.ToModelText(List<Vector3> nodeLocations, Color color)`
- Content Elements can now use an optional disk cache when running locally for testing purposes, to speed up repeated tests or runs, by setting `GltfExtensions.GltfCachePath`.
- `Transform.Rotated()`
- `BBox3.PointAt`
- `BBox3.TransformAt`
- `BBox3.UVWAtPoint`
- `BBox3.XSize`, `BBox3.YSize`, `BBox3.ZSize`
- `BBox3.XDomain`, `BBox3.YDomain`, `BBox3.ZDomain`
- `Box` type, representing an oriented 3d box.
  - `Box.PointAt`
  - `Box.TransformAt`
  - `Box.UVWAtPoint`
  - `Box.UVWToBox`
  - `Box.BoxToUVW`
  - `Box.TransformBetween`
- `ModelCurve.SetSelectable(bool selectable)` can be used to disable selectability of a model curve in the Hypar UI.
- `Elements.Playground` project.

### Changed

- Support non-linear gridlines by deprecating `GridLine.Line` and replacing it with `GridLine.Curve`.
- Add use new CSG library and test it's effectiveness

### Fixed

- Under some circumstances when a line originated nearly within tolerance of a polygon, `Line.Trim` would return the wrong result.
- #722

## 0.9.6

### Added

- `Position.FromVectorMeters`
- `Elements.Geometry.Profiles.IProfileFactory`
- `Elements.Geometry.Profiles.ParametricProfile`
- `Elements.Geometry.Profiles.VectorExpression`
- `Elements.Geometry.Profiles.ProfileFactoryBase`
- `Elements.Geometry.Profiles.ParametricProfileFactory`
- `Elements.Geometry.Profiles.WTProfileType`
- `Elements.Geometry.Profiles.WTProfile`
- `Elements.Geometry.Profiles.WTProfileFactory`
- `Elements.Geometry.Profiles.LProfileType`
- `Elements.Geometry.Profiles.LProfile`
- `Elements.Geometry.Profiles.LProfileFactory`
- `Elements.Geometry.Profiles.MCProfileType`
- `Elements.Geometry.Profiles.MCProfile`
- `Elements.Geometry.Profiles.MCProfileFactory`
- `Elements.Geometry.Profiles.HSSProfileType`
- `Elements.Geometry.Profiles.HSSProfile`
- `Elements.Geometry.Profiles.HSSProfileFactory`
- `Elements.Geometry.Profiles.WProfileType`
- `Elements.Geometry.Profiles.WProfile`
- `Elements.Geometry.Profiles.WProfileFactory`
- `Grid2d.GetTrimmedCellProfiles`
- `Ceiling`
- `GridLine`
- `FitLine(IList<Point2d> points)`
- `HalfEdgeGraph.Construct(IEnumerable<Line> lines)`
- `Polyline.Project(Plane plane)`
- `new Mesh(Mesh mesh)`
- `new Topography(Mesh mesh, Material material, Transform transform, Guid id, string name)`
- `Ray.Intersects(Mesh mesh)`
- `Transform.CreateHorizontalFrameAlongCurve()`

### Changed

- Change default for `useReferenceOrientation` when generating content catalogs.
- Deprecate `CreateOrientedAlongCurve` (and add `CreateHorizontalFrameAlongCurve`) for clarity per [#687](https://github.com/hypar-io/Elements/issues/687) (Thanks @gytaco!)
- `Position.ToVectorMeters` now requires a `relativeToOrigin` Position, so that it will actually give meaningful measurements in meters.
- glTF generation now uses material IDs instead of names for material names, to prevent collisions.
- Line.PointAt does not round input values near 0 or 1 anymore.
- `Polygon` constructor throws error if there are less than 3 vertices provided.
- Decrease intersection tolerance for Grid2d polygon splitting.
- Added `includeCoincidenceAtEdge` parameter to `Line.Trim`.
- Improved the logic of `AreCollinear` to utilize perpendicular distance for tolerance checks.
- `BBox3` constructor now takes an `IEnumerable<Vector3>` instead of a `IList<Vector3>` as input.
- `Vector3Extensions.Unitized` no longer takes a tolerance for its zero-length check.
- `AdaptiveGrid` no longer inrsect new edges with all existing edges when new region is added to the grid.

## 0.9.5

### Added

- `Identity.AddOverrideIdentity(this Element element, dynamic overrideObject)`
- `GeometricElement.ModifyVertexAttributes`
- `Polygon.Contains3D` method for checking polygon containment in 3D.
- `WallByProfile.AddOpenings()`
- `Profile.Project(Plane)`

### Changed

- Wall doesn't have Height or Profile any more.
- WallByProfile deprecates `Profile` and has methods/constructors to use Perimeter and Openings only.
- `Polygon.Area()` will now calculate the area of a polygon in 3D.
- WallByProfile updated constructor options and `UpdateRepresentation` logic.
- Code generation includes an empty constructor for generated types.

### Fixed

- WallByProfile was failing to deserialize walls without openings.

## 0.9.4

### Added

- `LineSegmentExtensions.Intersections(this IList<Line> lines)`
- `Elements.Search.DistanceComparer`
- `Elements.Search.DirectionComparer`
- `Elements.Search.Network<T>`
- `Elements.ElementProxy<T>`
- `Identity.AddOverrideValue`
- `ModelExtensions.AllElementsOfType<T>(this Dictionary<string, Model> models, string modelName)`
- `Polygon RemoveVerticesNearCurve(Curve curve, double tolerance)`

### Changed

- `Identity.AddOverrideIdentity` is now an extension method.
- Profile operations throw fewer exceptions when some piece of the profile is invalid, preferring instead to return a partial result or a null.

### Fixed

- `Line.ExtendTo` would sometimes return erroneous results if any of the trimming segments crossed the origin.

### Fixed

## 0.9.3

### Added

- Support for DXF from many basic elements.
- `SetOperations.ClassifySegments2d(Polygon a, Polygon b, Func<(Vector3 from, Vector3 to, SetClassification classification), bool> filter = null)`
- `SetOperations.BuildGraph(List<(Vector3 from, Vector3 to, SetClassification classification)> set, SetClassification shared)`
- `RandomExtensions.NextRayInPlane(this Random random, Vector3 origin, Vector3 normal)`
- `RandomExtensions.NextRay(this Random random, Vector3 origin)`
- `ModelArrows`
- `ModelText`
- `Vector3.IsUnitized()`
- `Transform.Inverted()`
- `AdaptiveGrid`
- `Line.Intersects(BBox3 box, out List<Vector3> results, bool infinite = false)`
- `Vector3.AreCoplanar(Vector3 a, Vector3 b, Vector3 c, Vector3 d)`
- `Line.IsAlmostEqualTo(Line line)`
- `ConvexHull.FromPointsInPlane(IEnumerable<Vector3> points, Vector3 normalVectorOfFrame)`

### Changed

### Fixed

- Deduplicate catalog names during code generation.
- Fix some issues with code generation and deserialization of `Vector3` and `Mesh` types.
- Fixed an issue where gLTFs would occasionally be generated with incorrect vertex normals.

## 0.9.2

### Added

- `Polyline.Split(List<Vector3> point)`
- `Polygon.Split(List<Vector3> point)`
- `Polygon.TrimmedTo(List<Polygon> polygons)`
- `Vector3.>=`
- `Vector3.<=`
- `Plane.Intersects(Plane a, Plane b)`
- A handful of convenience operators and conversions:
  - implicit `(double X, double Y, double Z)` => `Vector3`
  - implicit `(double X, double Y)` => `Vector3`
  - implicit `(int X, int Y, int Z)` => `Vector3`
  - implicit `(int X, int Y)` => `Vector3`
  - implicit `(double R, double G, double B, double A)` => `Color`
  - implicit `(double R, double G, double B)` => `Color`
  - `new Polygon(params Vector3[] vertices)`
  - `new Polyline(params Vector3[] vertices)`
  - implicit `SolidOperation` => `Representation`
  - `new Representation(params SolidOperation[] solidOperations)`
  - `Polygon.Split(params Polyline[] polylines)`
  - `Polygon.UnionAll(params Polygon[] polygons)`
  - `Polygon.Difference(params Polygon[] polygons)`
  - `Polygon.Union(params Polygon[] polygons)`
- `Profile.Offset()`
- Overloads with `maxDistance` parameter for
  - `Line.ExtendTo(IEnumerable<Line>)`
  - `Line.ExtendTo(Polyline)`
  - `Line.ExtendTo(Polygon)`
  - `Line.ExtendTo(Profile)`
- Support for DXF from many basic elements.

### Changed

- Some changes to `ContentElement` instance glTF serialization to allow selectability and transformability in the Hypar UI.
- Added `Symbols` property to `ContentElement`.
- Introduce a `SkipCSGUnion` flag on Representation, as a hack to get around CSG failures.

### Fixed

- [#616](https://github.com/hypar-io/Elements/issues/616) Code generation from local files now supplies a directory path to help resolve local references.

## 0.9.1

### Added

- `Transform(Plane plane)`
- `Polygon.Trimmed(Plane plane, bool flip)`
- ~~`GetSolid()` method on GeometricElement that returns the Csg solid.~~
- `ToMesh()` method on GeometricElement that return the mesh of a processed solid.
- `Polygon.ToTransform()`
- `Elements.Anaysis.AnalysisImage`
- `Profile.CreateFromPolygons(IEnumerable<Polygon> polygons)`
- `CellComplex`:
  - `Cell.TraverseNeighbors(Vector3 target, double? completedRadius)`
  - `Edge.TraverseNeighbors(Vector3 target, double? completedRadius)`
  - `Face.TraverseNeighbors(Vector3 target, double? completedRadius)`
  - `Face.TraverseNeighbors(Vector3 target, bool? parallel, bool? includeSharedVertices, double? completedRadius)`
- Dxf creation framework with first Dxf converter.
- `new BBox3(Element element)`
- `Bbox3.Corners()`
- `Vector3.AreCollinear(Vector3 a, Vector3 b, Vector3 c)`
- `Polygon.CollinearPointsRemoved()`

### Changed

- `AnalysisMesh` now handles single valued analysis.
- `Polygon.Split()` can now handle polygons that are not in the XY plane.
- Leave the discriminator property during deserialization. It will go to AdditionalProperties.
- `Lamina` representations can now include voids/holes.

### Fixed

- Guard against missing transforms while generating CSGs.
- Fixed a bug ([#585](https://github.com/hypar-io/Elements/issues/585)) where CSG Booleans for certain representations (especially laminae) would fail.
- Guard against missing transforms while generating CSGs.
- In rare cases a `Line.Intersect(Line)` call would fail if there were near-duplicate vertices, this is fixed.
- `Grid1d.ClosestPosition` now does a better job finding points on polyline axes.
- Code-generated constructors now get default arguments for inherited properties.
- `IsDegenerate()` method was reversed.
- Adding content elements that contain multiple nodes used to only add the first mesh, now it adds all the nodes in the referenced glb hierarchy.
- `Transform.OfVector(Vector)` is not applying translation anymore as vector doesn't have a position by definition.

## 0.9.0

### Added

- `Grid2d.IsOutside()`
- `GraphicsBuffers`

### Removed

- `BuiltInMaterials.Dirt`
- `BuiltInMaterials.Grass`

### Changed

- `Grid2d.IsTrimmed()` now takes an optional boolean parameter `treatFullyOutsideAsTrimmed`
- `ConstructedSolid` serializes and deserializes correctly.
- `Solid.AddFace(Polygon, Polygon[])` can take an optional third `mergeVerticesAndEdges` argument which will automatically reuse existing edges + vertices in the solid.
- Adds optional `tolerance` parameter to `Line.ExtendTo(Polygon)`, `Line.ExtendTo(IEnumerable<Line>)`, `Vector3.IsParallelTo(Vector3)`.
- `Mesh.GetBuffers` now returns a `GraphicsBuffers` object.
- `Solid.Tessellate` now returns a `GraphicsBuffers` object.
- `CsgExtensions.Tessellate` now returns a `GraphicsBuffers` object.

### Fixed

- Fixed a bug in `ConvexHull.FromPoints` when multiple X coordinates are equal.
- Fixed a bug in `Grid2d(Polygon, Vector3, Vector3, Vector3)` where U or V directions skew slightly when they nearly parallel with a boundary edge.

## 0.8.5

### Added

- `Elements.Spatial.CellComplex`
- `Grid2d.ToModelCurves()`
- Alpha release of `Hypar.Elements.Components`
- `Polyline.OffsetOnSide`
- `Ray.Intersects(Polygon)`
- `Vector3.DistanceTo(Polygon)`
- `(double Cut, double Fill) Topography.CutAndFill(Polygon perimeter, double topElevation, out Mesh cutVolume, out Mesh fillVolume, double batterAngle)`
- `void Topography.Trim(Polygon perimeter)`

### Changed

- `ColorScale` no longer bands colors but returns smooth gradient interpolation. It additionally now supports a list of values that correspond with the provided colors, allowing intentionally skewed interpolation.
- `Solids.Import` is now public.
- `Polygon.Contains` was modified to better handle polygons that are not on the XY plane.

### Fixed

## 0.8.4

### Added

- `BBox3.IsValid()`
- `BBox3.IsDegenerate()`
- `Elements.Light`
- `Elements.PointLight`
- `Elements.SpotLight`
- `Identity.AddOverrideIdentity`
- `Material.NormalTexture`
- `Polygon.PointInternal()`
- `Topography.DepthMesh`
- `Topography.DepthBelowMinimumElevation`
- `Topography.AbsoluteMinimumElevation`
- `Material.RepeatTexture`
- `BBox3.IsValid()`
- `BBox3.IsDegenerate()`
- `Polygon.Split(Polyline)`
- `Polygon.Split(IEnumerable<Polyline> polylines)`
- `Profile.Split(IEnumerable<Profile>, IEnumerable<Polyline> p)`
- `Elements.Spatial.HalfEdgeGraph2d`
  - `.Construct()`
  - `.Polygonize()`
- Release helper github action

### Changed

- `Elements.DirectionalLight` now inherits from `Elements.Light`.
- `Elements.ContentCatalog` now has a `ReferenceConfiguration` property.
- `SHSProfile`
- `SHSProfileFactory`
- `RHSProfile`
- `RHSProfileFactory`
- `Spatial.WebMercatorProjection.GetTileSizeMeters` produces a much more accurate result and requires a latitude.
- Adding glb elements to a model uses a cache rather than fetching the stream every time.
- `ProfileServer` is now `ProfileFactory`
- `WideFlangeProfileServer` is now `WideFlangeProfileFactory`
- First alpha after minor release logic was fixed
- `HSSPipeProfileServer` is now `HSSPipeProfileFactory`
- TypeGeneratorTests weren't actually running.
- `Profile.Split(IEnumerable<Profile>, Polyline p)` now uses improved logic

## 0.8.3

### Added

- `Profile.ToModelCurves()`
- `Profile.Difference()`
- `Profile.Intersection()`
- `Profile.Split()`
- `Profile.Segments()`
- `Bbox3.ToModelCurves()`
- `Line.ExtendTo(IEnumerable<Line>)`
- `Line.ExtendTo(Polyline)`
- `Line.ExtendTo(Profile)`
- `Line.ExtendTo(Polygon)`
- `ConvexHull.FromPoints(IEnumerable<Vector3>)`
- `ConvexHull.FromPolyline(Polyline)`
- `ConvexHull.FromPolylines(IEnumerable<Polyline>)`
- `ConvexHull.FromProfile(Profile)`
- `Polygon.FromAlignedBoundingBox2d(IEnumerable<Vector3>)`
- `Grid2d(Polygon, Grid1d, Grid1d)`
- `Grid2d(IEnumerable<Polygon>, Grid1d, Grid1d)`
- `Grid2d(Polygon, Vector3, Vector3, Vector3)`
- `Grid2d(IEnumerable<Polygon>, Vector3, Vector3, Vector3)`
- `Random.NextColor()` and `Random.NextMaterial()`
- `Validator.DisableValidationOnConstruction`
- `Vector3.ComputeDefaultBasisVectors()`

### Changed

- Make MeshConverter deserialization more flexible to accommodate a schema used in function `input_schema`.
- Prevent the Polygon / Polyline constructors from throwing an exception on duplicate vertices, by removing duplicates automatically.
- Make `Grid1d` and `Grid2d` serializable
- `new Transform(Vector3 origin, Vector3 xAxis, Vector3 yAxis, Vector3 zAxis)` did not unitize its axes, this is fixed.
- All solids and csgs will now have planar texture coordinates.
- Triangles are now validated to check for 3 distinct vertex positions.

### Fixed

- Fixed a bug where `Polygon.UnionAll` was sometimes returning null when it shouldn't (Thanks @M-Juliani !)
- Fixed [#517](https://github.com/hypar-io/Elements/issues/517)
- Fixed a bug where Grid2d subcells would not split correctly with `SplitAtPoint`
- Fixed [#528](https://github.com/hypar-io/Elements/issues/528)

## 0.8.2

### Changed

- The errors parameter for Model.FromJson now has the out modifier. It no longer takes a default value.
- Model deserialization only refreshes type cache if the `forceTypeReload` parameter is set to true.

### Fixed

- Fixed #483 `Deserialization of profiles created in UpdateRepresentation`
- Fixed #484 `Failure to deserialize Model if any assembly can't be loaded.`
- Fixed an issue where updates to a `Grid2d`'s component `Grid1d` axes would not propagate to the `Grid2d`.

### Added

- `Profile.UnionAll(...)` - Create a new set of profiles, merging any overlapping profiles and preserving internal voids.
- `Polyline.SharedSegments()` - Enables search for segments shared between two polylines.
- `Polyline.TransformSegment(...)` - Allows transforms for individual polyline segments. May be optionally flagged as polygon and/or planar motion.

## 0.8.1

### Added

- `TypeGenerator.CoreTypeNames`
- `MeshConverter`
- Implicit conversion of `Curve` types to `ModelCurve`.
- `byte[] Model.ToGlb(...)`
- `Grid1d.ClosestPosition()`
- `Grid1d.DivideByFixedLengthFromPoint()`
- `Grid2d.GetCellNodes()`

### Changed

- Removed `JsonInheritanceAttribute` from `Element` base types.
- `Sweep` contstructor now takes a rotation. Transformation of the profile based on rotation happens internal to the sweep's construction.
- `Polyline` are no longer required to be planar.
- Modifies Grid1d.DivideByFixedLengthFromPosition() to be more flexible — supporting a "position" outside the grids domain.
- Modifies Grid2d.GetCellSeparators() to support returning trimmed separators

### Removed

- `TypeGenerator.GetCoreTypeNames()`
- `UserElementAttribute`
- `NumericProperty`

### Fixed

- `Ray.Intersects` now calls `UpdateRepresentations` internally for accurate intersections.
- Fixed #470
- Fixes a bug in `Line.Trim(Polygon p)` where lines that started on the polygon would not be treated as outside the polygon.
- Fixes a bug in `Grid2d.IsTrimmed()` that would ignore cases where a cell was trimmed by an inner hole.

## 0.8.0

### Added

- `Hypar.Elements.Serialization.IFC` - IFC serialization code has been moved to a new project.
- `Hypar.Elements.CodeGeneration` - Code generation has been moved to a new project.
- `Elements.DirectionalLight` - You can now create a directional light in the model which will be written to glTF using the `KHR_lights_punctual` extension.
- `Elements.ContentElement` - This new class represents a piece of content meant to be instanced throughout a model.
  - The ContentElement is also added to the model by first checking for an available gltf, and then using a bounding box representation as a fallback.
- `Transform.Scaled()` - This new method returns a scaled copy of the transform, allowing for a fluent like api.
- `Transform.Moved(...)` - Return a copy of a transform moved by the specified amount.
- `Transform.Concatenated(...)` - Return a copy of a transform with the specified transform concatenated with it.
- `IHasOpenings.AddOpening(...)` - `AddOpening` provides an API which hides the internals of creating openings.
- `Opening.DepthFront` & `Opening.DepthBack` enable the creation of openings which extrude different amounts above and below their XY plane.
- Solid operations which have `IsVoid=true` now use csg operations.

### Changed

- Updated ImageSharp to 1.0.0.
- The source code is now structured with the typical .NET project layout of `/src` and `/test` per folder.
- `Opening` now has two primary constructors. The ability to create an opening with a profile has been removed. All profiles are now defined with a polygon as the perimeter.
- `Opening.Profile` is now deprecated. Please use `Opening.Perimeter`.
- `Polygon.Normal()` has been moved to the base class `Polyline.Normal()`.

### Fixed

- Fixed #313.
- Fixed #322.
- Fixed #342.
- Fixed #392.
- Fixed #407.
- Fixed #408
- Fixed #416.
- Fixed #417.
- Fixed #441

## 0.7.3

### Fixed

- CodeGen was failing intermittently
- Elements schemas with Dictionary types were failing to serialize
- [#355](https://github.com/hypar-io/Elements/issues/355)

### Added

- Elements supports the [Hub beta](https://hypar-io.github.io/Elements/Hub.html)
- CodeGen supports `input_schema`
- Hypar.Revit is completely rewritten as an external application, two external commands, and an IDirectContext3D server.

### Changed

- some Tessellate method signatures are updated to allow assigning colors at the time of tessellation as Revit requires vertex colors.
- Updates are made to the type generator to support compiling multiple types into an assembly on disk.

## 0.7.2

### Fixed

- [#307](https://github.com/hypar-io/Elements/issues/307)
- `Mesh.ComputeNormals()` would fail if there were any unconnected vertices.
- `new Vertex()` would ignore supplied Normals.
- `Vector3.ClosestPointOn(Line)` would return points that were not on the line.
- `Line.Intersects(Line)` in infinite mode would sometimes return erroneous results.
- `Vector3.AreCollinear()` would return the wrong result if the first two vertices were coincident.

### Added

- Added `Plane.ClosestPoint(Vector3 p)`
- New methods for dynamic type generation in `TypeGeneration`, utilized by the Grasshopper plugin.
- `Line.Trim(Polygon)`
- `Line.PointOnLine(Vector3 point)`
- **Grid1d**
  - `Grid1d(Grid1d other)` constructor
  - Adds `IgnoreOutsideDomain` flag to `SplitAtOffset`
  - Adds `SplitAtPoint(point)` and `SplitAtPoints(points)` methods
  - Adds internal `Evaluate(t)` method
  - Adds internal `SpawnSubGrid(domain)` method
- **Grid2d**
  - Adds `Grid2d(Grid2d other)` constructor
  - Adds `Grid2d(Grid2d other, Grid1d u, Grid1d v)` constructor
  - Adds `SplitAtPoint(point)` and `SplitAtPoints(points)` methods to Grid2d
  - Adds `Grid2d(Grid1d u, Grid1d v)` constructor
  - Adds support for curved 1d Grid axes
  - Adds private `SpawnSubGrid(Grid1d uCell, Grid1d vCell)` method
- `Curve.Transformed(transform)` (and related `XXX.TransformedXXX()` methods for child types Arc, Bezier, Line, Polyline, Polygon)

### Changed

- Updates to Elements Docs including Grasshopper + Excel.
- `Line.Intersects(Plane p)` supports infinite lines
- `Line.Intersects(Line l)` supports 3d line intersections
- `Line.Intersects(Line l)` now has an optional flag indicating whether to include the line ends as intersections.
- `Line.PointOnLine(Point)` now has an optional flag indicating whether to include points at the ends as "on" the line.
- **Grid1d / Grid2d**
  - Removes "Parent/child" updating from 1d grids / 2d grids in favor of always recalculating the 2d grid every time its `Cells` are accessed. This may have a bit of a performance hit, but it's worth it to make 2d grid behavior easier to reason about.
  - Allows Grid2ds to support construction from Grid1ds that are not straight lines. Previously Grid1ds could support any sort of curve and Grid2ds were stuck as dumb rectangles.
- **JsonInheritanceConverter**
  - Makes the Type Cache on the JsonInheritanceConverter static, and exposes a public method to refresh it. In the grasshopper context, new types may have been dynamically loaded since the JsonInheritanceConverter was initialized, so it needs to be refreshed before deserializing a model.
- **TypeGenerator**
  - Enables external overriding of the Templates path, as in GH's case the `Templates` folder is not in the same place as the executing assembly.
  - Exposes a public, synchronous method `GetSchema` to get a `JsonSchema` from uri (wrapping `GetSchemaAsync`)
  - Refactors some of the internal processes of `GenerateInMemoryAssemblyFromUrisAndLoadAsync`:
    - `GenerateCodeFromSchema()` produces csharp from a schema, including generating the namespace, typename, and local excludes
    - `GenerateCompilation()` takes the csharp and compiles it, using a new optional flag `frameworkBuild` to designate whether it should load netstandard or net framework reference assemblies.
    - `EmitAndLoad()` generates the assembly in memory and loads it into the app domain.
  - Adds an `EmitAndSave()` method that generates the assembly and writes it to a .dll on disk
  - Adds a public `GenerateAndSaveDllForSchema()` method used by grasshopper that generates code from a schema, generates a compilation, and saves it to disk as a DLL.
  - Adds a public `GetLoadedElementTypes()` method used by grasshopper to list all the currently loaded element types.

### Deprecated

- `Transform.OfXXX(xxx)` curve methods have been deprecated in favor of `XXX.Transformed(Transform)` and `XXX.TransformedXXX(Transform)`.

## 0.7.0

### Fixed

- [#271](https://github.com/hypar-io/Elements/issues/271)
- [#284](https://github.com/hypar-io/Elements/issues/284)
- [#285](https://github.com/hypar-io/Elements/issues/285)
- [#265](https://github.com/hypar-io/Elements/issues/265)
- [#221](https://github.com/hypar-io/Elements/issues/221)
- [#229](https://github.com/hypar-io/Elements/issues/229)
- [#189](https://github.com/hypar-io/Elements/issues/189)

### Added

- `Curve.ToPolyline(int divisions = 10)`
- `Circle.ToPolygon(int divisions = 10)`
- `Transform.Move(double x, double y, double z)`
- `Transform.Rotate(double angle)`
- `TypeGenerator.GenerateUserElementTypesFromUrisAsync(string[] uris, string outputBaseDir, bool isUserElement = false)`

### Changed

- Updated documentation to reflect the use of .NET Core 3.1.

### Deprecated

- `Polygon.Circle(...)`

## 0.6.2

### Added

- `Material.Unlit`
- `Material.DoubleSided`
- `Units.LengthUnit`
- `Elements.MeshImportElement`

## Changed

- `Mesh.AddVertex(...)` is now public.
- `Mesh.AddTriangle(...)` is now public.

### Removed

- `SolidOperation.GetSolid()`.

### Fixed

- #262
- Fixed an error where `Transform.OfPlane(...)` would not solve correctly if the plane was not at the world origin.

### Changed

- `Grid2d` now supports grids that are not parallel to the XY plane

## 0.6.0

### Added

- `ColorScale`
- `AnalysisMesh`
- `Ray.Intersects(...)` for `Plane`, `Face`, `Solid`, and `SolidOperation`

### Fixed

- Fix #253

## 0.5.2

### Fixed

- `Grid2d` constructors accepting a Transform interpreted the transform incorrectly.

## 0.5.1

### Added

- `Grid1d`
- `Grid2d`
- `Domain1d`
- `GeometricElement.IsElementDefinition`
- A `drawEdges` optional parameter to `Model.ToGlTF(...)` to enable edge rendering.
- `Polyline` and `Profile` now implement `IEquatable`.
- `Polygon.Union(IList<Polygon> firstSet, IList<Polygon> secondSet)`
- `Polygon.Difference(IList<Polygon> firstSet, IList<Polygon> secondSet)`
- `Polygon.XOR(IList<Polygon> firstSet, IList<Polygon> secondSet)`
- `Polygon.Intersection(IList<Polygon> firstSet, IList<Polygon> secondSet)`

### Changed

- `Vector.Normalized()` is now `Vector.Unitized()`
- `Color.ToString()` now returns a useful description

### Fixed

- Fixed an error with `Transform.OfVector(...)` where the translation of the transform was not applied.
- Fixed an error where `Mesh.ComputeNormals(...)` was not set to a unitized vector.
- Fixed an error with `BBox3`'s solver for Polygons

## 0.4.4

### Added

- `Contour`
- `Transform.Reflect(Vector3 n)`
- `ElementInstance`
- `Vector3.ClosestPointOn(Line line)`
- `Line.TrimTo(Line line)`
- `Line.ExtendTo(Line line)`
- `Line.Offset(double distance, bool flip = false)`
- `Line.DivideByLengthFromCenter(double l)`
- `Ray.Intersects(Ray ray, out Vector3 result, bool ignoreRayDirection)`
- `Polygon.Fillet(double radius)`
- `Arc.Complement()`
- `Polygons.Star(double outerRadius, double innerRadius, int points)`
- `Units.CardinalDirections`
- `Mesh.ComputeNormals`
- `Topography.AverageEdges(Topography target, Units.CardinalDirection edgeToAverage)`
- `Topography.GetEdgeVertices(Units.CardinalDirection direction)`
- `WebMercatorProjection`

### Fixed

- Fixed [#125](https://github.com/hypar-io/Hypar/issues/125).
- Fixed one Transform constructor whose computed axes were not unit length, causing the transform to scale.
- Topography is now written to IFC.

## 0.4.2

### Changed

- `Vector3` is now a struct.
- `Color` is now a struct.
- `ProfileServer.GetProfileByName(...)` is now deprecated in favor of `ProfileServer.GetProfileByType(...)`

### Added

- `Bezier`
- `WideFlangeProfileType`
- `HSSPipeProfileType`
- `Curve.MinimumChordLength` static property to allow the user to set the minimum chord length for subdivision of all curves for rendering.
- `Circle`
- `FrameType` Bezier curves can have their frames calculated using Frenet frames or "road like" frames.

## 0.4.0

### Changed

- All element types are partial classes with one part of the class generated from its JSON schema.
- `Polygon.Rectangle` constructor no longer takes an origin.
- `Polygon.Clip` now takes an optional additional set of holes.
- `Wall` and `Floor` constructors no longer take collections of `Opening`s.
  - Openings can be added using `wall.Openings.Add(...)`.
- `Polygon` now has more robust checks during construction.
  - All vertices must be coplanar.
  - Zero length segments are not allowed.
  - Self-intersecting segments are not allowed.
- `Solid`, `Face`, `Vertex`, `Edge`, `HalfEdge`, and `Loop` are now marked `internal`.
- `Quaternion` is now marked `internal`.
- `Matrix` is now marked `internal`.
- `SolidConverter` is now marked `internal`.
- `Elements.Serialization.IFC.ModelExtensions` is now marked `internal`.
- All core type property setters are now `public`.
- The `elevation` parameter has been removed from `Floor`. Floor elevation is now set by passing a `Transform` with a Z coordinate.

### Added

- `ModelCurve` - Draw curves in 3D.
- `ModelPoints` - Draw collections of points in 3D.
- `Elements.Generate.TypeGenerator` class.
- `/Schemas` directory.
- Optional `rotation` on `StructuralFraming` constructors.
- `Model` now has Elements property which is `IDictionary<Guid,Element>`.
- `double Vector3.CCW(Vector3 a, Vector3 b, Vector3 c)`
- `bool Line.Intersects(Line l)`
- `Elements.Validators.IValidator` and the `Elements.Validators.Validator` singleton to provide argument validation during construction of user elements.
- `Line.DivideByLength()`
- `Line.DivideByCount()`
- `Ray` class.
- `Vector3.IsZero()`

### Removed

- The empty Dynamo project.
- `ElementType`, `WallType`, `FloorType`, `StructuralFramingType`
- `MaterialLayer`
- `Transform` constructor taking `start` and `end` parameters. The `Transform` constructor which takes an X and a Z axis should now be used.

### Fixed

- Transforms are now consistently right-handed.
- Transforms on curves are now consistently oriented with the +X axis oriented to the "right" and the +Z axis oriented along the inverse of the tangent of the curve.
- Built in materials for displaying transforms are now red, green, and blue. Previously they were all red.
- All classes deriving from `Element` now pass their `id`, `transform`, and `name` to the base constructor.
- Line/plane intersections now return null if the intersection is "behind" the start of the line.
- Beams whose setbacks total more than the length of the beam no longer fail.
- Plane construction no longer fails when the normal vector and the origin vector are "parallel".
- Fixed #209.
- Topography is now serialized to JSON.
- Built in materials now have an assigned Id.

## 0.3.8

### Changed

- Elements representing building components now return positive areas.
- Added Area property to:
  Panel
  Space
  Added Volume property to:
- Floor
- Space
  Added positive area calculation to:
- Floor
- Mass
- Added positive Volume calculation to:
- StructuralFraming
- Beam.Volume() throws an InvalidOperationException for non-linear beams.
- Added TODO to support Volume() for all beam curves.

## 0.3.6

### Changed

- Edges are no longer written to the glTF file.
- Large performance improvements made to glTF writing using `Buffer.BlockCopy` and writing buffers directly from tesselation to glTF buffer.

### Fixed

- Fix #177.

## 0.3.4

### Changed

- Numerous comments were updated for clarity.
- Numerous styling changes were made to the documentation to align with the Hypar brand.

### Fixed

- Fixed an error where vertex colors were not correctly encoded in the glTF.

## 0.3.3

### Fixed

- Fix #173.
- Fix #7.

## 0.3.0

### Changed

- `Element.Id` is now a `Guid`.

### Fixed

- Fix #107.
- Fix #132.
- Fix #137.
- Fix #144.
- Fix #142.

## 0.2.17

### Added

- The `Kernel` singleton has been added to contain all geometry methods for creating solids.

### Fixed

- Fixed an error where, when writing edges to gltf, ushort would be overflowed and wrap back to 0 causing a loop not to terminate.

## 0.2.16

### Added

- Materials are now serialized to IFC using `IfcStyledItem`.

### Fixed

- Fixed an error where we returned directly after processing child Elements of an `IAggregateElements`, before we could process the parent element.
- Fixed writing of gltf files so that the `.bin` file is located adjacent to the `.gltf`.

## 0.2.15

### Added

- `Space` elements are now serialized to IFC as `IfcSpace`.

## 0.2.5

### Changed

- `IHasOpenings.Openings[]` is now `IHasOpenings.List<Opening>[]`.

### Fixed

- `Opening` elements are now serialized to IFC as `IfcOpeningElement`.

## 0.2.4.4

### Changed

- `Solid.Slice()` has been made internal. It's not yet ready for consumers. See [#103](https://github.com/hypar-io/elements/issues/103)

## 0.2.4.3

### Fixed

- Spaces are now correctly colored. See [#134](https://github.com/hypar-io/elements/issues/134).

## 0.2.4.2

### Added

- Added `ToIfcWall()` extension method to save a `Wall` to an `IfcWall`.

### Fixed

- `Space.Profile` is set in the constructor when a `Space` is constructed with a profile. [#132](https://github.com/hypar-io/elements/pull/132)
- Sub-elements of `IAggregateElements` are now added to the `Model`. [#137](https://github.com/hypar-io/elements/pull/137)

## 0.2.4.1

### Added

- Added `StandardWall`, for walls defined along a curve. `Wall` continues to be for walls defined by a planar profile extruded to a height.
- Added `Polygon.L`.

### Changed

- `Floor` constructors no longer have `material` parameter. Materials are now specified through the `FloorType`.
- `IAggregateElement` is now `IAggregateElements`.
- `Panel` now takes `Polygon` instead of `Vector3[]`.

## 0.2.4

### Changed

- `IGeometry3D` is now `ISolid`.
- `ISolid` (formerly `IGeometry3D`) now contains one solid, not an array of solids.

### Removed

- `Solid.Material`. Elements are now expected to implement the `IMaterial` interface or have an `IElementType<T>` which specifies a material.

## 0.2.3

### Added

- `MaterialLayer`
- `StructuralFramingType` - `StructuralFramingType` combines a `Profile` and a `Material` to define a type for framing elements.

### Changed

- `IProfileProvider` is now `IProfile`
- `IElementTypeProvider` is now `IElementType`
- All structural framing type constructors now take a `StructuralFramingType` in place of a `Profile` and a `Material`.
- All properties serialize to JSON using camel case.
- Many expensive properties were converted to methods.
- A constructor has been added to `WallType` that takes a collection of `MaterialLayer`.

## 0.2.2

### Added

- `Matrix.Determinant()`
- `Matrix.Inverse()`
- `Transform.Invert()`
- `Model.ToIFC()`
- `Elements.Serialization.JSON` namespace.
- `Elements.Serialization.IFC` namespace.
- `Elements.Serialization.glTF` namespace.

### Changed

- Wall constructor which uses a center line can now have a Transform specified.
- `Profile.ComputeTransform()` now finds the first 3 non-collinear points for calculating its plane. Previously, this function would break when two of the first three vertices were co-linear.
- Using Hypar.IFC2X3 for interaction with IFC.
- `Line.Thicken()` now throws an exception when the line does not have the same elevation for both end points.
- `Model.SaveGlb()` is now `Model.ToGlTF()`.

## 0.2.1

### Added

- The `Topography` class has been added.
- `Transform.OfPoint(Vector3 vector)` has been added to transform a vector as a point with translation. This was previously `Transform.OfVector(Vector3 vector)`. All sites previously using `OfVector(...)` are now using `OfPoint(...)`.
- `Material.DoubleSided`
- `Loop.InsertEdgeAfter()`
- `Solid.Slice()`
- `Model.Extensions`

### Changed

- `Transform.OfVector(Vector3 vector)` now does proper vector transformation without translation.
- Attempting to construct a `Vector3` with NaN or Infinite arguments will throw an `ArgumentOutOfRangeException`.

## 0.2.0

### Added

- IFC implementation has begun with `Model.FromIFC(...)`. Support includes reading of Walls, Slabs, Spaces, Beams, and Columns. Brep booleans required for Wall and Slab openings are not yet supported and are instead converted to Polygon openings in Wall and Floor profiles.
- The `Elements.Geometry.Profiles` namespace has been added. All profile servers can now be found here.
- The `Elements.Geometry.Solids` namespace has been added.
- The Frame type has been added to represent a continuous extrusion of a profile around a polygonal perimeter.
- The `ModelTest` base class has been added. Inheriting from this test class enables a test to automatically write its `Model` to a `.glb` file and to serialize and deserialize to/from JSON to ensure the stability of serialization.
- The `Solid.ToGlb` extension method has been added to enable serializing one `Solid` to glTF for testing.

### Changed

- Element identifiers are now of type `long`.
- Breps have been re-implemented in the `Solid` class. Currently only planar trimmed faces are supported.
- Many improvements to JSON serialization have been added, including the ability to serialize breps.
- '{element}.AddParameter' has been renamed to '{element}.AddProperty'.
- The `Hypar.Geometry` namespace is now `Elements.Geometry`.
- The `Hypar.Elements` namespace is now `Elements`.

### Removed

- The `IProfile` interface has been removed.
- The `Extrusion` class and `IBrep` have been replaced with the `Solid` class. The IGeometry interface now returns a `Solid[]`.
- Many uses of `System.Linq` have been removed.
- Many uses of `IEnumerable<T>` have been replaced with `T[]`.<|MERGE_RESOLUTION|>--- conflicted
+++ resolved
@@ -19,13 +19,11 @@
 - Moved `BranchSide`, `RoutingVertex`, `RoutingConfiguration`, `RoutingHintLine`, `TreeOrder` from `AdaptiveGraphRouting` to their own files.
 - `RoutingVertex` - removed `Guides`.
 - `AdaptiveGraphRouting.BuildSpanningTree` functions are simplified. Also, they use only single `tailPoint` now.
-<<<<<<< HEAD
 - `AdaptiveGraphRouting.BuildSpanningTree` no longer require to have at least one hint line. 
-- `Polyline.GetSubsegment` changes direction of output polyline when parameters reversed 
-=======
 - `AdaptiveGraphRouting.BuildSpanningTree` no longer require to have at least one hint line.
 - Don't log all vertex creation actions during Debug mode geometry generation.
->>>>>>> 3f885ce9
+- `Polyline.GetSubsegment` changes direction of output polyline when parameters reversed 
+
 
 
 ### Fixed
@@ -33,11 +31,9 @@
 - `Line.Intersects` for `BBox3` - better detection of line with one intersection that just touches box corner.
 - `Obstacle.FromWall` and `Obstacle.FromLine` produced wrong `Points` when diagonal.
 - `AdaptiveGridRouting.BuildSimpleNetwork` now correctly uses `RoutingVertex.IsolationRadius`.
-<<<<<<< HEAD
+- Fix #898
 - `Polyline.Intersects(Polygon polygon, out List<Polyline> sharedSegments)` fix bug when odd number of intersections between polyline and polygon
-=======
-- Fix #898
->>>>>>> 3f885ce9
+
 
 ## 1.2.0
 
