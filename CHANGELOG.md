--- conflicted
+++ resolved
@@ -42,15 +42,11 @@
 - `Obstacle.FromBox` works properly with `AdaptiveGrid` transformation.
 - `AdaptiveGrid.SubtractObstacle` worked incorrectly in `AdaptiveGrid.Boundary` had elevation.
 - #805
-<<<<<<< HEAD
-- `Polyline.Intersects(Polygon polygon, out List<Polyline> sharedSegments)` bug when polyline start/end is on polygon perimeter 
+- `Polyline.Intersects(Polygon polygon, out List<Polyline> sharedSegments)` bug when polyline start/end is on polygon perimeter
 - `Profile.Split` would fail if the perimeter was clockwise-wound.
-=======
-- `Polyline.Intersects(Polygon polygon, out List<Polyline> sharedSegments)` bug when polyline start/end is on polygon perimeter
 - `GltfBufferExtensions.CombineBufferAndFixRefs` bug when combining buffers from multiple gltf files.
 - `Obstacle.FromWall` was failing when producing a polygon.
 - GLTF creation does not include elements with custom buffers if they are `IsElementDefinition=true`.
->>>>>>> 54bd4f18
 
 ## 1.1.0
 
