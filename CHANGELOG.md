--- conflicted
+++ resolved
@@ -12,12 +12,9 @@
 - `AdaptiveGrid`
 - `Line.Intersects(BBox3 box, out List<Vector3> results, bool infinite = false)`
 - `Vector3.AreCoplanar(Vector3 a, Vector3 b, Vector3 c, Vector3 d)`
-<<<<<<< HEAD
 - `Line.IsAlmostEqualTo(Line line)`
-=======
 - `ConvexHull.FromPointsInPlane(IEnumerable<Vector3> points, Vector3 normalVectorOfFrame)`
 
->>>>>>> 278652a8
 ### Changed
 
 ### Fixed
