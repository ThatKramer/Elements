# Changelog

## 1.0.1

### Added

<<<<<<< HEAD
### Fixed 
- `Line.IsCollinear(Line line)` would return `false` if lines are close to each other but not collinear 
- `Vector3.AreCollinear(Vector3 a, Vector3 b, Vector3 c)` would return `false` if points coordinates difference is larger than `Vector3.EPSILON`
=======
- `EdgeDisplaySettings` for materials to control the display of lines in supported viewers (like Hypar.io).

### Changed

- Simplified `IEnumerable<Vector3>.ToGraphicsBuffers()`
- `TryToGraphicsBuffers` is now public
>>>>>>> 9b8fcc26

## 1.0.0

### Added

- `Mesh.Sphere(double radius, int divisions)`
- `Material.EmissiveTexture`
- `Material.EmissiveFactor`
- `PriorityQueue`
- `AdaptiveGraphRouting`
- `AdaptiveGrid` constructor with no parameters.
- `AdaptiveGrid.AddVertexStrip(IList<Vector3> points)`
- `AdaptiveGrid.CutEdge(Edge edge, Vector3 position)`
- `AdaptiveGrid.ClosestVertex(Vector3 location)` and `AdaptiveGrid.ClosestEdge(Vector3 location)`
- `AdaptiveGrid.RemoveEdge(Edge edge)`

### Changed

- Remove `removeCutEdges` from `AdaptiveGrid.SubtractBox` and always remove cut parts of intersected edges.
- `GenerateUserElementTypeFromUriAsync` now takes an optional `excludedTypes`
  argument.
- Remove `AdaptiveGrid` reference from `Edge` and `Vertex` Move `Edge.GetVertices` and `Edge.GetLine` to `AdaptiveGrid`.
- Rename `AdaptiveGrid.DeleteEdge(Edge edge)` into `RemoveEdge` and is not public.
- `AdaptiveGrid.AddEdge(ulong vertexId1, ulong vertexId2)` is now public.

### Fixed

- `Vector3.AreCollinear(Vector3 a, Vector3 b, Vector3 c)` would return `false` if two points are coincident but not exactly.
- `Line.TryGetOverlap(Line line, out Line overlap)` would return incorrect results due to wrong internal sorting.
- `Profile.UnionAll, Difference, Intersection, Offset` no longer produce internal loops in `Perimeter` or `Voids`.

## 0.9.9

### Added

- `Solid.Union(Solid a, Transform aTransform, Solid b, Transform bTransform)`
- `Solid.Union(SolidOperation a, SolidOperation b)`
- `Solid.Difference(Solid a, Transform aTransform, Solid b, Transform bTransform)`
- `Solid.Difference(SolidOperation a, SolidOperation b)`
- `Solid.Intersection(Solid a, Transform aTransform, Solid b, Transform bTransform)`
- `Solid.Intersection(SolidOperation a, SolidOperation b)`
- `Solid.Intersects(Plane p, out List<Polygon> result)`
- `SetClassification`
- `LocalClassification`
- `ModelLines`
- `AdaptiveGrid.AddVertex(Vector3 point, List<Vertex> connections)`
- `Color.SRGBToLinear(double c)`
- `Color.LinearToSRGB(double c)`
- `Line.IsCollinear(Line line)`
- `Line.GetOverlap(Line line)`

### Changed

- Add parameter `removeCutEdges` to `AdaptiveGrid.SubtractBox` that control if cut parts of intersected edges need to be inserted into the graph.
- Material colors are now exported to glTF using linear color space. Conversion from sRGB to linear color space happens during glTF export.

### Fixed

- Under some circumstances `Bezier.Length()` would return incorrect results

## 0.9.8

### Added

- `Polyline.Edges()`
- `Model.ToJson(string path)`
- `new Color(string hexOrName)`
- implicit conversion from string to Color

### Fixed

- Fix `GridLine` deserialization from obsoleted values of either `Line` or `Geometry`.

## 0.9.7

### Added

- `GridLine.GetCircleTransform()`
- `Network.ToModelText(List<Vector3> nodeLocations, Color color)`
- Content Elements can now use an optional disk cache when running locally for testing purposes, to speed up repeated tests or runs, by setting `GltfExtensions.GltfCachePath`.
- `Transform.Rotated()`
- `BBox3.PointAt`
- `BBox3.TransformAt`
- `BBox3.UVWAtPoint`
- `BBox3.XSize`, `BBox3.YSize`, `BBox3.ZSize`
- `BBox3.XDomain`, `BBox3.YDomain`, `BBox3.ZDomain`
- `Box` type, representing an oriented 3d box.
  - `Box.PointAt`
  - `Box.TransformAt`
  - `Box.UVWAtPoint`
  - `Box.UVWToBox`
  - `Box.BoxToUVW`
  - `Box.TransformBetween`
- `ModelCurve.SetSelectable(bool selectable)` can be used to disable selectability of a model curve in the Hypar UI.
- `Elements.Playground` project.

### Changed

- Support non-linear gridlines by deprecating `GridLine.Line` and replacing it with `GridLine.Curve`.
- Add use new CSG library and test it's effectiveness

### Fixed

- Under some circumstances when a line originated nearly within tolerance of a polygon, `Line.Trim` would return the wrong result.
- #722

## 0.9.6

### Added

- `Position.FromVectorMeters`
- `Elements.Geometry.Profiles.IProfileFactory`
- `Elements.Geometry.Profiles.ParametricProfile`
- `Elements.Geometry.Profiles.VectorExpression`
- `Elements.Geometry.Profiles.ProfileFactoryBase`
- `Elements.Geometry.Profiles.ParametricProfileFactory`
- `Elements.Geometry.Profiles.WTProfileType`
- `Elements.Geometry.Profiles.WTProfile`
- `Elements.Geometry.Profiles.WTProfileFactory`
- `Elements.Geometry.Profiles.LProfileType`
- `Elements.Geometry.Profiles.LProfile`
- `Elements.Geometry.Profiles.LProfileFactory`
- `Elements.Geometry.Profiles.MCProfileType`
- `Elements.Geometry.Profiles.MCProfile`
- `Elements.Geometry.Profiles.MCProfileFactory`
- `Elements.Geometry.Profiles.HSSProfileType`
- `Elements.Geometry.Profiles.HSSProfile`
- `Elements.Geometry.Profiles.HSSProfileFactory`
- `Elements.Geometry.Profiles.WProfileType`
- `Elements.Geometry.Profiles.WProfile`
- `Elements.Geometry.Profiles.WProfileFactory`
- `Grid2d.GetTrimmedCellProfiles`
- `Ceiling`
- `GridLine`
- `FitLine(IList<Point2d> points)`
- `HalfEdgeGraph.Construct(IEnumerable<Line> lines)`
- `Polyline.Project(Plane plane)`
- `new Mesh(Mesh mesh)`
- `new Topography(Mesh mesh, Material material, Transform transform, Guid id, string name)`
- `Ray.Intersects(Mesh mesh)`
- `Transform.CreateHorizontalFrameAlongCurve()`

### Changed

- Change default for `useReferenceOrientation` when generating content catalogs.
- Deprecate `CreateOrientedAlongCurve` (and add `CreateHorizontalFrameAlongCurve`) for clarity per [#687](https://github.com/hypar-io/Elements/issues/687) (Thanks @gytaco!)
- `Position.ToVectorMeters` now requires a `relativeToOrigin` Position, so that it will actually give meaningful measurements in meters.
- glTF generation now uses material IDs instead of names for material names, to prevent collisions.
- Line.PointAt does not round input values near 0 or 1 anymore.
- `Polygon` constructor throws error if there are less than 3 vertices provided.
- Decrease intersection tolerance for Grid2d polygon splitting.
- Added `includeCoincidenceAtEdge` parameter to `Line.Trim`.
- Improved the logic of `AreCollinear` to utilize perpendicular distance for tolerance checks.
- `BBox3` constructor now takes an `IEnumerable<Vector3>` instead of a `IList<Vector3>` as input.
- `Vector3Extensions.Unitized` no longer takes a tolerance for its zero-length check.
- `AdaptiveGrid` no longer inrsect new edges with all existing edges when new region is added to the grid.

## 0.9.5

### Added

- `Identity.AddOverrideIdentity(this Element element, dynamic overrideObject)`
- `GeometricElement.ModifyVertexAttributes`
- `Polygon.Contains3D` method for checking polygon containment in 3D.
- `WallByProfile.AddOpenings()`
- `Profile.Project(Plane)`

### Changed

- Wall doesn't have Height or Profile any more.
- WallByProfile deprecates `Profile` and has methods/constructors to use Perimeter and Openings only.
- `Polygon.Area()` will now calculate the area of a polygon in 3D.
- WallByProfile updated constructor options and `UpdateRepresentation` logic.
- Code generation includes an empty constructor for generated types.

### Fixed

- WallByProfile was failing to deserialize walls without openings.

## 0.9.4

### Added

- `LineSegmentExtensions.Intersections(this IList<Line> lines)`
- `Elements.Search.DistanceComparer`
- `Elements.Search.DirectionComparer`
- `Elements.Search.Network<T>`
- `Elements.ElementProxy<T>`
- `Identity.AddOverrideValue`
- `ModelExtensions.AllElementsOfType<T>(this Dictionary<string, Model> models, string modelName)`
- `Polygon RemoveVerticesNearCurve(Curve curve, double tolerance)`

### Changed

- `Identity.AddOverrideIdentity` is now an extension method.
- Profile operations throw fewer exceptions when some piece of the profile is invalid, preferring instead to return a partial result or a null.

### Fixed

- `Line.ExtendTo` would sometimes return erroneous results if any of the trimming segments crossed the origin.

### Fixed

## 0.9.3

### Added

- Support for DXF from many basic elements.
- `SetOperations.ClassifySegments2d(Polygon a, Polygon b, Func<(Vector3 from, Vector3 to, SetClassification classification), bool> filter = null)`
- `SetOperations.BuildGraph(List<(Vector3 from, Vector3 to, SetClassification classification)> set, SetClassification shared)`
- `RandomExtensions.NextRayInPlane(this Random random, Vector3 origin, Vector3 normal)`
- `RandomExtensions.NextRay(this Random random, Vector3 origin)`
- `ModelArrows`
- `ModelText`
- `Vector3.IsUnitized()`
- `Transform.Inverted()`
- `AdaptiveGrid`
- `Line.Intersects(BBox3 box, out List<Vector3> results, bool infinite = false)`
- `Vector3.AreCoplanar(Vector3 a, Vector3 b, Vector3 c, Vector3 d)`
- `Line.IsAlmostEqualTo(Line line)`
- `ConvexHull.FromPointsInPlane(IEnumerable<Vector3> points, Vector3 normalVectorOfFrame)`

### Changed

### Fixed

- Deduplicate catalog names during code generation.
- Fix some issues with code generation and deserialization of `Vector3` and `Mesh` types.
- Fixed an issue where gLTFs would occasionally be generated with incorrect vertex normals.

## 0.9.2

### Added

- `Polyline.Split(List<Vector3> point)`
- `Polygon.Split(List<Vector3> point)`
- `Polygon.TrimmedTo(List<Polygon> polygons)`
- `Vector3.>=`
- `Vector3.<=`
- `Plane.Intersects(Plane a, Plane b)`
- A handful of convenience operators and conversions:
  - implicit `(double X, double Y, double Z)` => `Vector3`
  - implicit `(double X, double Y)` => `Vector3`
  - implicit `(int X, int Y, int Z)` => `Vector3`
  - implicit `(int X, int Y)` => `Vector3`
  - implicit `(double R, double G, double B, double A)` => `Color`
  - implicit `(double R, double G, double B)` => `Color`
  - `new Polygon(params Vector3[] vertices)`
  - `new Polyline(params Vector3[] vertices)`
  - implicit `SolidOperation` => `Representation`
  - `new Representation(params SolidOperation[] solidOperations)`
  - `Polygon.Split(params Polyline[] polylines)`
  - `Polygon.UnionAll(params Polygon[] polygons)`
  - `Polygon.Difference(params Polygon[] polygons)`
  - `Polygon.Union(params Polygon[] polygons)`
- `Profile.Offset()`
- Overloads with `maxDistance` parameter for
  - `Line.ExtendTo(IEnumerable<Line>)`
  - `Line.ExtendTo(Polyline)`
  - `Line.ExtendTo(Polygon)`
  - `Line.ExtendTo(Profile)`
- Support for DXF from many basic elements.

### Changed

- Some changes to `ContentElement` instance glTF serialization to allow selectability and transformability in the Hypar UI.
- Added `Symbols` property to `ContentElement`.
- Introduce a `SkipCSGUnion` flag on Representation, as a hack to get around CSG failures.

### Fixed

- [#616](https://github.com/hypar-io/Elements/issues/616) Code generation from local files now supplies a directory path to help resolve local references.

## 0.9.1

### Added

- `Transform(Plane plane)`
- `Polygon.Trimmed(Plane plane, bool flip)`
- ~~`GetSolid()` method on GeometricElement that returns the Csg solid.~~
- `ToMesh()` method on GeometricElement that return the mesh of a processed solid.
- `Polygon.ToTransform()`
- `Elements.Anaysis.AnalysisImage`
- `Profile.CreateFromPolygons(IEnumerable<Polygon> polygons)`
- `CellComplex`:
  - `Cell.TraverseNeighbors(Vector3 target, double? completedRadius)`
  - `Edge.TraverseNeighbors(Vector3 target, double? completedRadius)`
  - `Face.TraverseNeighbors(Vector3 target, double? completedRadius)`
  - `Face.TraverseNeighbors(Vector3 target, bool? parallel, bool? includeSharedVertices, double? completedRadius)`
- Dxf creation framework with first Dxf converter.
- `new BBox3(Element element)`
- `Bbox3.Corners()`
- `Vector3.AreCollinear(Vector3 a, Vector3 b, Vector3 c)`
- `Polygon.CollinearPointsRemoved()`

### Changed

- `AnalysisMesh` now handles single valued analysis.
- `Polygon.Split()` can now handle polygons that are not in the XY plane.
- Leave the discriminator property during deserialization. It will go to AdditionalProperties.
- `Lamina` representations can now include voids/holes.

### Fixed

- Guard against missing transforms while generating CSGs.
- Fixed a bug ([#585](https://github.com/hypar-io/Elements/issues/585)) where CSG Booleans for certain representations (especially laminae) would fail.
- Guard against missing transforms while generating CSGs.
- In rare cases a `Line.Intersect(Line)` call would fail if there were near-duplicate vertices, this is fixed.
- `Grid1d.ClosestPosition` now does a better job finding points on polyline axes.
- Code-generated constructors now get default arguments for inherited properties.
- `IsDegenerate()` method was reversed.
- Adding content elements that contain multiple nodes used to only add the first mesh, now it adds all the nodes in the referenced glb hierarchy.
- `Transform.OfVector(Vector)` is not applying translation anymore as vector doesn't have a position by definition.

## 0.9.0

### Added

- `Grid2d.IsOutside()`
- `GraphicsBuffers`

### Removed

- `BuiltInMaterials.Dirt`
- `BuiltInMaterials.Grass`

### Changed

- `Grid2d.IsTrimmed()` now takes an optional boolean parameter `treatFullyOutsideAsTrimmed`
- `ConstructedSolid` serializes and deserializes correctly.
- `Solid.AddFace(Polygon, Polygon[])` can take an optional third `mergeVerticesAndEdges` argument which will automatically reuse existing edges + vertices in the solid.
- Adds optional `tolerance` parameter to `Line.ExtendTo(Polygon)`, `Line.ExtendTo(IEnumerable<Line>)`, `Vector3.IsParallelTo(Vector3)`.
- `Mesh.GetBuffers` now returns a `GraphicsBuffers` object.
- `Solid.Tessellate` now returns a `GraphicsBuffers` object.
- `CsgExtensions.Tessellate` now returns a `GraphicsBuffers` object.

### Fixed

- Fixed a bug in `ConvexHull.FromPoints` when multiple X coordinates are equal.
- Fixed a bug in `Grid2d(Polygon, Vector3, Vector3, Vector3)` where U or V directions skew slightly when they nearly parallel with a boundary edge.

## 0.8.5

### Added

- `Elements.Spatial.CellComplex`
- `Grid2d.ToModelCurves()`
- Alpha release of `Hypar.Elements.Components`
- `Polyline.OffsetOnSide`
- `Ray.Intersects(Polygon)`
- `Vector3.DistanceTo(Polygon)`
- `(double Cut, double Fill) Topography.CutAndFill(Polygon perimeter, double topElevation, out Mesh cutVolume, out Mesh fillVolume, double batterAngle)`
- `void Topography.Trim(Polygon perimeter)`

### Changed

- `ColorScale` no longer bands colors but returns smooth gradient interpolation. It additionally now supports a list of values that correspond with the provided colors, allowing intentionally skewed interpolation.
- `Solids.Import` is now public.
- `Polygon.Contains` was modified to better handle polygons that are not on the XY plane.

### Fixed

## 0.8.4

### Added

- `BBox3.IsValid()`
- `BBox3.IsDegenerate()`
- `Elements.Light`
- `Elements.PointLight`
- `Elements.SpotLight`
- `Identity.AddOverrideIdentity`
- `Material.NormalTexture`
- `Polygon.PointInternal()`
- `Topography.DepthMesh`
- `Topography.DepthBelowMinimumElevation`
- `Topography.AbsoluteMinimumElevation`
- `Material.RepeatTexture`
- `BBox3.IsValid()`
- `BBox3.IsDegenerate()`
- `Polygon.Split(Polyline)`
- `Polygon.Split(IEnumerable<Polyline> polylines)`
- `Profile.Split(IEnumerable<Profile>, IEnumerable<Polyline> p)`
- `Elements.Spatial.HalfEdgeGraph2d`
  - `.Construct()`
  - `.Polygonize()`
- Release helper github action

### Changed

- `Elements.DirectionalLight` now inherits from `Elements.Light`.
- `Elements.ContentCatalog` now has a `ReferenceConfiguration` property.
- `SHSProfile`
- `SHSProfileFactory`
- `RHSProfile`
- `RHSProfileFactory`
- `Spatial.WebMercatorProjection.GetTileSizeMeters` produces a much more accurate result and requires a latitude.
- Adding glb elements to a model uses a cache rather than fetching the stream every time.
- `ProfileServer` is now `ProfileFactory`
- `WideFlangeProfileServer` is now `WideFlangeProfileFactory`
- First alpha after minor release logic was fixed
- `HSSPipeProfileServer` is now `HSSPipeProfileFactory`
- TypeGeneratorTests weren't actually running.
- `Profile.Split(IEnumerable<Profile>, Polyline p)` now uses improved logic

## 0.8.3

### Added

- `Profile.ToModelCurves()`
- `Profile.Difference()`
- `Profile.Intersection()`
- `Profile.Split()`
- `Profile.Segments()`
- `Bbox3.ToModelCurves()`
- `Line.ExtendTo(IEnumerable<Line>)`
- `Line.ExtendTo(Polyline)`
- `Line.ExtendTo(Profile)`
- `Line.ExtendTo(Polygon)`
- `ConvexHull.FromPoints(IEnumerable<Vector3>)`
- `ConvexHull.FromPolyline(Polyline)`
- `ConvexHull.FromPolylines(IEnumerable<Polyline>)`
- `ConvexHull.FromProfile(Profile)`
- `Polygon.FromAlignedBoundingBox2d(IEnumerable<Vector3>)`
- `Grid2d(Polygon, Grid1d, Grid1d)`
- `Grid2d(IEnumerable<Polygon>, Grid1d, Grid1d)`
- `Grid2d(Polygon, Vector3, Vector3, Vector3)`
- `Grid2d(IEnumerable<Polygon>, Vector3, Vector3, Vector3)`
- `Random.NextColor()` and `Random.NextMaterial()`
- `Validator.DisableValidationOnConstruction`
- `Vector3.ComputeDefaultBasisVectors()`

### Changed

- Make MeshConverter deserialization more flexible to accommodate a schema used in function `input_schema`.
- Prevent the Polygon / Polyline constructors from throwing an exception on duplicate vertices, by removing duplicates automatically.
- Make `Grid1d` and `Grid2d` serializable
- `new Transform(Vector3 origin, Vector3 xAxis, Vector3 yAxis, Vector3 zAxis)` did not unitize its axes, this is fixed.
- All solids and csgs will now have planar texture coordinates.
- Triangles are now validated to check for 3 distinct vertex positions.

### Fixed

- Fixed a bug where `Polygon.UnionAll` was sometimes returning null when it shouldn't (Thanks @M-Juliani !)
- Fixed [#517](https://github.com/hypar-io/Elements/issues/517)
- Fixed a bug where Grid2d subcells would not split correctly with `SplitAtPoint`
- Fixed [#528](https://github.com/hypar-io/Elements/issues/528)

## 0.8.2

### Changed

- The errors parameter for Model.FromJson now has the out modifier. It no longer takes a default value.
- Model deserialization only refreshes type cache if the `forceTypeReload` parameter is set to true.

### Fixed

- Fixed #483 `Deserialization of profiles created in UpdateRepresentation`
- Fixed #484 `Failure to deserialize Model if any assembly can't be loaded.`
- Fixed an issue where updates to a `Grid2d`'s component `Grid1d` axes would not propagate to the `Grid2d`.

### Added

- `Profile.UnionAll(...)` - Create a new set of profiles, merging any overlapping profiles and preserving internal voids.
- `Polyline.SharedSegments()` - Enables search for segments shared between two polylines.
- `Polyline.TransformSegment(...)` - Allows transforms for individual polyline segments. May be optionally flagged as polygon and/or planar motion.

## 0.8.1

### Added

- `TypeGenerator.CoreTypeNames`
- `MeshConverter`
- Implicit conversion of `Curve` types to `ModelCurve`.
- `byte[] Model.ToGlb(...)`
- `Grid1d.ClosestPosition()`
- `Grid1d.DivideByFixedLengthFromPoint()`
- `Grid2d.GetCellNodes()`

### Changed

- Removed `JsonInheritanceAttribute` from `Element` base types.
- `Sweep` contstructor now takes a rotation. Transformation of the profile based on rotation happens internal to the sweep's construction.
- `Polyline` are no longer required to be planar.
- Modifies Grid1d.DivideByFixedLengthFromPosition() to be more flexible — supporting a "position" outside the grids domain.
- Modifies Grid2d.GetCellSeparators() to support returning trimmed separators

### Removed

- `TypeGenerator.GetCoreTypeNames()`
- `UserElementAttribute`
- `NumericProperty`

### Fixed

- `Ray.Intersects` now calls `UpdateRepresentations` internally for accurate intersections.
- Fixed #470
- Fixes a bug in `Line.Trim(Polygon p)` where lines that started on the polygon would not be treated as outside the polygon.
- Fixes a bug in `Grid2d.IsTrimmed()` that would ignore cases where a cell was trimmed by an inner hole.

## 0.8.0

### Added

- `Hypar.Elements.Serialization.IFC` - IFC serialization code has been moved to a new project.
- `Hypar.Elements.CodeGeneration` - Code generation has been moved to a new project.
- `Elements.DirectionalLight` - You can now create a directional light in the model which will be written to glTF using the `KHR_lights_punctual` extension.
- `Elements.ContentElement` - This new class represents a piece of content meant to be instanced throughout a model.
  - The ContentElement is also added to the model by first checking for an available gltf, and then using a bounding box representation as a fallback.
- `Transform.Scaled()` - This new method returns a scaled copy of the transform, allowing for a fluent like api.
- `Transform.Moved(...)` - Return a copy of a transform moved by the specified amount.
- `Transform.Concatenated(...)` - Return a copy of a transform with the specified transform concatenated with it.
- `IHasOpenings.AddOpening(...)` - `AddOpening` provides an API which hides the internals of creating openings.
- `Opening.DepthFront` & `Opening.DepthBack` enable the creation of openings which extrude different amounts above and below their XY plane.
- Solid operations which have `IsVoid=true` now use csg operations.

### Changed

- Updated ImageSharp to 1.0.0.
- The source code is now structured with the typical .NET project layout of `/src` and `/test` per folder.
- `Opening` now has two primary constructors. The ability to create an opening with a profile has been removed. All profiles are now defined with a polygon as the perimeter.
- `Opening.Profile` is now deprecated. Please use `Opening.Perimeter`.
- `Polygon.Normal()` has been moved to the base class `Polyline.Normal()`.

### Fixed

- Fixed #313.
- Fixed #322.
- Fixed #342.
- Fixed #392.
- Fixed #407.
- Fixed #408
- Fixed #416.
- Fixed #417.
- Fixed #441

## 0.7.3

### Fixed

- CodeGen was failing intermittently
- Elements schemas with Dictionary types were failing to serialize
- [#355](https://github.com/hypar-io/Elements/issues/355)

### Added

- Elements supports the [Hub beta](https://hypar-io.github.io/Elements/Hub.html)
- CodeGen supports `input_schema`
- Hypar.Revit is completely rewritten as an external application, two external commands, and an IDirectContext3D server.

### Changed

- some Tessellate method signatures are updated to allow assigning colors at the time of tessellation as Revit requires vertex colors.
- Updates are made to the type generator to support compiling multiple types into an assembly on disk.

## 0.7.2

### Fixed

- [#307](https://github.com/hypar-io/Elements/issues/307)
- `Mesh.ComputeNormals()` would fail if there were any unconnected vertices.
- `new Vertex()` would ignore supplied Normals.
- `Vector3.ClosestPointOn(Line)` would return points that were not on the line.
- `Line.Intersects(Line)` in infinite mode would sometimes return erroneous results.
- `Vector3.AreCollinear()` would return the wrong result if the first two vertices were coincident.

### Added

- Added `Plane.ClosestPoint(Vector3 p)`
- New methods for dynamic type generation in `TypeGeneration`, utilized by the Grasshopper plugin.
- `Line.Trim(Polygon)`
- `Line.PointOnLine(Vector3 point)`
- **Grid1d**
  - `Grid1d(Grid1d other)` constructor
  - Adds `IgnoreOutsideDomain` flag to `SplitAtOffset`
  - Adds `SplitAtPoint(point)` and `SplitAtPoints(points)` methods
  - Adds internal `Evaluate(t)` method
  - Adds internal `SpawnSubGrid(domain)` method
- **Grid2d**
  - Adds `Grid2d(Grid2d other)` constructor
  - Adds `Grid2d(Grid2d other, Grid1d u, Grid1d v)` constructor
  - Adds `SplitAtPoint(point)` and `SplitAtPoints(points)` methods to Grid2d
  - Adds `Grid2d(Grid1d u, Grid1d v)` constructor
  - Adds support for curved 1d Grid axes
  - Adds private `SpawnSubGrid(Grid1d uCell, Grid1d vCell)` method
- `Curve.Transformed(transform)` (and related `XXX.TransformedXXX()` methods for child types Arc, Bezier, Line, Polyline, Polygon)

### Changed

- Updates to Elements Docs including Grasshopper + Excel.
- `Line.Intersects(Plane p)` supports infinite lines
- `Line.Intersects(Line l)` supports 3d line intersections
- `Line.Intersects(Line l)` now has an optional flag indicating whether to include the line ends as intersections.
- `Line.PointOnLine(Point)` now has an optional flag indicating whether to include points at the ends as "on" the line.
- **Grid1d / Grid2d**
  - Removes "Parent/child" updating from 1d grids / 2d grids in favor of always recalculating the 2d grid every time its `Cells` are accessed. This may have a bit of a performance hit, but it's worth it to make 2d grid behavior easier to reason about.
  - Allows Grid2ds to support construction from Grid1ds that are not straight lines. Previously Grid1ds could support any sort of curve and Grid2ds were stuck as dumb rectangles.
- **JsonInheritanceConverter**
  - Makes the Type Cache on the JsonInheritanceConverter static, and exposes a public method to refresh it. In the grasshopper context, new types may have been dynamically loaded since the JsonInheritanceConverter was initialized, so it needs to be refreshed before deserializing a model.
- **TypeGenerator**
  - Enables external overriding of the Templates path, as in GH's case the `Templates` folder is not in the same place as the executing assembly.
  - Exposes a public, synchronous method `GetSchema` to get a `JsonSchema` from uri (wrapping `GetSchemaAsync`)
  - Refactors some of the internal processes of `GenerateInMemoryAssemblyFromUrisAndLoadAsync`:
    - `GenerateCodeFromSchema()` produces csharp from a schema, including generating the namespace, typename, and local excludes
    - `GenerateCompilation()` takes the csharp and compiles it, using a new optional flag `frameworkBuild` to designate whether it should load netstandard or net framework reference assemblies.
    - `EmitAndLoad()` generates the assembly in memory and loads it into the app domain.
  - Adds an `EmitAndSave()` method that generates the assembly and writes it to a .dll on disk
  - Adds a public `GenerateAndSaveDllForSchema()` method used by grasshopper that generates code from a schema, generates a compilation, and saves it to disk as a DLL.
  - Adds a public `GetLoadedElementTypes()` method used by grasshopper to list all the currently loaded element types.

### Deprecated

- `Transform.OfXXX(xxx)` curve methods have been deprecated in favor of `XXX.Transformed(Transform)` and `XXX.TransformedXXX(Transform)`.

## 0.7.0

### Fixed

- [#271](https://github.com/hypar-io/Elements/issues/271)
- [#284](https://github.com/hypar-io/Elements/issues/284)
- [#285](https://github.com/hypar-io/Elements/issues/285)
- [#265](https://github.com/hypar-io/Elements/issues/265)
- [#221](https://github.com/hypar-io/Elements/issues/221)
- [#229](https://github.com/hypar-io/Elements/issues/229)
- [#189](https://github.com/hypar-io/Elements/issues/189)

### Added

- `Curve.ToPolyline(int divisions = 10)`
- `Circle.ToPolygon(int divisions = 10)`
- `Transform.Move(double x, double y, double z)`
- `Transform.Rotate(double angle)`
- `TypeGenerator.GenerateUserElementTypesFromUrisAsync(string[] uris, string outputBaseDir, bool isUserElement = false)`

### Changed

- Updated documentation to reflect the use of .NET Core 3.1.

### Deprecated

- `Polygon.Circle(...)`

## 0.6.2

### Added

- `Material.Unlit`
- `Material.DoubleSided`
- `Units.LengthUnit`
- `Elements.MeshImportElement`

## Changed

- `Mesh.AddVertex(...)` is now public.
- `Mesh.AddTriangle(...)` is now public.

### Removed

- `SolidOperation.GetSolid()`.

### Fixed

- #262
- Fixed an error where `Transform.OfPlane(...)` would not solve correctly if the plane was not at the world origin.

### Changed

- `Grid2d` now supports grids that are not parallel to the XY plane

## 0.6.0

### Added

- `ColorScale`
- `AnalysisMesh`
- `Ray.Intersects(...)` for `Plane`, `Face`, `Solid`, and `SolidOperation`

### Fixed

- Fix #253

## 0.5.2

### Fixed

- `Grid2d` constructors accepting a Transform interpreted the transform incorrectly.

## 0.5.1

### Added

- `Grid1d`
- `Grid2d`
- `Domain1d`
- `GeometricElement.IsElementDefinition`
- A `drawEdges` optional parameter to `Model.ToGlTF(...)` to enable edge rendering.
- `Polyline` and `Profile` now implement `IEquatable`.
- `Polygon.Union(IList<Polygon> firstSet, IList<Polygon> secondSet)`
- `Polygon.Difference(IList<Polygon> firstSet, IList<Polygon> secondSet)`
- `Polygon.XOR(IList<Polygon> firstSet, IList<Polygon> secondSet)`
- `Polygon.Intersection(IList<Polygon> firstSet, IList<Polygon> secondSet)`

### Changed

- `Vector.Normalized()` is now `Vector.Unitized()`
- `Color.ToString()` now returns a useful description

### Fixed

- Fixed an error with `Transform.OfVector(...)` where the translation of the transform was not applied.
- Fixed an error where `Mesh.ComputeNormals(...)` was not set to a unitized vector.
- Fixed an error with `BBox3`'s solver for Polygons

## 0.4.4

### Added

- `Contour`
- `Transform.Reflect(Vector3 n)`
- `ElementInstance`
- `Vector3.ClosestPointOn(Line line)`
- `Line.TrimTo(Line line)`
- `Line.ExtendTo(Line line)`
- `Line.Offset(double distance, bool flip = false)`
- `Line.DivideByLengthFromCenter(double l)`
- `Ray.Intersects(Ray ray, out Vector3 result, bool ignoreRayDirection)`
- `Polygon.Fillet(double radius)`
- `Arc.Complement()`
- `Polygons.Star(double outerRadius, double innerRadius, int points)`
- `Units.CardinalDirections`
- `Mesh.ComputeNormals`
- `Topography.AverageEdges(Topography target, Units.CardinalDirection edgeToAverage)`
- `Topography.GetEdgeVertices(Units.CardinalDirection direction)`
- `WebMercatorProjection`

### Fixed

- Fixed [#125](https://github.com/hypar-io/Hypar/issues/125).
- Fixed one Transform constructor whose computed axes were not unit length, causing the transform to scale.
- Topography is now written to IFC.

## 0.4.2

### Changed

- `Vector3` is now a struct.
- `Color` is now a struct.
- `ProfileServer.GetProfileByName(...)` is now deprecated in favor of `ProfileServer.GetProfileByType(...)`

### Added

- `Bezier`
- `WideFlangeProfileType`
- `HSSPipeProfileType`
- `Curve.MinimumChordLength` static property to allow the user to set the minimum chord length for subdivision of all curves for rendering.
- `Circle`
- `FrameType` Bezier curves can have their frames calculated using Frenet frames or "road like" frames.

## 0.4.0

### Changed

- All element types are partial classes with one part of the class generated from its JSON schema.
- `Polygon.Rectangle` constructor no longer takes an origin.
- `Polygon.Clip` now takes an optional additional set of holes.
- `Wall` and `Floor` constructors no longer take collections of `Opening`s.
  - Openings can be added using `wall.Openings.Add(...)`.
- `Polygon` now has more robust checks during construction.
  - All vertices must be coplanar.
  - Zero length segments are not allowed.
  - Self-intersecting segments are not allowed.
- `Solid`, `Face`, `Vertex`, `Edge`, `HalfEdge`, and `Loop` are now marked `internal`.
- `Quaternion` is now marked `internal`.
- `Matrix` is now marked `internal`.
- `SolidConverter` is now marked `internal`.
- `Elements.Serialization.IFC.ModelExtensions` is now marked `internal`.
- All core type property setters are now `public`.
- The `elevation` parameter has been removed from `Floor`. Floor elevation is now set by passing a `Transform` with a Z coordinate.

### Added

- `ModelCurve` - Draw curves in 3D.
- `ModelPoints` - Draw collections of points in 3D.
- `Elements.Generate.TypeGenerator` class.
- `/Schemas` directory.
- Optional `rotation` on `StructuralFraming` constructors.
- `Model` now has Elements property which is `IDictionary<Guid,Element>`.
- `double Vector3.CCW(Vector3 a, Vector3 b, Vector3 c)`
- `bool Line.Intersects(Line l)`
- `Elements.Validators.IValidator` and the `Elements.Validators.Validator` singleton to provide argument validation during construction of user elements.
- `Line.DivideByLength()`
- `Line.DivideByCount()`
- `Ray` class.
- `Vector3.IsZero()`

### Removed

- The empty Dynamo project.
- `ElementType`, `WallType`, `FloorType`, `StructuralFramingType`
- `MaterialLayer`
- `Transform` constructor taking `start` and `end` parameters. The `Transform` constructor which takes an X and a Z axis should now be used.

### Fixed

- Transforms are now consistently right-handed.
- Transforms on curves are now consistently oriented with the +X axis oriented to the "right" and the +Z axis oriented along the inverse of the tangent of the curve.
- Built in materials for displaying transforms are now red, green, and blue. Previously they were all red.
- All classes deriving from `Element` now pass their `id`, `transform`, and `name` to the base constructor.
- Line/plane intersections now return null if the intersection is "behind" the start of the line.
- Beams whose setbacks total more than the length of the beam no longer fail.
- Plane construction no longer fails when the normal vector and the origin vector are "parallel".
- Fixed #209.
- Topography is now serialized to JSON.
- Built in materials now have an assigned Id.

## 0.3.8

### Changed

- Elements representing building components now return positive areas.
- Added Area property to:
  Panel
  Space
  Added Volume property to:
- Floor
- Space
  Added positive area calculation to:
- Floor
- Mass
- Added positive Volume calculation to:
- StructuralFraming
- Beam.Volume() throws an InvalidOperationException for non-linear beams.
- Added TODO to support Volume() for all beam curves.

## 0.3.6

### Changed

- Edges are no longer written to the glTF file.
- Large performance improvements made to glTF writing using `Buffer.BlockCopy` and writing buffers directly from tesselation to glTF buffer.

### Fixed

- Fix #177.

## 0.3.4

### Changed

- Numerous comments were updated for clarity.
- Numerous styling changes were made to the documentation to align with the Hypar brand.

### Fixed

- Fixed an error where vertex colors were not correctly encoded in the glTF.

## 0.3.3

### Fixed

- Fix #173.
- Fix #7.

## 0.3.0

### Changed

- `Element.Id` is now a `Guid`.

### Fixed

- Fix #107.
- Fix #132.
- Fix #137.
- Fix #144.
- Fix #142.

## 0.2.17

### Added

- The `Kernel` singleton has been added to contain all geometry methods for creating solids.

### Fixed

- Fixed an error where, when writing edges to gltf, ushort would be overflowed and wrap back to 0 causing a loop not to terminate.

## 0.2.16

### Added

- Materials are now serialized to IFC using `IfcStyledItem`.

### Fixed

- Fixed an error where we returned directly after processing child Elements of an `IAggregateElements`, before we could process the parent element.
- Fixed writing of gltf files so that the `.bin` file is located adjacent to the `.gltf`.

## 0.2.15

### Added

- `Space` elements are now serialized to IFC as `IfcSpace`.

## 0.2.5

### Changed

- `IHasOpenings.Openings[]` is now `IHasOpenings.List<Opening>[]`.

### Fixed

- `Opening` elements are now serialized to IFC as `IfcOpeningElement`.

## 0.2.4.4

### Changed

- `Solid.Slice()` has been made internal. It's not yet ready for consumers. See [#103](https://github.com/hypar-io/elements/issues/103)

## 0.2.4.3

### Fixed

- Spaces are now correctly colored. See [#134](https://github.com/hypar-io/elements/issues/134).

## 0.2.4.2

### Added

- Added `ToIfcWall()` extension method to save a `Wall` to an `IfcWall`.

### Fixed

- `Space.Profile` is set in the constructor when a `Space` is constructed with a profile. [#132](https://github.com/hypar-io/elements/pull/132)
- Sub-elements of `IAggregateElements` are now added to the `Model`. [#137](https://github.com/hypar-io/elements/pull/137)

## 0.2.4.1

### Added

- Added `StandardWall`, for walls defined along a curve. `Wall` continues to be for walls defined by a planar profile extruded to a height.
- Added `Polygon.L`.

### Changed

- `Floor` constructors no longer have `material` parameter. Materials are now specified through the `FloorType`.
- `IAggregateElement` is now `IAggregateElements`.
- `Panel` now takes `Polygon` instead of `Vector3[]`.

## 0.2.4

### Changed

- `IGeometry3D` is now `ISolid`.
- `ISolid` (formerly `IGeometry3D`) now contains one solid, not an array of solids.

### Removed

- `Solid.Material`. Elements are now expected to implement the `IMaterial` interface or have an `IElementType<T>` which specifies a material.

## 0.2.3

### Added

- `MaterialLayer`
- `StructuralFramingType` - `StructuralFramingType` combines a `Profile` and a `Material` to define a type for framing elements.

### Changed

- `IProfileProvider` is now `IProfile`
- `IElementTypeProvider` is now `IElementType`
- All structural framing type constructors now take a `StructuralFramingType` in place of a `Profile` and a `Material`.
- All properties serialize to JSON using camel case.
- Many expensive properties were converted to methods.
- A constructor has been added to `WallType` that takes a collection of `MaterialLayer`.

## 0.2.2

### Added

- `Matrix.Determinant()`
- `Matrix.Inverse()`
- `Transform.Invert()`
- `Model.ToIFC()`
- `Elements.Serialization.JSON` namespace.
- `Elements.Serialization.IFC` namespace.
- `Elements.Serialization.glTF` namespace.

### Changed

- Wall constructor which uses a center line can now have a Transform specified.
- `Profile.ComputeTransform()` now finds the first 3 non-collinear points for calculating its plane. Previously, this function would break when two of the first three vertices were co-linear.
- Using Hypar.IFC2X3 for interaction with IFC.
- `Line.Thicken()` now throws an exception when the line does not have the same elevation for both end points.
- `Model.SaveGlb()` is now `Model.ToGlTF()`.

## 0.2.1

### Added

- The `Topography` class has been added.
- `Transform.OfPoint(Vector3 vector)` has been added to transform a vector as a point with translation. This was previously `Transform.OfVector(Vector3 vector)`. All sites previously using `OfVector(...)` are now using `OfPoint(...)`.
- `Material.DoubleSided`
- `Loop.InsertEdgeAfter()`
- `Solid.Slice()`
- `Model.Extensions`

### Changed

- `Transform.OfVector(Vector3 vector)` now does proper vector transformation without translation.
- Attempting to construct a `Vector3` with NaN or Infinite arguments will throw an `ArgumentOutOfRangeException`.

## 0.2.0

### Added

- IFC implementation has begun with `Model.FromIFC(...)`. Support includes reading of Walls, Slabs, Spaces, Beams, and Columns. Brep booleans required for Wall and Slab openings are not yet supported and are instead converted to Polygon openings in Wall and Floor profiles.
- The `Elements.Geometry.Profiles` namespace has been added. All profile servers can now be found here.
- The `Elements.Geometry.Solids` namespace has been added.
- The Frame type has been added to represent a continuous extrusion of a profile around a polygonal perimeter.
- The `ModelTest` base class has been added. Inheriting from this test class enables a test to automatically write its `Model` to a `.glb` file and to serialize and deserialize to/from JSON to ensure the stability of serialization.
- The `Solid.ToGlb` extension method has been added to enable serializing one `Solid` to glTF for testing.

### Changed

- Element identifiers are now of type `long`.
- Breps have been re-implemented in the `Solid` class. Currently only planar trimmed faces are supported.
- Many improvements to JSON serialization have been added, including the ability to serialize breps.
- '{element}.AddParameter' has been renamed to '{element}.AddProperty'.
- The `Hypar.Geometry` namespace is now `Elements.Geometry`.
- The `Hypar.Elements` namespace is now `Elements`.

### Removed

- The `IProfile` interface has been removed.
- The `Extrusion` class and `IBrep` have been replaced with the `Solid` class. The IGeometry interface now returns a `Solid[]`.
- Many uses of `System.Linq` have been removed.
- Many uses of `IEnumerable<T>` have been replaced with `T[]`.<|MERGE_RESOLUTION|>--- conflicted
+++ resolved
@@ -4,18 +4,14 @@
 
 ### Added
 
-<<<<<<< HEAD
 ### Fixed 
 - `Line.IsCollinear(Line line)` would return `false` if lines are close to each other but not collinear 
 - `Vector3.AreCollinear(Vector3 a, Vector3 b, Vector3 c)` would return `false` if points coordinates difference is larger than `Vector3.EPSILON`
-=======
 - `EdgeDisplaySettings` for materials to control the display of lines in supported viewers (like Hypar.io).
 
 ### Changed
-
 - Simplified `IEnumerable<Vector3>.ToGraphicsBuffers()`
 - `TryToGraphicsBuffers` is now public
->>>>>>> 9b8fcc26
 
 ## 1.0.0
 
