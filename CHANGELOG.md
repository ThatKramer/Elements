--- conflicted
+++ resolved
@@ -2,8 +2,18 @@
 
 ## 1.2.0
 
+### Added
+- `Polygon(IList<Vector3> @vertices, bool disableValidation = false)`
+- `Polygon(bool disableValidation, params Vector3[] vertices)`
+- `Polyline(IList<Vector3> @vertices, bool disableValidation = false)`
+- `Polyline(bool disableValidation, params Vector3[] vertices)`
+- `Transform.Rotate(Vector3 axis, double angle, Vector3 origin)`
+
 ### Changed
 - MeshElement constructor signature modified to be compatible with code generation.
+
+### Fixed
+- #805
 
 ## 1.1.0
 
@@ -56,32 +66,15 @@
 
 ### Added
 
-<<<<<<< HEAD
-- `Polygon(IList<Vector3> @vertices, bool disableValidation = false)`
-- `Polygon(bool disableValidation, params Vector3[] vertices)`
-- `Polyline(IList<Vector3> @vertices, bool disableValidation = false)`
-- `Polyline(bool disableValidation, params Vector3[] vertices)`
-- `Transform.Rotate(Vector3 axis, double angle, Vector3 origin)`
-=======
 - `Dimension`
 - `LinearDimension`
 - `AlignedDimension`
 - `ContinuousDimension`
 - `Vector3.AreCollinearByAngle(Vector3 a, Vector3 b, Vector3 c, double tolerance)`
 
->>>>>>> 568cff18
-
-### Fixed
-
-- #805
-<<<<<<< HEAD
-- `Line.IsCollinear(Line line)` would return `false` if lines are close to each other but not collinear 
-=======
-
 ### Fixed
 
 - `Line.IsCollinear(Line line)` would return `false` if lines are close to each other but not collinear
->>>>>>> 568cff18
 - `Vector3.AreCollinear(Vector3 a, Vector3 b, Vector3 c)` would return `false` if points coordinates difference is larger than `Vector3.EPSILON`
 - `EdgeDisplaySettings` for materials to control the display of lines in supported viewers (like Hypar.io).
 - `Line.GetUParameter(Vector 3)` - calculate U parameter for point on line
