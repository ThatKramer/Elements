--- conflicted
+++ resolved
@@ -3,25 +3,21 @@
 ## 1.2.0
 
 ### Added
+
 - Message class along with helper creation methods.
 
 ### Changed
 
 - MeshElement constructor signature modified to be compatible with code generation.
-<<<<<<< HEAD
+- `BBox3.Extend` method is public now
 - `AdaptiveGrid.Boundary` can be left null.
 - `Obstacle` properties `Points`, `Offset`, `Perimeter` and `Transform` can be modified from outside.
 
 ### Fixed
 
+- Fixed a bug where `Polyline.Frames` would return inconsistently-oriented transforms.
 - `Obstacle.FromBox` works properly with `AdaptiveGrid` transformation.
 - `AdaptiveGrid.SubtractObstacle` worked incorrectly in `AdaptiveGrid.Boundary` had elevation.
-=======
-- `BBox3.Extend` method is public now
-
-### Fixed
-- Fixed a bug where `Polyline.Frames` would return inconsistently-oriented transforms.
->>>>>>> 02c2dd91
 
 ## 1.1.0
 
@@ -68,7 +64,7 @@
 - Fixed a mathematical error in `MercatorProjection.MetersToLatLon`, which was returning longitude values that were skewed.
 - `Grid2d.IsTrimmed` would occasionally return `true` for cells that were not actually trimmed.
 - `Vector3[].AreCoplanar()` computed its tolerance for deviation incorrectly, this is fixed.
-- `Polyline.Intersects(Line line, out List<Vector3> intersections, bool infinite = false, bool includeEnds = false)` fix wrong results when infinite flag is set, fix for overlapping points when include ends is set
+- `Polyline.Intersects(Line line, out List<Vector3> intersections, bool infinite = false, bool includeEnds = false)` fix wrong results when infinite flag is set, fix for overlapping points when include ends is set.
 
 ## 1.0.1
 
