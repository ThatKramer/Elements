# Changelog

## 1.2.0

### Added
- `Polygon(IList<Vector3> @vertices, bool disableValidation = false)`
- `Polygon(bool disableValidation, params Vector3[] vertices)`
- `Polyline(IList<Vector3> @vertices, bool disableValidation = false)`
- `Polyline(bool disableValidation, params Vector3[] vertices)`
- `Mesh.Intersects(Ray)` (same as `Ray.Intersects(Mesh)`)
- `Ray.NearbyPoints()`
- `PointOctree<T>`
- `Message` class along with helper creation methods.

### Changed

- MeshElement constructor signature modified to be compatible with code generation.
- Improved performance of mesh/ray intersection
- `BBox3.Extend` method is public now
- `AdaptiveGrid.Boundary` can be left null.
- `Obstacle` properties `Points`, `Offset`, `Perimeter` and `Transform` can be modified from outside.

### Fixed

- Fixed a bug where `Polyline.Frames` would return inconsistently-oriented transforms.
- `Obstacle.FromBox` works properly with `AdaptiveGrid` transformation.
- `AdaptiveGrid.SubtractObstacle` worked incorrectly in `AdaptiveGrid.Boundary` had elevation.
- #805
- `Polyline.Intersects(Polygon polygon, out List<Polyline> sharedSegments)` bug when polyline start/end is on polygon perimeter 

## 1.1.0

### Added

- `Material` now supports a `DrawInFront` property.
- `Model.Intersect(Plane plane, out List<Geometry.Polygon> intersectionPolygons, out List<Geometry.Polygon> beyondPolygons)`
- `GeometricElement.UpdateBoundsAndCsg()`
- `EdgeExtensions.Intersects(this (Vector3 from, Vector3 to) edge, Plane plane, out Vector3 result)`
- `RelationToPlane` enum.
- `BBox3.Intersects(Plane plane, out RelationToPlane relationToPlane)`
- `BBox3.Extend(Vector3 point)`
- `BBox3.Extend(params Vector3[] points)`
- `TiledCeiling.GetTileCells()`
- `AdaptiveGridRouting.AddRoutingFilter(RoutingFilter f)`
- `AdaptiveGraphRouting.RoutingConfiguration.SupportedAngles` property.
- Default values for `AdaptiveGraphRouting.RoutingConfiguration` constructor.
- `Line.BestFit(IList<Vector3> points)`
- `Vector3Extensions.BestFitLine(this IList<Vector3> points)`
- `Polygon.FromAlignedBoundingBox2d(IEnumerable<Vector3> points, Vector3 axis, double minSideSize = 0.1)`
- `Transform.RotateAboutPoint` and `Transform.RotatedAboutPoint` convenience methods.
<<<<<<< HEAD
- `Elements.SVG.SvgSection.CreatePlanFromFromModels(IList<Model> models, double elevation, SvgContext frontContext, SvgContext backContext, string path, bool showGrid = true, double gridHeadExtension = 2.0, double gridHeadRadius = 0.5, PlanRotation planRotation = PlanRotation.Angle, double planRotationDegrees = 0.0)`
=======
- `Solid.ToCSG()` extension method is now an instance method on `Solid`.
>>>>>>> 83ecb6dc
- `DoubleToleranceComparer`
- `Line.IsOnPlane()` method
- `Polyline.Intersects(Line line, out List<Vector3> intersections, bool infinite = false, bool includeEnds = false)` method
- `Polyline.GetParameterAt(Vector3 point)` method
- `Polyline.GetSubsegment(Vector3 start, Vector3 end)` method
- `Polygon.GetSharedSegments(Polyline polyline)` method
- `BBox3.Offset(double amount)`
- `Obstacle` in `Elements.Spatial.AdaptiveGrid`
- `IAddVertexStrategy` with `Connect` and `ConnectWithAngle` implementations in `Elements.Spatial.AdaptiveGrid`
- `AdaptiveGrid.Boundaries`
- `AdaptiveGrid.AddVertex(Vector3 point)`
- `AdaptiveGrid.AddVertex(Vector3 point, IAddVertexStrategy strategy, bool cut = true)`
- `AdaptiveGrid.AddEdge(Vertex a, Vertex b, bool cut = true)`
- `AdaptiveGrid.AddEdge(Vector3 a, Vector3 b, bool cut = true)`

### Changed

- `AdaptiveGraphRouting` how recognizes edges as affected by hint line of the same direction if part of it is close enough.
- `Vector3.AreCollinear` are renamed into `Vector3.AreCollinearByDistance` and added `tolerance` parameter.
- `Line.Trim` - added `infinite` for the cases when line needs to be treated as infinite.
- `Vector3.ClosestPointOn` - added `infinite` for the cases when line needs to be treated as infinite.
- `Elements.Geometry.Solids.Edge` public constructor
- `Elements.Geometry.Solids.Vertex` public constructor
- `Line.PointOnLine` now uses distance to line instead of dot product.

### Fixed

- `Profile.Split` would sometimes fail if the profile being split contained voids.
- `Line.Intersects(BBox3 box, out List<Vector> results, bool infinite = false)` fix incomplete results when line misaligned with bounding box
- Fixed a mathematical error in `MercatorProjection.MetersToLatLon`, which was returning longitude values that were skewed.
- `Grid2d.IsTrimmed` would occasionally return `true` for cells that were not actually trimmed.
- `Vector3[].AreCoplanar()` computed its tolerance for deviation incorrectly, this is fixed.
- `Polyline.Intersects(Line line, out List<Vector3> intersections, bool infinite = false, bool includeEnds = false)` fix wrong results when infinite flag is set, fix for overlapping points when include ends is set.

## 1.0.1

### Added

- `Dimension`
- `LinearDimension`
- `AlignedDimension`
- `ContinuousDimension`
- `Vector3.AreCollinearByAngle(Vector3 a, Vector3 b, Vector3 c, double tolerance)`

### Fixed

- `Line.IsCollinear(Line line)` would return `false` if lines are close to each other but not collinear
- `Vector3.AreCollinear(Vector3 a, Vector3 b, Vector3 c)` would return `false` if points coordinates difference is larger than `Vector3.EPSILON`
- `EdgeDisplaySettings` for materials to control the display of lines in supported viewers (like Hypar.io).
- `Line.GetUParameter(Vector 3)` - calculate U parameter for point on line
- `Line.MergeCollinearLine(Line line)` creates new line containing all four collinear vertices
- `Line.Projected(Plane plane)` create new line projected onto plane
- `Profile.Split` would sometimes fail if the profile being split contained voids.

### Changed

- Simplified `IEnumerable<Vector3>.ToGraphicsBuffers()`
- `TryToGraphicsBuffers` is now public
- `Solid SweepFaceAlongCurve` now has an additional parameter, `profileRotation`, which enables the caller to pass a profile rotation into sweep creation.

## 1.0.0

### Added

- `Mesh.Sphere(double radius, int divisions)`
- `Material.EmissiveTexture`
- `Material.EmissiveFactor`
- `PriorityQueue`
- `AdaptiveGraphRouting`
- `AdaptiveGrid` constructor with no parameters.
- `AdaptiveGrid.AddVertexStrip(IList<Vector3> points)`
- `AdaptiveGrid.CutEdge(Edge edge, Vector3 position)`
- `AdaptiveGrid.ClosestVertex(Vector3 location)` and `AdaptiveGrid.ClosestEdge(Vector3 location)`
- `AdaptiveGrid.RemoveEdge(Edge edge)`

### Changed

- Remove `removeCutEdges` from `AdaptiveGrid.SubtractBox` and always remove cut parts of intersected edges.
- `GenerateUserElementTypeFromUriAsync` now takes an optional `excludedTypes`
  argument.
- Remove `AdaptiveGrid` reference from `Edge` and `Vertex` Move `Edge.GetVertices` and `Edge.GetLine` to `AdaptiveGrid`.
- Rename `AdaptiveGrid.DeleteEdge(Edge edge)` into `RemoveEdge` and is not public.
- `AdaptiveGrid.AddEdge(ulong vertexId1, ulong vertexId2)` is now public.

### Fixed

- `Vector3.AreCollinear(Vector3 a, Vector3 b, Vector3 c)` would return `false` if two points are coincident but not exactly.
- `Line.TryGetOverlap(Line line, out Line overlap)` would return incorrect results due to wrong internal sorting.
- `Profile.UnionAll, Difference, Intersection, Offset` no longer produce internal loops in `Perimeter` or `Voids`.

## 0.9.9

### Added

- `Solid.Union(Solid a, Transform aTransform, Solid b, Transform bTransform)`
- `Solid.Union(SolidOperation a, SolidOperation b)`
- `Solid.Difference(Solid a, Transform aTransform, Solid b, Transform bTransform)`
- `Solid.Difference(SolidOperation a, SolidOperation b)`
- `Solid.Intersection(Solid a, Transform aTransform, Solid b, Transform bTransform)`
- `Solid.Intersection(SolidOperation a, SolidOperation b)`
- `Solid.Intersects(Plane p, out List<Polygon> result)`
- `SetClassification`
- `LocalClassification`
- `ModelLines`
- `AdaptiveGrid.AddVertex(Vector3 point, List<Vertex> connections)`
- `Color.SRGBToLinear(double c)`
- `Color.LinearToSRGB(double c)`
- `Line.IsCollinear(Line line)`
- `Line.GetOverlap(Line line)`

### Changed

- Add parameter `removeCutEdges` to `AdaptiveGrid.SubtractBox` that control if cut parts of intersected edges need to be inserted into the graph.
- Material colors are now exported to glTF using linear color space. Conversion from sRGB to linear color space happens during glTF export.

### Fixed

- Under some circumstances `Bezier.Length()` would return incorrect results

## 0.9.8

### Added

- `Polyline.Edges()`
- `Model.ToJson(string path)`
- `new Color(string hexOrName)`
- implicit conversion from string to Color

### Fixed

- Fix `GridLine` deserialization from obsoleted values of either `Line` or `Geometry`.

## 0.9.7

### Added

- `GridLine.GetCircleTransform()`
- `Network.ToModelText(List<Vector3> nodeLocations, Color color)`
- Content Elements can now use an optional disk cache when running locally for testing purposes, to speed up repeated tests or runs, by setting `GltfExtensions.GltfCachePath`.
- `Transform.Rotated()`
- `BBox3.PointAt`
- `BBox3.TransformAt`
- `BBox3.UVWAtPoint`
- `BBox3.XSize`, `BBox3.YSize`, `BBox3.ZSize`
- `BBox3.XDomain`, `BBox3.YDomain`, `BBox3.ZDomain`
- `Box` type, representing an oriented 3d box.
  - `Box.PointAt`
  - `Box.TransformAt`
  - `Box.UVWAtPoint`
  - `Box.UVWToBox`
  - `Box.BoxToUVW`
  - `Box.TransformBetween`
- `ModelCurve.SetSelectable(bool selectable)` can be used to disable selectability of a model curve in the Hypar UI.
- `Elements.Playground` project.

### Changed

- Support non-linear gridlines by deprecating `GridLine.Line` and replacing it with `GridLine.Curve`.
- Add use new CSG library and test it's effectiveness

### Fixed

- Under some circumstances when a line originated nearly within tolerance of a polygon, `Line.Trim` would return the wrong result.
- #722

## 0.9.6

### Added

- `Position.FromVectorMeters`
- `Elements.Geometry.Profiles.IProfileFactory`
- `Elements.Geometry.Profiles.ParametricProfile`
- `Elements.Geometry.Profiles.VectorExpression`
- `Elements.Geometry.Profiles.ProfileFactoryBase`
- `Elements.Geometry.Profiles.ParametricProfileFactory`
- `Elements.Geometry.Profiles.WTProfileType`
- `Elements.Geometry.Profiles.WTProfile`
- `Elements.Geometry.Profiles.WTProfileFactory`
- `Elements.Geometry.Profiles.LProfileType`
- `Elements.Geometry.Profiles.LProfile`
- `Elements.Geometry.Profiles.LProfileFactory`
- `Elements.Geometry.Profiles.MCProfileType`
- `Elements.Geometry.Profiles.MCProfile`
- `Elements.Geometry.Profiles.MCProfileFactory`
- `Elements.Geometry.Profiles.HSSProfileType`
- `Elements.Geometry.Profiles.HSSProfile`
- `Elements.Geometry.Profiles.HSSProfileFactory`
- `Elements.Geometry.Profiles.WProfileType`
- `Elements.Geometry.Profiles.WProfile`
- `Elements.Geometry.Profiles.WProfileFactory`
- `Grid2d.GetTrimmedCellProfiles`
- `Ceiling`
- `GridLine`
- `FitLine(IList<Point2d> points)`
- `HalfEdgeGraph.Construct(IEnumerable<Line> lines)`
- `Polyline.Project(Plane plane)`
- `new Mesh(Mesh mesh)`
- `new Topography(Mesh mesh, Material material, Transform transform, Guid id, string name)`
- `Ray.Intersects(Mesh mesh)`
- `Transform.CreateHorizontalFrameAlongCurve()`

### Changed

- Change default for `useReferenceOrientation` when generating content catalogs.
- Deprecate `CreateOrientedAlongCurve` (and add `CreateHorizontalFrameAlongCurve`) for clarity per [#687](https://github.com/hypar-io/Elements/issues/687) (Thanks @gytaco!)
- `Position.ToVectorMeters` now requires a `relativeToOrigin` Position, so that it will actually give meaningful measurements in meters.
- glTF generation now uses material IDs instead of names for material names, to prevent collisions.
- Line.PointAt does not round input values near 0 or 1 anymore.
- `Polygon` constructor throws error if there are less than 3 vertices provided.
- Decrease intersection tolerance for Grid2d polygon splitting.
- Added `includeCoincidenceAtEdge` parameter to `Line.Trim`.
- Improved the logic of `AreCollinear` to utilize perpendicular distance for tolerance checks.
- `BBox3` constructor now takes an `IEnumerable<Vector3>` instead of a `IList<Vector3>` as input.
- `Vector3Extensions.Unitized` no longer takes a tolerance for its zero-length check.
- `AdaptiveGrid` no longer inrsect new edges with all existing edges when new region is added to the grid.

## 0.9.5

### Added

- `Identity.AddOverrideIdentity(this Element element, dynamic overrideObject)`
- `GeometricElement.ModifyVertexAttributes`
- `Polygon.Contains3D` method for checking polygon containment in 3D.
- `WallByProfile.AddOpenings()`
- `Profile.Project(Plane)`

### Changed

- Wall doesn't have Height or Profile any more.
- WallByProfile deprecates `Profile` and has methods/constructors to use Perimeter and Openings only.
- `Polygon.Area()` will now calculate the area of a polygon in 3D.
- WallByProfile updated constructor options and `UpdateRepresentation` logic.
- Code generation includes an empty constructor for generated types.

### Fixed

- WallByProfile was failing to deserialize walls without openings.

## 0.9.4

### Added

- `LineSegmentExtensions.Intersections(this IList<Line> lines)`
- `Elements.Search.DistanceComparer`
- `Elements.Search.DirectionComparer`
- `Elements.Search.Network<T>`
- `Elements.ElementProxy<T>`
- `Identity.AddOverrideValue`
- `ModelExtensions.AllElementsOfType<T>(this Dictionary<string, Model> models, string modelName)`
- `Polygon RemoveVerticesNearCurve(Curve curve, double tolerance)`

### Changed

- `Identity.AddOverrideIdentity` is now an extension method.
- Profile operations throw fewer exceptions when some piece of the profile is invalid, preferring instead to return a partial result or a null.

### Fixed

- `Line.ExtendTo` would sometimes return erroneous results if any of the trimming segments crossed the origin.

### Fixed

## 0.9.3

### Added

- Support for DXF from many basic elements.
- `SetOperations.ClassifySegments2d(Polygon a, Polygon b, Func<(Vector3 from, Vector3 to, SetClassification classification), bool> filter = null)`
- `SetOperations.BuildGraph(List<(Vector3 from, Vector3 to, SetClassification classification)> set, SetClassification shared)`
- `RandomExtensions.NextRayInPlane(this Random random, Vector3 origin, Vector3 normal)`
- `RandomExtensions.NextRay(this Random random, Vector3 origin)`
- `ModelArrows`
- `ModelText`
- `Vector3.IsUnitized()`
- `Transform.Inverted()`
- `AdaptiveGrid`
- `Line.Intersects(BBox3 box, out List<Vector3> results, bool infinite = false)`
- `Vector3.AreCoplanar(Vector3 a, Vector3 b, Vector3 c, Vector3 d)`
- `Line.IsAlmostEqualTo(Line line)`
- `ConvexHull.FromPointsInPlane(IEnumerable<Vector3> points, Vector3 normalVectorOfFrame)`

### Changed

### Fixed

- Deduplicate catalog names during code generation.
- Fix some issues with code generation and deserialization of `Vector3` and `Mesh` types.
- Fixed an issue where gLTFs would occasionally be generated with incorrect vertex normals.

## 0.9.2

### Added

- `Polyline.Split(List<Vector3> point)`
- `Polygon.Split(List<Vector3> point)`
- `Polygon.TrimmedTo(List<Polygon> polygons)`
- `Vector3.>=`
- `Vector3.<=`
- `Plane.Intersects(Plane a, Plane b)`
- A handful of convenience operators and conversions:
  - implicit `(double X, double Y, double Z)` => `Vector3`
  - implicit `(double X, double Y)` => `Vector3`
  - implicit `(int X, int Y, int Z)` => `Vector3`
  - implicit `(int X, int Y)` => `Vector3`
  - implicit `(double R, double G, double B, double A)` => `Color`
  - implicit `(double R, double G, double B)` => `Color`
  - `new Polygon(params Vector3[] vertices)`
  - `new Polyline(params Vector3[] vertices)`
  - implicit `SolidOperation` => `Representation`
  - `new Representation(params SolidOperation[] solidOperations)`
  - `Polygon.Split(params Polyline[] polylines)`
  - `Polygon.UnionAll(params Polygon[] polygons)`
  - `Polygon.Difference(params Polygon[] polygons)`
  - `Polygon.Union(params Polygon[] polygons)`
- `Profile.Offset()`
- Overloads with `maxDistance` parameter for
  - `Line.ExtendTo(IEnumerable<Line>)`
  - `Line.ExtendTo(Polyline)`
  - `Line.ExtendTo(Polygon)`
  - `Line.ExtendTo(Profile)`
- Support for DXF from many basic elements.

### Changed

- Some changes to `ContentElement` instance glTF serialization to allow selectability and transformability in the Hypar UI.
- Added `Symbols` property to `ContentElement`.
- Introduce a `SkipCSGUnion` flag on Representation, as a hack to get around CSG failures.

### Fixed

- [#616](https://github.com/hypar-io/Elements/issues/616) Code generation from local files now supplies a directory path to help resolve local references.

## 0.9.1

### Added

- `Transform(Plane plane)`
- `Polygon.Trimmed(Plane plane, bool flip)`
- ~~`GetSolid()` method on GeometricElement that returns the Csg solid.~~
- `ToMesh()` method on GeometricElement that return the mesh of a processed solid.
- `Polygon.ToTransform()`
- `Elements.Anaysis.AnalysisImage`
- `Profile.CreateFromPolygons(IEnumerable<Polygon> polygons)`
- `CellComplex`:
  - `Cell.TraverseNeighbors(Vector3 target, double? completedRadius)`
  - `Edge.TraverseNeighbors(Vector3 target, double? completedRadius)`
  - `Face.TraverseNeighbors(Vector3 target, double? completedRadius)`
  - `Face.TraverseNeighbors(Vector3 target, bool? parallel, bool? includeSharedVertices, double? completedRadius)`
- Dxf creation framework with first Dxf converter.
- `new BBox3(Element element)`
- `Bbox3.Corners()`
- `Vector3.AreCollinear(Vector3 a, Vector3 b, Vector3 c)`
- `Polygon.CollinearPointsRemoved()`

### Changed

- `AnalysisMesh` now handles single valued analysis.
- `Polygon.Split()` can now handle polygons that are not in the XY plane.
- Leave the discriminator property during deserialization. It will go to AdditionalProperties.
- `Lamina` representations can now include voids/holes.

### Fixed

- Guard against missing transforms while generating CSGs.
- Fixed a bug ([#585](https://github.com/hypar-io/Elements/issues/585)) where CSG Booleans for certain representations (especially laminae) would fail.
- Guard against missing transforms while generating CSGs.
- In rare cases a `Line.Intersect(Line)` call would fail if there were near-duplicate vertices, this is fixed.
- `Grid1d.ClosestPosition` now does a better job finding points on polyline axes.
- Code-generated constructors now get default arguments for inherited properties.
- `IsDegenerate()` method was reversed.
- Adding content elements that contain multiple nodes used to only add the first mesh, now it adds all the nodes in the referenced glb hierarchy.
- `Transform.OfVector(Vector)` is not applying translation anymore as vector doesn't have a position by definition.

## 0.9.0

### Added

- `Grid2d.IsOutside()`
- `GraphicsBuffers`

### Removed

- `BuiltInMaterials.Dirt`
- `BuiltInMaterials.Grass`

### Changed

- `Grid2d.IsTrimmed()` now takes an optional boolean parameter `treatFullyOutsideAsTrimmed`
- `ConstructedSolid` serializes and deserializes correctly.
- `Solid.AddFace(Polygon, Polygon[])` can take an optional third `mergeVerticesAndEdges` argument which will automatically reuse existing edges + vertices in the solid.
- Adds optional `tolerance` parameter to `Line.ExtendTo(Polygon)`, `Line.ExtendTo(IEnumerable<Line>)`, `Vector3.IsParallelTo(Vector3)`.
- `Mesh.GetBuffers` now returns a `GraphicsBuffers` object.
- `Solid.Tessellate` now returns a `GraphicsBuffers` object.
- `CsgExtensions.Tessellate` now returns a `GraphicsBuffers` object.

### Fixed

- Fixed a bug in `ConvexHull.FromPoints` when multiple X coordinates are equal.
- Fixed a bug in `Grid2d(Polygon, Vector3, Vector3, Vector3)` where U or V directions skew slightly when they nearly parallel with a boundary edge.

## 0.8.5

### Added

- `Elements.Spatial.CellComplex`
- `Grid2d.ToModelCurves()`
- Alpha release of `Hypar.Elements.Components`
- `Polyline.OffsetOnSide`
- `Ray.Intersects(Polygon)`
- `Vector3.DistanceTo(Polygon)`
- `(double Cut, double Fill) Topography.CutAndFill(Polygon perimeter, double topElevation, out Mesh cutVolume, out Mesh fillVolume, double batterAngle)`
- `void Topography.Trim(Polygon perimeter)`

### Changed

- `ColorScale` no longer bands colors but returns smooth gradient interpolation. It additionally now supports a list of values that correspond with the provided colors, allowing intentionally skewed interpolation.
- `Solids.Import` is now public.
- `Polygon.Contains` was modified to better handle polygons that are not on the XY plane.

### Fixed

## 0.8.4

### Added

- `BBox3.IsValid()`
- `BBox3.IsDegenerate()`
- `Elements.Light`
- `Elements.PointLight`
- `Elements.SpotLight`
- `Identity.AddOverrideIdentity`
- `Material.NormalTexture`
- `Polygon.PointInternal()`
- `Topography.DepthMesh`
- `Topography.DepthBelowMinimumElevation`
- `Topography.AbsoluteMinimumElevation`
- `Material.RepeatTexture`
- `BBox3.IsValid()`
- `BBox3.IsDegenerate()`
- `Polygon.Split(Polyline)`
- `Polygon.Split(IEnumerable<Polyline> polylines)`
- `Profile.Split(IEnumerable<Profile>, IEnumerable<Polyline> p)`
- `Elements.Spatial.HalfEdgeGraph2d`
  - `.Construct()`
  - `.Polygonize()`
- Release helper github action

### Changed

- `Elements.DirectionalLight` now inherits from `Elements.Light`.
- `Elements.ContentCatalog` now has a `ReferenceConfiguration` property.
- `SHSProfile`
- `SHSProfileFactory`
- `RHSProfile`
- `RHSProfileFactory`
- `Spatial.WebMercatorProjection.GetTileSizeMeters` produces a much more accurate result and requires a latitude.
- Adding glb elements to a model uses a cache rather than fetching the stream every time.
- `ProfileServer` is now `ProfileFactory`
- `WideFlangeProfileServer` is now `WideFlangeProfileFactory`
- First alpha after minor release logic was fixed
- `HSSPipeProfileServer` is now `HSSPipeProfileFactory`
- TypeGeneratorTests weren't actually running.
- `Profile.Split(IEnumerable<Profile>, Polyline p)` now uses improved logic

## 0.8.3

### Added

- `Profile.ToModelCurves()`
- `Profile.Difference()`
- `Profile.Intersection()`
- `Profile.Split()`
- `Profile.Segments()`
- `Bbox3.ToModelCurves()`
- `Line.ExtendTo(IEnumerable<Line>)`
- `Line.ExtendTo(Polyline)`
- `Line.ExtendTo(Profile)`
- `Line.ExtendTo(Polygon)`
- `ConvexHull.FromPoints(IEnumerable<Vector3>)`
- `ConvexHull.FromPolyline(Polyline)`
- `ConvexHull.FromPolylines(IEnumerable<Polyline>)`
- `ConvexHull.FromProfile(Profile)`
- `Polygon.FromAlignedBoundingBox2d(IEnumerable<Vector3>)`
- `Grid2d(Polygon, Grid1d, Grid1d)`
- `Grid2d(IEnumerable<Polygon>, Grid1d, Grid1d)`
- `Grid2d(Polygon, Vector3, Vector3, Vector3)`
- `Grid2d(IEnumerable<Polygon>, Vector3, Vector3, Vector3)`
- `Random.NextColor()` and `Random.NextMaterial()`
- `Validator.DisableValidationOnConstruction`
- `Vector3.ComputeDefaultBasisVectors()`

### Changed

- Make MeshConverter deserialization more flexible to accommodate a schema used in function `input_schema`.
- Prevent the Polygon / Polyline constructors from throwing an exception on duplicate vertices, by removing duplicates automatically.
- Make `Grid1d` and `Grid2d` serializable
- `new Transform(Vector3 origin, Vector3 xAxis, Vector3 yAxis, Vector3 zAxis)` did not unitize its axes, this is fixed.
- All solids and csgs will now have planar texture coordinates.
- Triangles are now validated to check for 3 distinct vertex positions.

### Fixed

- Fixed a bug where `Polygon.UnionAll` was sometimes returning null when it shouldn't (Thanks @M-Juliani !)
- Fixed [#517](https://github.com/hypar-io/Elements/issues/517)
- Fixed a bug where Grid2d subcells would not split correctly with `SplitAtPoint`
- Fixed [#528](https://github.com/hypar-io/Elements/issues/528)

## 0.8.2

### Changed

- The errors parameter for Model.FromJson now has the out modifier. It no longer takes a default value.
- Model deserialization only refreshes type cache if the `forceTypeReload` parameter is set to true.

### Fixed

- Fixed #483 `Deserialization of profiles created in UpdateRepresentation`
- Fixed #484 `Failure to deserialize Model if any assembly can't be loaded.`
- Fixed an issue where updates to a `Grid2d`'s component `Grid1d` axes would not propagate to the `Grid2d`.

### Added

- `Profile.UnionAll(...)` - Create a new set of profiles, merging any overlapping profiles and preserving internal voids.
- `Polyline.SharedSegments()` - Enables search for segments shared between two polylines.
- `Polyline.TransformSegment(...)` - Allows transforms for individual polyline segments. May be optionally flagged as polygon and/or planar motion.

## 0.8.1

### Added

- `TypeGenerator.CoreTypeNames`
- `MeshConverter`
- Implicit conversion of `Curve` types to `ModelCurve`.
- `byte[] Model.ToGlb(...)`
- `Grid1d.ClosestPosition()`
- `Grid1d.DivideByFixedLengthFromPoint()`
- `Grid2d.GetCellNodes()`

### Changed

- Removed `JsonInheritanceAttribute` from `Element` base types.
- `Sweep` contstructor now takes a rotation. Transformation of the profile based on rotation happens internal to the sweep's construction.
- `Polyline` are no longer required to be planar.
- Modifies Grid1d.DivideByFixedLengthFromPosition() to be more flexible — supporting a "position" outside the grids domain.
- Modifies Grid2d.GetCellSeparators() to support returning trimmed separators

### Removed

- `TypeGenerator.GetCoreTypeNames()`
- `UserElementAttribute`
- `NumericProperty`

### Fixed

- `Ray.Intersects` now calls `UpdateRepresentations` internally for accurate intersections.
- Fixed #470
- Fixes a bug in `Line.Trim(Polygon p)` where lines that started on the polygon would not be treated as outside the polygon.
- Fixes a bug in `Grid2d.IsTrimmed()` that would ignore cases where a cell was trimmed by an inner hole.

## 0.8.0

### Added

- `Hypar.Elements.Serialization.IFC` - IFC serialization code has been moved to a new project.
- `Hypar.Elements.CodeGeneration` - Code generation has been moved to a new project.
- `Elements.DirectionalLight` - You can now create a directional light in the model which will be written to glTF using the `KHR_lights_punctual` extension.
- `Elements.ContentElement` - This new class represents a piece of content meant to be instanced throughout a model.
  - The ContentElement is also added to the model by first checking for an available gltf, and then using a bounding box representation as a fallback.
- `Transform.Scaled()` - This new method returns a scaled copy of the transform, allowing for a fluent like api.
- `Transform.Moved(...)` - Return a copy of a transform moved by the specified amount.
- `Transform.Concatenated(...)` - Return a copy of a transform with the specified transform concatenated with it.
- `IHasOpenings.AddOpening(...)` - `AddOpening` provides an API which hides the internals of creating openings.
- `Opening.DepthFront` & `Opening.DepthBack` enable the creation of openings which extrude different amounts above and below their XY plane.
- Solid operations which have `IsVoid=true` now use csg operations.

### Changed

- Updated ImageSharp to 1.0.0.
- The source code is now structured with the typical .NET project layout of `/src` and `/test` per folder.
- `Opening` now has two primary constructors. The ability to create an opening with a profile has been removed. All profiles are now defined with a polygon as the perimeter.
- `Opening.Profile` is now deprecated. Please use `Opening.Perimeter`.
- `Polygon.Normal()` has been moved to the base class `Polyline.Normal()`.

### Fixed

- Fixed #313.
- Fixed #322.
- Fixed #342.
- Fixed #392.
- Fixed #407.
- Fixed #408
- Fixed #416.
- Fixed #417.
- Fixed #441

## 0.7.3

### Fixed

- CodeGen was failing intermittently
- Elements schemas with Dictionary types were failing to serialize
- [#355](https://github.com/hypar-io/Elements/issues/355)

### Added

- Elements supports the [Hub beta](https://hypar-io.github.io/Elements/Hub.html)
- CodeGen supports `input_schema`
- Hypar.Revit is completely rewritten as an external application, two external commands, and an IDirectContext3D server.

### Changed

- some Tessellate method signatures are updated to allow assigning colors at the time of tessellation as Revit requires vertex colors.
- Updates are made to the type generator to support compiling multiple types into an assembly on disk.

## 0.7.2

### Fixed

- [#307](https://github.com/hypar-io/Elements/issues/307)
- `Mesh.ComputeNormals()` would fail if there were any unconnected vertices.
- `new Vertex()` would ignore supplied Normals.
- `Vector3.ClosestPointOn(Line)` would return points that were not on the line.
- `Line.Intersects(Line)` in infinite mode would sometimes return erroneous results.
- `Vector3.AreCollinear()` would return the wrong result if the first two vertices were coincident.

### Added

- Added `Plane.ClosestPoint(Vector3 p)`
- New methods for dynamic type generation in `TypeGeneration`, utilized by the Grasshopper plugin.
- `Line.Trim(Polygon)`
- `Line.PointOnLine(Vector3 point)`
- **Grid1d**
  - `Grid1d(Grid1d other)` constructor
  - Adds `IgnoreOutsideDomain` flag to `SplitAtOffset`
  - Adds `SplitAtPoint(point)` and `SplitAtPoints(points)` methods
  - Adds internal `Evaluate(t)` method
  - Adds internal `SpawnSubGrid(domain)` method
- **Grid2d**
  - Adds `Grid2d(Grid2d other)` constructor
  - Adds `Grid2d(Grid2d other, Grid1d u, Grid1d v)` constructor
  - Adds `SplitAtPoint(point)` and `SplitAtPoints(points)` methods to Grid2d
  - Adds `Grid2d(Grid1d u, Grid1d v)` constructor
  - Adds support for curved 1d Grid axes
  - Adds private `SpawnSubGrid(Grid1d uCell, Grid1d vCell)` method
- `Curve.Transformed(transform)` (and related `XXX.TransformedXXX()` methods for child types Arc, Bezier, Line, Polyline, Polygon)

### Changed

- Updates to Elements Docs including Grasshopper + Excel.
- `Line.Intersects(Plane p)` supports infinite lines
- `Line.Intersects(Line l)` supports 3d line intersections
- `Line.Intersects(Line l)` now has an optional flag indicating whether to include the line ends as intersections.
- `Line.PointOnLine(Point)` now has an optional flag indicating whether to include points at the ends as "on" the line.
- **Grid1d / Grid2d**
  - Removes "Parent/child" updating from 1d grids / 2d grids in favor of always recalculating the 2d grid every time its `Cells` are accessed. This may have a bit of a performance hit, but it's worth it to make 2d grid behavior easier to reason about.
  - Allows Grid2ds to support construction from Grid1ds that are not straight lines. Previously Grid1ds could support any sort of curve and Grid2ds were stuck as dumb rectangles.
- **JsonInheritanceConverter**
  - Makes the Type Cache on the JsonInheritanceConverter static, and exposes a public method to refresh it. In the grasshopper context, new types may have been dynamically loaded since the JsonInheritanceConverter was initialized, so it needs to be refreshed before deserializing a model.
- **TypeGenerator**
  - Enables external overriding of the Templates path, as in GH's case the `Templates` folder is not in the same place as the executing assembly.
  - Exposes a public, synchronous method `GetSchema` to get a `JsonSchema` from uri (wrapping `GetSchemaAsync`)
  - Refactors some of the internal processes of `GenerateInMemoryAssemblyFromUrisAndLoadAsync`:
    - `GenerateCodeFromSchema()` produces csharp from a schema, including generating the namespace, typename, and local excludes
    - `GenerateCompilation()` takes the csharp and compiles it, using a new optional flag `frameworkBuild` to designate whether it should load netstandard or net framework reference assemblies.
    - `EmitAndLoad()` generates the assembly in memory and loads it into the app domain.
  - Adds an `EmitAndSave()` method that generates the assembly and writes it to a .dll on disk
  - Adds a public `GenerateAndSaveDllForSchema()` method used by grasshopper that generates code from a schema, generates a compilation, and saves it to disk as a DLL.
  - Adds a public `GetLoadedElementTypes()` method used by grasshopper to list all the currently loaded element types.

### Deprecated

- `Transform.OfXXX(xxx)` curve methods have been deprecated in favor of `XXX.Transformed(Transform)` and `XXX.TransformedXXX(Transform)`.

## 0.7.0

### Fixed

- [#271](https://github.com/hypar-io/Elements/issues/271)
- [#284](https://github.com/hypar-io/Elements/issues/284)
- [#285](https://github.com/hypar-io/Elements/issues/285)
- [#265](https://github.com/hypar-io/Elements/issues/265)
- [#221](https://github.com/hypar-io/Elements/issues/221)
- [#229](https://github.com/hypar-io/Elements/issues/229)
- [#189](https://github.com/hypar-io/Elements/issues/189)

### Added

- `Curve.ToPolyline(int divisions = 10)`
- `Circle.ToPolygon(int divisions = 10)`
- `Transform.Move(double x, double y, double z)`
- `Transform.Rotate(double angle)`
- `TypeGenerator.GenerateUserElementTypesFromUrisAsync(string[] uris, string outputBaseDir, bool isUserElement = false)`

### Changed

- Updated documentation to reflect the use of .NET Core 3.1.

### Deprecated

- `Polygon.Circle(...)`

## 0.6.2

### Added

- `Material.Unlit`
- `Material.DoubleSided`
- `Units.LengthUnit`
- `Elements.MeshImportElement`

## Changed

- `Mesh.AddVertex(...)` is now public.
- `Mesh.AddTriangle(...)` is now public.

### Removed

- `SolidOperation.GetSolid()`.

### Fixed

- #262
- Fixed an error where `Transform.OfPlane(...)` would not solve correctly if the plane was not at the world origin.

### Changed

- `Grid2d` now supports grids that are not parallel to the XY plane

## 0.6.0

### Added

- `ColorScale`
- `AnalysisMesh`
- `Ray.Intersects(...)` for `Plane`, `Face`, `Solid`, and `SolidOperation`

### Fixed

- Fix #253

## 0.5.2

### Fixed

- `Grid2d` constructors accepting a Transform interpreted the transform incorrectly.

## 0.5.1

### Added

- `Grid1d`
- `Grid2d`
- `Domain1d`
- `GeometricElement.IsElementDefinition`
- A `drawEdges` optional parameter to `Model.ToGlTF(...)` to enable edge rendering.
- `Polyline` and `Profile` now implement `IEquatable`.
- `Polygon.Union(IList<Polygon> firstSet, IList<Polygon> secondSet)`
- `Polygon.Difference(IList<Polygon> firstSet, IList<Polygon> secondSet)`
- `Polygon.XOR(IList<Polygon> firstSet, IList<Polygon> secondSet)`
- `Polygon.Intersection(IList<Polygon> firstSet, IList<Polygon> secondSet)`

### Changed

- `Vector.Normalized()` is now `Vector.Unitized()`
- `Color.ToString()` now returns a useful description

### Fixed

- Fixed an error with `Transform.OfVector(...)` where the translation of the transform was not applied.
- Fixed an error where `Mesh.ComputeNormals(...)` was not set to a unitized vector.
- Fixed an error with `BBox3`'s solver for Polygons

## 0.4.4

### Added

- `Contour`
- `Transform.Reflect(Vector3 n)`
- `ElementInstance`
- `Vector3.ClosestPointOn(Line line)`
- `Line.TrimTo(Line line)`
- `Line.ExtendTo(Line line)`
- `Line.Offset(double distance, bool flip = false)`
- `Line.DivideByLengthFromCenter(double l)`
- `Ray.Intersects(Ray ray, out Vector3 result, bool ignoreRayDirection)`
- `Polygon.Fillet(double radius)`
- `Arc.Complement()`
- `Polygons.Star(double outerRadius, double innerRadius, int points)`
- `Units.CardinalDirections`
- `Mesh.ComputeNormals`
- `Topography.AverageEdges(Topography target, Units.CardinalDirection edgeToAverage)`
- `Topography.GetEdgeVertices(Units.CardinalDirection direction)`
- `WebMercatorProjection`

### Fixed

- Fixed [#125](https://github.com/hypar-io/Hypar/issues/125).
- Fixed one Transform constructor whose computed axes were not unit length, causing the transform to scale.
- Topography is now written to IFC.

## 0.4.2

### Changed

- `Vector3` is now a struct.
- `Color` is now a struct.
- `ProfileServer.GetProfileByName(...)` is now deprecated in favor of `ProfileServer.GetProfileByType(...)`

### Added

- `Bezier`
- `WideFlangeProfileType`
- `HSSPipeProfileType`
- `Curve.MinimumChordLength` static property to allow the user to set the minimum chord length for subdivision of all curves for rendering.
- `Circle`
- `FrameType` Bezier curves can have their frames calculated using Frenet frames or "road like" frames.

## 0.4.0

### Changed

- All element types are partial classes with one part of the class generated from its JSON schema.
- `Polygon.Rectangle` constructor no longer takes an origin.
- `Polygon.Clip` now takes an optional additional set of holes.
- `Wall` and `Floor` constructors no longer take collections of `Opening`s.
  - Openings can be added using `wall.Openings.Add(...)`.
- `Polygon` now has more robust checks during construction.
  - All vertices must be coplanar.
  - Zero length segments are not allowed.
  - Self-intersecting segments are not allowed.
- `Solid`, `Face`, `Vertex`, `Edge`, `HalfEdge`, and `Loop` are now marked `internal`.
- `Quaternion` is now marked `internal`.
- `Matrix` is now marked `internal`.
- `SolidConverter` is now marked `internal`.
- `Elements.Serialization.IFC.ModelExtensions` is now marked `internal`.
- All core type property setters are now `public`.
- The `elevation` parameter has been removed from `Floor`. Floor elevation is now set by passing a `Transform` with a Z coordinate.

### Added

- `ModelCurve` - Draw curves in 3D.
- `ModelPoints` - Draw collections of points in 3D.
- `Elements.Generate.TypeGenerator` class.
- `/Schemas` directory.
- Optional `rotation` on `StructuralFraming` constructors.
- `Model` now has Elements property which is `IDictionary<Guid,Element>`.
- `double Vector3.CCW(Vector3 a, Vector3 b, Vector3 c)`
- `bool Line.Intersects(Line l)`
- `Elements.Validators.IValidator` and the `Elements.Validators.Validator` singleton to provide argument validation during construction of user elements.
- `Line.DivideByLength()`
- `Line.DivideByCount()`
- `Ray` class.
- `Vector3.IsZero()`

### Removed

- The empty Dynamo project.
- `ElementType`, `WallType`, `FloorType`, `StructuralFramingType`
- `MaterialLayer`
- `Transform` constructor taking `start` and `end` parameters. The `Transform` constructor which takes an X and a Z axis should now be used.

### Fixed

- Transforms are now consistently right-handed.
- Transforms on curves are now consistently oriented with the +X axis oriented to the "right" and the +Z axis oriented along the inverse of the tangent of the curve.
- Built in materials for displaying transforms are now red, green, and blue. Previously they were all red.
- All classes deriving from `Element` now pass their `id`, `transform`, and `name` to the base constructor.
- Line/plane intersections now return null if the intersection is "behind" the start of the line.
- Beams whose setbacks total more than the length of the beam no longer fail.
- Plane construction no longer fails when the normal vector and the origin vector are "parallel".
- Fixed #209.
- Topography is now serialized to JSON.
- Built in materials now have an assigned Id.

## 0.3.8

### Changed

- Elements representing building components now return positive areas.
- Added Area property to:
  Panel
  Space
  Added Volume property to:
- Floor
- Space
  Added positive area calculation to:
- Floor
- Mass
- Added positive Volume calculation to:
- StructuralFraming
- Beam.Volume() throws an InvalidOperationException for non-linear beams.
- Added TODO to support Volume() for all beam curves.

## 0.3.6

### Changed

- Edges are no longer written to the glTF file.
- Large performance improvements made to glTF writing using `Buffer.BlockCopy` and writing buffers directly from tesselation to glTF buffer.

### Fixed

- Fix #177.

## 0.3.4

### Changed

- Numerous comments were updated for clarity.
- Numerous styling changes were made to the documentation to align with the Hypar brand.

### Fixed

- Fixed an error where vertex colors were not correctly encoded in the glTF.

## 0.3.3

### Fixed

- Fix #173.
- Fix #7.

## 0.3.0

### Changed

- `Element.Id` is now a `Guid`.

### Fixed

- Fix #107.
- Fix #132.
- Fix #137.
- Fix #144.
- Fix #142.

## 0.2.17

### Added

- The `Kernel` singleton has been added to contain all geometry methods for creating solids.

### Fixed

- Fixed an error where, when writing edges to gltf, ushort would be overflowed and wrap back to 0 causing a loop not to terminate.

## 0.2.16

### Added

- Materials are now serialized to IFC using `IfcStyledItem`.

### Fixed

- Fixed an error where we returned directly after processing child Elements of an `IAggregateElements`, before we could process the parent element.
- Fixed writing of gltf files so that the `.bin` file is located adjacent to the `.gltf`.

## 0.2.15

### Added

- `Space` elements are now serialized to IFC as `IfcSpace`.

## 0.2.5

### Changed

- `IHasOpenings.Openings[]` is now `IHasOpenings.List<Opening>[]`.

### Fixed

- `Opening` elements are now serialized to IFC as `IfcOpeningElement`.

## 0.2.4.4

### Changed

- `Solid.Slice()` has been made internal. It's not yet ready for consumers. See [#103](https://github.com/hypar-io/elements/issues/103)

## 0.2.4.3

### Fixed

- Spaces are now correctly colored. See [#134](https://github.com/hypar-io/elements/issues/134).

## 0.2.4.2

### Added

- Added `ToIfcWall()` extension method to save a `Wall` to an `IfcWall`.

### Fixed

- `Space.Profile` is set in the constructor when a `Space` is constructed with a profile. [#132](https://github.com/hypar-io/elements/pull/132)
- Sub-elements of `IAggregateElements` are now added to the `Model`. [#137](https://github.com/hypar-io/elements/pull/137)

## 0.2.4.1

### Added

- Added `StandardWall`, for walls defined along a curve. `Wall` continues to be for walls defined by a planar profile extruded to a height.
- Added `Polygon.L`.

### Changed

- `Floor` constructors no longer have `material` parameter. Materials are now specified through the `FloorType`.
- `IAggregateElement` is now `IAggregateElements`.
- `Panel` now takes `Polygon` instead of `Vector3[]`.

## 0.2.4

### Changed

- `IGeometry3D` is now `ISolid`.
- `ISolid` (formerly `IGeometry3D`) now contains one solid, not an array of solids.

### Removed

- `Solid.Material`. Elements are now expected to implement the `IMaterial` interface or have an `IElementType<T>` which specifies a material.

## 0.2.3

### Added

- `MaterialLayer`
- `StructuralFramingType` - `StructuralFramingType` combines a `Profile` and a `Material` to define a type for framing elements.

### Changed

- `IProfileProvider` is now `IProfile`
- `IElementTypeProvider` is now `IElementType`
- All structural framing type constructors now take a `StructuralFramingType` in place of a `Profile` and a `Material`.
- All properties serialize to JSON using camel case.
- Many expensive properties were converted to methods.
- A constructor has been added to `WallType` that takes a collection of `MaterialLayer`.

## 0.2.2

### Added

- `Matrix.Determinant()`
- `Matrix.Inverse()`
- `Transform.Invert()`
- `Model.ToIFC()`
- `Elements.Serialization.JSON` namespace.
- `Elements.Serialization.IFC` namespace.
- `Elements.Serialization.glTF` namespace.

### Changed

- Wall constructor which uses a center line can now have a Transform specified.
- `Profile.ComputeTransform()` now finds the first 3 non-collinear points for calculating its plane. Previously, this function would break when two of the first three vertices were co-linear.
- Using Hypar.IFC2X3 for interaction with IFC.
- `Line.Thicken()` now throws an exception when the line does not have the same elevation for both end points.
- `Model.SaveGlb()` is now `Model.ToGlTF()`.

## 0.2.1

### Added

- The `Topography` class has been added.
- `Transform.OfPoint(Vector3 vector)` has been added to transform a vector as a point with translation. This was previously `Transform.OfVector(Vector3 vector)`. All sites previously using `OfVector(...)` are now using `OfPoint(...)`.
- `Material.DoubleSided`
- `Loop.InsertEdgeAfter()`
- `Solid.Slice()`
- `Model.Extensions`

### Changed

- `Transform.OfVector(Vector3 vector)` now does proper vector transformation without translation.
- Attempting to construct a `Vector3` with NaN or Infinite arguments will throw an `ArgumentOutOfRangeException`.

## 0.2.0

### Added

- IFC implementation has begun with `Model.FromIFC(...)`. Support includes reading of Walls, Slabs, Spaces, Beams, and Columns. Brep booleans required for Wall and Slab openings are not yet supported and are instead converted to Polygon openings in Wall and Floor profiles.
- The `Elements.Geometry.Profiles` namespace has been added. All profile servers can now be found here.
- The `Elements.Geometry.Solids` namespace has been added.
- The Frame type has been added to represent a continuous extrusion of a profile around a polygonal perimeter.
- The `ModelTest` base class has been added. Inheriting from this test class enables a test to automatically write its `Model` to a `.glb` file and to serialize and deserialize to/from JSON to ensure the stability of serialization.
- The `Solid.ToGlb` extension method has been added to enable serializing one `Solid` to glTF for testing.

### Changed

- Element identifiers are now of type `long`.
- Breps have been re-implemented in the `Solid` class. Currently only planar trimmed faces are supported.
- Many improvements to JSON serialization have been added, including the ability to serialize breps.
- '{element}.AddParameter' has been renamed to '{element}.AddProperty'.
- The `Hypar.Geometry` namespace is now `Elements.Geometry`.
- The `Hypar.Elements` namespace is now `Elements`.

### Removed

- The `IProfile` interface has been removed.
- The `Extrusion` class and `IBrep` have been replaced with the `Solid` class. The IGeometry interface now returns a `Solid[]`.
- Many uses of `System.Linq` have been removed.
- Many uses of `IEnumerable<T>` have been replaced with `T[]`.<|MERGE_RESOLUTION|>--- conflicted
+++ resolved
@@ -11,6 +11,7 @@
 - `Ray.NearbyPoints()`
 - `PointOctree<T>`
 - `Message` class along with helper creation methods.
+- `Elements.SVG.SvgSection.CreatePlanFromFromModels(IList<Model> models, double elevation, SvgContext frontContext, SvgContext backContext, string path, bool showGrid = true, double gridHeadExtension = 2.0, double gridHeadRadius = 0.5, PlanRotation planRotation = PlanRotation.Angle, double planRotationDegrees = 0.0)`
 
 ### Changed
 
@@ -48,11 +49,7 @@
 - `Vector3Extensions.BestFitLine(this IList<Vector3> points)`
 - `Polygon.FromAlignedBoundingBox2d(IEnumerable<Vector3> points, Vector3 axis, double minSideSize = 0.1)`
 - `Transform.RotateAboutPoint` and `Transform.RotatedAboutPoint` convenience methods.
-<<<<<<< HEAD
-- `Elements.SVG.SvgSection.CreatePlanFromFromModels(IList<Model> models, double elevation, SvgContext frontContext, SvgContext backContext, string path, bool showGrid = true, double gridHeadExtension = 2.0, double gridHeadRadius = 0.5, PlanRotation planRotation = PlanRotation.Angle, double planRotationDegrees = 0.0)`
-=======
 - `Solid.ToCSG()` extension method is now an instance method on `Solid`.
->>>>>>> 83ecb6dc
 - `DoubleToleranceComparer`
 - `Line.IsOnPlane()` method
 - `Polyline.Intersects(Line line, out List<Vector3> intersections, bool infinite = false, bool includeEnds = false)` method
