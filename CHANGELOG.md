# Changelog

## 0.9.6

### Added

- `Position.FromVectorMeters`
- `Elements.Geometry.Profiles.IProfileFactory`
- `Elements.Geometry.Profiles.ParametricProfile`
- `Elements.Geometry.Profiles.VectorExpression`
- `Elements.Geometry.Profiles.ProfileFactoryBase`
- `Elements.Geometry.Profiles.ParametricProfileFactory`
- `Elements.Geometry.Profiles.WTProfileType`
- `Elements.Geometry.Profiles.WTProfile`
- `Elements.Geometry.Profiles.WTProfileFactory`
- `Elements.Geometry.Profiles.LProfileType`
- `Elements.Geometry.Profiles.LProfile`
- `Elements.Geometry.Profiles.LProfileFactory`
- `Elements.Geometry.Profiles.MCProfileType`
- `Elements.Geometry.Profiles.MCProfile`
- `Elements.Geometry.Profiles.MCProfileFactory`
- `Elements.Geometry.Profiles.HSSProfileType`
- `Elements.Geometry.Profiles.HSSProfile`
- `Elements.Geometry.Profiles.HSSProfileFactory`
- `Elements.Geometry.Profiles.WProfileType`
- `Elements.Geometry.Profiles.WProfile`
- `Elements.Geometry.Profiles.WProfileFactory`
- `Grid2d.GetTrimmedCellProfiles`
- `Ceiling`
- `GridLine`
- `FitLine(IList<Point2d> points)`
<<<<<<< HEAD
- `Transform.CreateHorizontalFrameAlongCurve()`
=======
- `Ray.Interects(Mesh mesh)`
>>>>>>> 0ccf73b0

### Changed

- Change default for `useReferenceOrientation` when generating content catalogs.
- Deprecate `CreateOrientedAlongCurve` (and add `CreateHorizontalFrameAlongCurve`) for clarity per [#687](https://github.com/hypar-io/Elements/issues/687) (Thanks @gytaco!)
- `Position.ToVectorMeters` now requires a `relativeToOrigin` Position, so that it will actually give meaningful measurements in meters.
- glTF generation now uses material IDs instead of names for material names, to prevent collisions.
- Line.PointAt does not round input values near 0 or 1 anymore.
- `Polygon` constructor throws error if there are less than 3 vertices provided.
- Decrease intersection tolerance for Grid2d polygon splitting.
- Added `includeCoincidenceAtEdge` parameter to `Line.Trim`.
- Improved the logic of `AreCollinear` to utilize perpendicular distance for tolerance checks.
- `Vector3Extensions.Unitized` no longer takes a tolerance for its zero-length check.

### Fixed

-

## 0.9.5

### Added

- `Identity.AddOverrideIdentity(this Element element, dynamic overrideObject)`
- `GeometricElement.ModifyVertexAttributes`
- `Polygon.Contains3D` method for checking polygon containment in 3D.
- `WallByProfile.AddOpenings()`
- `Profile.Project(Plane)`

### Changed

- Wall doesn't have Height or Profile any more.
- WallByProfile deprecates `Profile` and has methods/constructors to use Perimeter and Openings only.
- `Polygon.Area()` will now calculate the area of a polygon in 3D.
- WallByProfile updated constructor options and `UpdateRepresentation` logic.
- Code generation includes an empty constructor for generated types.

### Fixed

- WallByProfile was failing to deserialize walls without openings.

## 0.9.4

### Added

- `LineSegmentExtensions.Intersections(this IList<Line> lines)`
- `Elements.Search.DistanceComparer`
- `Elements.Search.DirectionComparer`
- `Elements.Search.Network<T>`
- `Elements.ElementProxy<T>`
- `Identity.AddOverrideValue`
- `ModelExtensions.AllElementsOfType<T>(this Dictionary<string, Model> models, string modelName)`
- `Polygon RemoveVerticesNearCurve(Curve curve, double tolerance)`

### Changed

- `Identity.AddOverrideIdentity` is now an extension method.
- Profile operations throw fewer exceptions when some piece of the profile is invalid, preferring instead to return a partial result or a null.

### Fixed

`Line.ExtendTo` would sometimes return erroneous results if any of the trimming segments crossed the origin.

### Fixed

## 0.9.3

### Added

- `ModelArrows`
- `ModelText`
- `Solid.Intersects(Plane p, out List<Polygon> result)`
- `Vector3.IsUnitized()`
- `Transform.Inverted()`
- `AdaptiveGrid`
- `Line.Intersects(BBox3 box, out List<Vector3> results, bool infinite = false)`
- `Vector3.AreCoplanar(Vector3 a, Vector3 b, Vector3 c, Vector3 d)`
- `Line.IsAlmostEqualTo(Line line)`
- `ConvexHull.FromPointsInPlane(IEnumerable<Vector3> points, Vector3 normalVectorOfFrame)`

### Changed

### Fixed

- Deduplicate catalog names during code generation.
- Fix some issues with code generation and deserialization of `Vector3` and `Mesh` types.
- Fixed an issue where gLTFs would occasionally be generated with incorrect vertex normals.

## 0.9.2

### Added

- `Polyline.Split(List<Vector3> point)`
- `Polygon.Split(List<Vector3> point)`
- `Polygon.TrimmedTo(List<Polygon> polygons)`
- `Vector3.>=`
- `Vector3.<=`
- `Plane.Intersects(Plane a, Plane b)`
- A handful of convenience operators and conversions:
  - implicit `(double X, double Y, double Z)` => `Vector3`
  - implicit `(double X, double Y)` => `Vector3`
  - implicit `(int X, int Y, int Z)` => `Vector3`
  - implicit `(int X, int Y)` => `Vector3`
  - implicit `(double R, double G, double B, double A)` => `Color`
  - implicit `(double R, double G, double B)` => `Color`
  - `new Polygon(params Vector3[] vertices)`
  - `new Polyline(params Vector3[] vertices)`
  - implicit `SolidOperation` => `Representation`
  - `new Representation(params SolidOperation[] solidOperations)`
  - `Polygon.Split(params Polyline[] polylines)`
  - `Polygon.UnionAll(params Polygon[] polygons)`
  - `Polygon.Difference(params Polygon[] polygons)`
  - `Polygon.Union(params Polygon[] polygons)`
- `Profile.Offset()`
- Overloads with `maxDistance` parameter for
  - `Line.ExtendTo(IEnumerable<Line>)`
  - `Line.ExtendTo(Polyline)`
  - `Line.ExtendTo(Polygon)`
  - `Line.ExtendTo(Profile)`
- Support for DXF from many basic elements.

### Changed

- Some changes to `ContentElement` instance glTF serialization to allow selectability and transformability in the Hypar UI.
- Added `Symbols` property to `ContentElement`.
- Introduce a `SkipCSGUnion` flag on Representation, as a hack to get around CSG failures.

### Fixed

- [#616](https://github.com/hypar-io/Elements/issues/616) Code generation from local files now supplies a directory path to help resolve local references.

## 0.9.1

### Added

- `Transform(Plane plane)`
- `Polygon.Trimmed(Plane plane, bool flip)`
- ~~`GetSolid()` method on GeometricElement that returns the Csg solid.~~
- `ToMesh()` method on GeometricElement that return the mesh of a processed solid.
- `Polygon.ToTransform()`
- `Elements.Anaysis.AnalysisImage`
- `Profile.CreateFromPolygons(IEnumerable<Polygon> polygons)`
- `CellComplex`:
  - `Cell.TraverseNeighbors(Vector3 target, double? completedRadius)`
  - `Edge.TraverseNeighbors(Vector3 target, double? completedRadius)`
  - `Face.TraverseNeighbors(Vector3 target, double? completedRadius)`
  - `Face.TraverseNeighbors(Vector3 target, bool? parallel, bool? includeSharedVertices, double? completedRadius)`
- Dxf creation framework with first Dxf converter.
- `new BBox3(Element element)`
- `Bbox3.Corners()`
- `Vector3.AreCollinear(Vector3 a, Vector3 b, Vector3 c)`
- `Polygon.CollinearPointsRemoved()`

### Changed

- `AnalysisMesh` now handles single valued analysis.
- `Polygon.Split()` can now handle polygons that are not in the XY plane.
- Leave the discriminator property during deserialization. It will go to AdditionalProperties.
- `Lamina` representations can now include voids/holes.

### Fixed

- Guard against missing transforms while generating CSGs.
- Fixed a bug ([#585](https://github.com/hypar-io/Elements/issues/585)) where CSG Booleans for certain representations (especially laminae) would fail.
- Guard against missing transforms while generating CSGs.
- In rare cases a `Line.Intersect(Line)` call would fail if there were near-duplicate vertices, this is fixed.
- `Grid1d.ClosestPosition` now does a better job finding points on polyline axes.
- Code-generated constructors now get default arguments for inherited properties.
- `IsDegenerate()` method was reversed.
- Adding content elements that contain multiple nodes used to only add the first mesh, now it adds all the nodes in the referenced glb hierarchy.
- `Transform.OfVector(Vector)` is not applying translation anymore as vector doesn't have a position by definition.

## 0.9.0

### Added

- `Grid2d.IsOutside()`
- `GraphicsBuffers`

### Removed

- `BuiltInMaterials.Dirt`
- `BuiltInMaterials.Grass`

### Changed

- `Grid2d.IsTrimmed()` now takes an optional boolean parameter `treatFullyOutsideAsTrimmed`
- `ConstructedSolid` serializes and deserializes correctly.
- `Solid.AddFace(Polygon, Polygon[])` can take an optional third `mergeVerticesAndEdges` argument which will automatically reuse existing edges + vertices in the solid.
- Adds optional `tolerance` parameter to `Line.ExtendTo(Polygon)`, `Line.ExtendTo(IEnumerable<Line>)`, `Vector3.IsParallelTo(Vector3)`.
- `Mesh.GetBuffers` now returns a `GraphicsBuffers` object.
- `Solid.Tessellate` now returns a `GraphicsBuffers` object.
- `CsgExtensions.Tessellate` now returns a `GraphicsBuffers` object.

### Fixed

- Fixed a bug in `ConvexHull.FromPoints` when multiple X coordinates are equal.
- Fixed a bug in `Grid2d(Polygon, Vector3, Vector3, Vector3)` where U or V directions skew slightly when they nearly parallel with a boundary edge.

## 0.8.5

### Added

- `Elements.Spatial.CellComplex`
- `Grid2d.ToModelCurves()`
- Alpha release of `Hypar.Elements.Components`
- `Polyline.OffsetOnSide`
- `Ray.Intersects(Polygon)`
- `Vector3.DistanceTo(Polygon)`
- `(double Cut, double Fill) Topography.CutAndFill(Polygon perimeter, double topElevation, out Mesh cutVolume, out Mesh fillVolume, double batterAngle)`
- `void Topography.Trim(Polygon perimeter)`

### Changed

- `ColorScale` no longer bands colors but returns smooth gradient interpolation. It additionally now supports a list of values that correspond with the provided colors, allowing intentionally skewed interpolation.
- `Solids.Import` is now public.
- `Polygon.Contains` was modified to better handle polygons that are not on the XY plane.

### Fixed

## 0.8.4

### Added

- `BBox3.IsValid()`
- `BBox3.IsDegenerate()`
- `Elements.Light`
- `Elements.PointLight`
- `Elements.SpotLight`
- `Identity.AddOverrideIdentity`
- `Material.NormalTexture`
- `Polygon.PointInternal()`
- `Topography.DepthMesh`
- `Topography.DepthBelowMinimumElevation`
- `Topography.AbsoluteMinimumElevation`
- `Material.RepeatTexture`
- `BBox3.IsValid()`
- `BBox3.IsDegenerate()`
- `Polygon.Split(Polyline)`
- `Polygon.Split(IEnumerable<Polyline> polylines)`
- `Profile.Split(IEnumerable<Profile>, IEnumerable<Polyline> p)`
- `Elements.Spatial.HalfEdgeGraph2d`
  - `.Construct()`
  - `.Polygonize()`
- Release helper github action

### Changed

- `Elements.DirectionalLight` now inherits from `Elements.Light`.
- `Elements.ContentCatalog` now has a `ReferenceConfiguration` property.
- `SHSProfile`
- `SHSProfileFactory`
- `RHSProfile`
- `RHSProfileFactory`
- `Spatial.WebMercatorProjection.GetTileSizeMeters` produces a much more accurate result and requires a latitude.
- Adding glb elements to a model uses a cache rather than fetching the stream every time.
- `ProfileServer` is now `ProfileFactory`
- `WideFlangeProfileServer` is now `WideFlangeProfileFactory`
- First alpha after minor release logic was fixed
- `HSSPipeProfileServer` is now `HSSPipeProfileFactory`
- TypeGeneratorTests weren't actually running.
- `Profile.Split(IEnumerable<Profile>, Polyline p)` now uses improved logic

## 0.8.3

### Added

- `Profile.ToModelCurves()`
- `Profile.Difference()`
- `Profile.Intersection()`
- `Profile.Split()`
- `Profile.Segments()`
- `Bbox3.ToModelCurves()`
- `Line.ExtendTo(IEnumerable<Line>)`
- `Line.ExtendTo(Polyline)`
- `Line.ExtendTo(Profile)`
- `Line.ExtendTo(Polygon)`
- `ConvexHull.FromPoints(IEnumerable<Vector3>)`
- `ConvexHull.FromPolyline(Polyline)`
- `ConvexHull.FromPolylines(IEnumerable<Polyline>)`
- `ConvexHull.FromProfile(Profile)`
- `Polygon.FromAlignedBoundingBox2d(IEnumerable<Vector3>)`
- `Grid2d(Polygon, Grid1d, Grid1d)`
- `Grid2d(IEnumerable<Polygon>, Grid1d, Grid1d)`
- `Grid2d(Polygon, Vector3, Vector3, Vector3)`
- `Grid2d(IEnumerable<Polygon>, Vector3, Vector3, Vector3)`
- `Random.NextColor()` and `Random.NextMaterial()`
- `Validator.DisableValidationOnConstruction`
- `Vector3.ComputeDefaultBasisVectors()`

### Changed

- Make MeshConverter deserialization more flexible to accommodate a schema used in function `input_schema`.
- Prevent the Polygon / Polyline constructors from throwing an exception on duplicate vertices, by removing duplicates automatically.
- Make `Grid1d` and `Grid2d` serializable
- `new Transform(Vector3 origin, Vector3 xAxis, Vector3 yAxis, Vector3 zAxis)` did not unitize its axes, this is fixed.
- All solids and csgs will now have planar texture coordinates.
- Triangles are now validated to check for 3 distinct vertex positions.

### Fixed

- Fixed a bug where `Polygon.UnionAll` was sometimes returning null when it shouldn't (Thanks @M-Juliani !)
- Fixed [#517](https://github.com/hypar-io/Elements/issues/517)
- Fixed a bug where Grid2d subcells would not split correctly with `SplitAtPoint`
- Fixed [#528](https://github.com/hypar-io/Elements/issues/528)

## 0.8.2

### Changed

- The errors parameter for Model.FromJson now has the out modifier. It no longer takes a default value.
- Model deserialization only refreshes type cache if the `forceTypeReload` parameter is set to true.

### Fixed

- Fixed #483 `Deserialization of profiles created in UpdateRepresentation`
- Fixed #484 `Failure to deserialize Model if any assembly can't be loaded.`
- Fixed an issue where updates to a `Grid2d`'s component `Grid1d` axes would not propagate to the `Grid2d`.

### Added

- `Profile.UnionAll(...)` - Create a new set of profiles, merging any overlapping profiles and preserving internal voids.
- `Polyline.SharedSegments()` - Enables search for segments shared between two polylines.
- `Polyline.TransformSegment(...)` - Allows transforms for individual polyline segments. May be optionally flagged as polygon and/or planar motion.

## 0.8.1

### Added

- `TypeGenerator.CoreTypeNames`
- `MeshConverter`
- Implicit conversion of `Curve` types to `ModelCurve`.
- `byte[] Model.ToGlb(...)`
- `Grid1d.ClosestPosition()`
- `Grid1d.DivideByFixedLengthFromPoint()`
- `Grid2d.GetCellNodes()`

### Changed

- Removed `JsonInheritanceAttribute` from `Element` base types.
- `Sweep` contstructor now takes a rotation. Transformation of the profile based on rotation happens internal to the sweep's construction.
- `Polyline` are no longer required to be planar.
- Modifies Grid1d.DivideByFixedLengthFromPosition() to be more flexible — supporting a "position" outside the grids domain.
- Modifies Grid2d.GetCellSeparators() to support returning trimmed separators

### Removed

- `TypeGenerator.GetCoreTypeNames()`
- `UserElementAttribute`
- `NumericProperty`

### Fixed

- `Ray.Intersects` now calls `UpdateRepresentations` internally for accurate intersections.
- Fixed #470
- Fixes a bug in `Line.Trim(Polygon p)` where lines that started on the polygon would not be treated as outside the polygon.
- Fixes a bug in `Grid2d.IsTrimmed()` that would ignore cases where a cell was trimmed by an inner hole.

## 0.8.0

### Added

- `Hypar.Elements.Serialization.IFC` - IFC serialization code has been moved to a new project.
- `Hypar.Elements.CodeGeneration` - Code generation has been moved to a new project.
- `Elements.DirectionalLight` - You can now create a directional light in the model which will be written to glTF using the `KHR_lights_punctual` extension.
- `Elements.ContentElement` - This new class represents a piece of content meant to be instanced throughout a model.
  - The ContentElement is also added to the model by first checking for an available gltf, and then using a bounding box representation as a fallback.
- `Transform.Scaled()` - This new method returns a scaled copy of the transform, allowing for a fluent like api.
- `Transform.Moved(...)` - Return a copy of a transform moved by the specified amount.
- `Transform.Concatenated(...)` - Return a copy of a transform with the specified transform concatenated with it.
- `IHasOpenings.AddOpening(...)` - `AddOpening` provides an API which hides the internals of creating openings.
- `Opening.DepthFront` & `Opening.DepthBack` enable the creation of openings which extrude different amounts above and below their XY plane.
- Solid operations which have `IsVoid=true` now use csg operations.

### Changed

- Updated ImageSharp to 1.0.0.
- The source code is now structured with the typical .NET project layout of `/src` and `/test` per folder.
- `Opening` now has two primary constructors. The ability to create an opening with a profile has been removed. All profiles are now defined with a polygon as the perimeter.
- `Opening.Profile` is now deprecated. Please use `Opening.Perimeter`.
- `Polygon.Normal()` has been moved to the base class `Polyline.Normal()`.

### Fixed

- Fixed #313.
- Fixed #322.
- Fixed #342.
- Fixed #392.
- Fixed #407.
- Fixed #408
- Fixed #416.
- Fixed #417.
- Fixed #441

## 0.7.3

### Fixed

- CodeGen was failing intermittently
- Elements schemas with Dictionary types were failing to serialize
- [#355](https://github.com/hypar-io/Elements/issues/355)

### Added

- Elements supports the [Hub beta](https://hypar-io.github.io/Elements/Hub.html)
- CodeGen supports `input_schema`
- Hypar.Revit is completely rewritten as an external application, two external commands, and an IDirectContext3D server.

### Changed

- some Tessellate method signatures are updated to allow assigning colors at the time of tessellation as Revit requires vertex colors.
- Updates are made to the type generator to support compiling multiple types into an assembly on disk.

## 0.7.2

### Fixed

- [#307](https://github.com/hypar-io/Elements/issues/307)
- `Mesh.ComputeNormals()` would fail if there were any unconnected vertices.
- `new Vertex()` would ignore supplied Normals.
- `Vector3.ClosestPointOn(Line)` would return points that were not on the line.
- `Line.Intersects(Line)` in infinite mode would sometimes return erroneous results.
- `Vector3.AreCollinear()` would return the wrong result if the first two vertices were coincident.

### Added

- Added `Plane.ClosestPoint(Vector3 p)`
- New methods for dynamic type generation in `TypeGeneration`, utilized by the Grasshopper plugin.
- `Line.Trim(Polygon)`
- `Line.PointOnLine(Vector3 point)`
- **Grid1d**
  - `Grid1d(Grid1d other)` constructor
  - Adds `IgnoreOutsideDomain` flag to `SplitAtOffset`
  - Adds `SplitAtPoint(point)` and `SplitAtPoints(points)` methods
  - Adds internal `Evaluate(t)` method
  - Adds internal `SpawnSubGrid(domain)` method
- **Grid2d**
  - Adds `Grid2d(Grid2d other)` constructor
  - Adds `Grid2d(Grid2d other, Grid1d u, Grid1d v)` constructor
  - Adds `SplitAtPoint(point)` and `SplitAtPoints(points)` methods to Grid2d
  - Adds `Grid2d(Grid1d u, Grid1d v)` constructor
  - Adds support for curved 1d Grid axes
  - Adds private `SpawnSubGrid(Grid1d uCell, Grid1d vCell)` method
- `Curve.Transformed(transform)` (and related `XXX.TransformedXXX()` methods for child types Arc, Bezier, Line, Polyline, Polygon)

### Changed

- Updates to Elements Docs including Grasshopper + Excel.
- `Line.Intersects(Plane p)` supports infinite lines
- `Line.Intersects(Line l)` supports 3d line intersections
- `Line.Intersects(Line l)` now has an optional flag indicating whether to include the line ends as intersections.
- `Line.PointOnLine(Point)` now has an optional flag indicating whether to include points at the ends as "on" the line.
- **Grid1d / Grid2d**
  - Removes "Parent/child" updating from 1d grids / 2d grids in favor of always recalculating the 2d grid every time its `Cells` are accessed. This may have a bit of a performance hit, but it's worth it to make 2d grid behavior easier to reason about.
  - Allows Grid2ds to support construction from Grid1ds that are not straight lines. Previously Grid1ds could support any sort of curve and Grid2ds were stuck as dumb rectangles.
- **JsonInheritanceConverter**
  - Makes the Type Cache on the JsonInheritanceConverter static, and exposes a public method to refresh it. In the grasshopper context, new types may have been dynamically loaded since the JsonInheritanceConverter was initialized, so it needs to be refreshed before deserializing a model.
- **TypeGenerator**
  - Enables external overriding of the Templates path, as in GH's case the `Templates` folder is not in the same place as the executing assembly.
  - Exposes a public, synchronous method `GetSchema` to get a `JsonSchema` from uri (wrapping `GetSchemaAsync`)
  - Refactors some of the internal processes of `GenerateInMemoryAssemblyFromUrisAndLoadAsync`:
    - `GenerateCodeFromSchema()` produces csharp from a schema, including generating the namespace, typename, and local excludes
    - `GenerateCompilation()` takes the csharp and compiles it, using a new optional flag `frameworkBuild` to designate whether it should load netstandard or net framework reference assemblies.
    - `EmitAndLoad()` generates the assembly in memory and loads it into the app domain.
  - Adds an `EmitAndSave()` method that generates the assembly and writes it to a .dll on disk
  - Adds a public `GenerateAndSaveDllForSchema()` method used by grasshopper that generates code from a schema, generates a compilation, and saves it to disk as a DLL.
  - Adds a public `GetLoadedElementTypes()` method used by grasshopper to list all the currently loaded element types.

### Deprecated

- `Transform.OfXXX(xxx)` curve methods have been deprecated in favor of `XXX.Transformed(Transform)` and `XXX.TransformedXXX(Transform)`.

## 0.7.0

### Fixed

- [#271](https://github.com/hypar-io/Elements/issues/271)
- [#284](https://github.com/hypar-io/Elements/issues/284)
- [#285](https://github.com/hypar-io/Elements/issues/285)
- [#265](https://github.com/hypar-io/Elements/issues/265)
- [#221](https://github.com/hypar-io/Elements/issues/221)
- [#229](https://github.com/hypar-io/Elements/issues/229)
- [#189](https://github.com/hypar-io/Elements/issues/189)

### Added

- `Curve.ToPolyline(int divisions = 10)`
- `Circle.ToPolygon(int divisions = 10)`
- `Transform.Move(double x, double y, double z)`
- `Transform.Rotate(double angle)`
- `TypeGenerator.GenerateUserElementTypesFromUrisAsync(string[] uris, string outputBaseDir, bool isUserElement = false)`

### Changed

- Updated documentation to reflect the use of .NET Core 3.1.

### Deprecated

- `Polygon.Circle(...)`

## 0.6.2

### Added

- `Material.Unlit`
- `Material.DoubleSided`
- `Units.LengthUnit`
- `Elements.MeshImportElement`

## Changed

- `Mesh.AddVertex(...)` is now public.
- `Mesh.AddTriangle(...)` is now public.

### Removed

- `SolidOperation.GetSolid()`.

### Fixed

- #262
- Fixed an error where `Transform.OfPlane(...)` would not solve correctly if the plane was not at the world origin.

### Changed

- `Grid2d` now supports grids that are not parallel to the XY plane

## 0.6.0

### Added

- `ColorScale`
- `AnalysisMesh`
- `Ray.Intersects(...)` for `Plane`, `Face`, `Solid`, and `SolidOperation`

### Fixed

- Fix #253

## 0.5.2

### Fixed

- `Grid2d` constructors accepting a Transform interpreted the transform incorrectly.

## 0.5.1

### Added

- `Grid1d`
- `Grid2d`
- `Domain1d`
- `GeometricElement.IsElementDefinition`
- A `drawEdges` optional parameter to `Model.ToGlTF(...)` to enable edge rendering.
- `Polyline` and `Profile` now implement `IEquatable`.
- `Polygon.Union(IList<Polygon> firstSet, IList<Polygon> secondSet)`
- `Polygon.Difference(IList<Polygon> firstSet, IList<Polygon> secondSet)`
- `Polygon.XOR(IList<Polygon> firstSet, IList<Polygon> secondSet)`
- `Polygon.Intersection(IList<Polygon> firstSet, IList<Polygon> secondSet)`

### Changed

- `Vector.Normalized()` is now `Vector.Unitized()`
- `Color.ToString()` now returns a useful description

### Fixed

- Fixed an error with `Transform.OfVector(...)` where the translation of the transform was not applied.
- Fixed an error where `Mesh.ComputeNormals(...)` was not set to a unitized vector.
- Fixed an error with `BBox3`'s solver for Polygons

## 0.4.4

### Added

- `Contour`
- `Transform.Reflect(Vector3 n)`
- `ElementInstance`
- `Vector3.ClosestPointOn(Line line)`
- `Line.TrimTo(Line line)`
- `Line.ExtendTo(Line line)`
- `Line.Offset(double distance, bool flip = false)`
- `Line.DivideByLengthFromCenter(double l)`
- `Ray.Intersects(Ray ray, out Vector3 result, bool ignoreRayDirection)`
- `Polygon.Fillet(double radius)`
- `Arc.Complement()`
- `Polygons.Star(double outerRadius, double innerRadius, int points)`
- `Units.CardinalDirections`
- `Mesh.ComputeNormals`
- `Topography.AverageEdges(Topography target, Units.CardinalDirection edgeToAverage)`
- `Topography.GetEdgeVertices(Units.CardinalDirection direction)`
- `WebMercatorProjection`

### Fixed

- Fixed [#125](https://github.com/hypar-io/Hypar/issues/125).
- Fixed one Transform constructor whose computed axes were not unit length, causing the transform to scale.
- Topography is now written to IFC.

## 0.4.2

### Changed

- `Vector3` is now a struct.
- `Color` is now a struct.
- `ProfileServer.GetProfileByName(...)` is now deprecated in favor of `ProfileServer.GetProfileByType(...)`

### Added

- `Bezier`
- `WideFlangeProfileType`
- `HSSPipeProfileType`
- `Curve.MinimumChordLength` static property to allow the user to set the minimum chord length for subdivision of all curves for rendering.
- `Circle`
- `FrameType` Bezier curves can have their frames calculated using Frenet frames or "road like" frames.

## 0.4.0

### Changed

- All element types are partial classes with one part of the class generated from its JSON schema.
- `Polygon.Rectangle` constructor no longer takes an origin.
- `Polygon.Clip` now takes an optional additional set of holes.
- `Wall` and `Floor` constructors no longer take collections of `Opening`s.
  - Openings can be added using `wall.Openings.Add(...)`.
- `Polygon` now has more robust checks during construction.
  - All vertices must be coplanar.
  - Zero length segments are not allowed.
  - Self-intersecting segments are not allowed.
- `Solid`, `Face`, `Vertex`, `Edge`, `HalfEdge`, and `Loop` are now marked `internal`.
- `Quaternion` is now marked `internal`.
- `Matrix` is now marked `internal`.
- `SolidConverter` is now marked `internal`.
- `Elements.Serialization.IFC.ModelExtensions` is now marked `internal`.
- All core type property setters are now `public`.
- The `elevation` parameter has been removed from `Floor`. Floor elevation is now set by passing a `Transform` with a Z coordinate.

### Added

- `ModelCurve` - Draw curves in 3D.
- `ModelPoints` - Draw collections of points in 3D.
- `Elements.Generate.TypeGenerator` class.
- `/Schemas` directory.
- Optional `rotation` on `StructuralFraming` constructors.
- `Model` now has Elements property which is `IDictionary<Guid,Element>`.
- `double Vector3.CCW(Vector3 a, Vector3 b, Vector3 c)`
- `bool Line.Intersects(Line l)`
- `Elements.Validators.IValidator` and the `Elements.Validators.Validator` singleton to provide argument validation during construction of user elements.
- `Line.DivideByLength()`
- `Line.DivideByCount()`
- `Ray` class.
- `Vector3.IsZero()`

### Removed

- The empty Dynamo project.
- `ElementType`, `WallType`, `FloorType`, `StructuralFramingType`
- `MaterialLayer`
- `Transform` constructor taking `start` and `end` parameters. The `Transform` constructor which takes an X and a Z axis should now be used.

### Fixed

- Transforms are now consistently right-handed.
- Transforms on curves are now consistently oriented with the +X axis oriented to the "right" and the +Z axis oriented along the inverse of the tangent of the curve.
- Built in materials for displaying transforms are now red, green, and blue. Previously they were all red.
- All classes deriving from `Element` now pass their `id`, `transform`, and `name` to the base constructor.
- Line/plane intersections now return null if the intersection is "behind" the start of the line.
- Beams whose setbacks total more than the length of the beam no longer fail.
- Plane construction no longer fails when the normal vector and the origin vector are "parallel".
- Fixed #209.
- Topography is now serialized to JSON.
- Built in materials now have an assigned Id.

## 0.3.8

### Changed

- Elements representing building components now return positive areas.
- Added Area property to:
  Panel
  Space
  Added Volume property to:
- Floor
- Space
  Added positive area calculation to:
- Floor
- Mass
- Added positive Volume calculation to:
- StructuralFraming
- Beam.Volume() throws an InvalidOperationException for non-linear beams.
- Added TODO to support Volume() for all beam curves.

## 0.3.6

### Changed

- Edges are no longer written to the glTF file.
- Large performance improvements made to glTF writing using `Buffer.BlockCopy` and writing buffers directly from tesselation to glTF buffer.

### Fixed

- Fix #177.

## 0.3.4

### Changed

- Numerous comments were updated for clarity.
- Numerous styling changes were made to the documentation to align with the Hypar brand.

### Fixed

- Fixed an error where vertex colors were not correctly encoded in the glTF.

## 0.3.3

### Fixed

- Fix #173.
- Fix #7.

## 0.3.0

### Changed

- `Element.Id` is now a `Guid`.

### Fixed

- Fix #107.
- Fix #132.
- Fix #137.
- Fix #144.
- Fix #142.

## 0.2.17

### Added

- The `Kernel` singleton has been added to contain all geometry methods for creating solids.

### Fixed

- Fixed an error where, when writing edges to gltf, ushort would be overflowed and wrap back to 0 causing a loop not to terminate.

## 0.2.16

### Added

- Materials are now serialized to IFC using `IfcStyledItem`.

### Fixed

- Fixed an error where we returned directly after processing child Elements of an `IAggregateElements`, before we could process the parent element.
- Fixed writing of gltf files so that the `.bin` file is located adjacent to the `.gltf`.

## 0.2.15

### Added

- `Space` elements are now serialized to IFC as `IfcSpace`.

## 0.2.5

### Changed

- `IHasOpenings.Openings[]` is now `IHasOpenings.List<Opening>[]`.

### Fixed

- `Opening` elements are now serialized to IFC as `IfcOpeningElement`.

## 0.2.4.4

### Changed

- `Solid.Slice()` has been made internal. It's not yet ready for consumers. See [#103](https://github.com/hypar-io/elements/issues/103)

## 0.2.4.3

### Fixed

- Spaces are now correctly colored. See [#134](https://github.com/hypar-io/elements/issues/134).

## 0.2.4.2

### Added

- Added `ToIfcWall()` extension method to save a `Wall` to an `IfcWall`.

### Fixed

- `Space.Profile` is set in the constructor when a `Space` is constructed with a profile. [#132](https://github.com/hypar-io/elements/pull/132)
- Sub-elements of `IAggregateElements` are now added to the `Model`. [#137](https://github.com/hypar-io/elements/pull/137)

## 0.2.4.1

### Added

- Added `StandardWall`, for walls defined along a curve. `Wall` continues to be for walls defined by a planar profile extruded to a height.
- Added `Polygon.L`.

### Changed

- `Floor` constructors no longer have `material` parameter. Materials are now specified through the `FloorType`.
- `IAggregateElement` is now `IAggregateElements`.
- `Panel` now takes `Polygon` instead of `Vector3[]`.

## 0.2.4

### Changed

- `IGeometry3D` is now `ISolid`.
- `ISolid` (formerly `IGeometry3D`) now contains one solid, not an array of solids.

### Removed

- `Solid.Material`. Elements are now expected to implement the `IMaterial` interface or have an `IElementType<T>` which specifies a material.

## 0.2.3

### Added

- `MaterialLayer`
- `StructuralFramingType` - `StructuralFramingType` combines a `Profile` and a `Material` to define a type for framing elements.

### Changed

- `IProfileProvider` is now `IProfile`
- `IElementTypeProvider` is now `IElementType`
- All structural framing type constructors now take a `StructuralFramingType` in place of a `Profile` and a `Material`.
- All properties serialize to JSON using camel case.
- Many expensive properties were converted to methods.
- A constructor has been added to `WallType` that takes a collection of `MaterialLayer`.

## 0.2.2

### Added

- `Matrix.Determinant()`
- `Matrix.Inverse()`
- `Transform.Invert()`
- `Model.ToIFC()`
- `Elements.Serialization.JSON` namespace.
- `Elements.Serialization.IFC` namespace.
- `Elements.Serialization.glTF` namespace.

### Changed

- Wall constructor which uses a center line can now have a Transform specified.
- `Profile.ComputeTransform()` now finds the first 3 non-collinear points for calculating its plane. Previously, this function would break when two of the first three vertices were co-linear.
- Using Hypar.IFC2X3 for interaction with IFC.
- `Line.Thicken()` now throws an exception when the line does not have the same elevation for both end points.
- `Model.SaveGlb()` is now `Model.ToGlTF()`.

## 0.2.1

### Added

- The `Topography` class has been added.
- `Transform.OfPoint(Vector3 vector)` has been added to transform a vector as a point with translation. This was previously `Transform.OfVector(Vector3 vector)`. All sites previously using `OfVector(...)` are now using `OfPoint(...)`.
- `Material.DoubleSided`
- `Loop.InsertEdgeAfter()`
- `Solid.Slice()`
- `Model.Extensions`

### Changed

- `Transform.OfVector(Vector3 vector)` now does proper vector transformation without translation.
- Attempting to construct a `Vector3` with NaN or Infinite arguments will throw an `ArgumentOutOfRangeException`.

## 0.2.0

### Added

- IFC implementation has begun with `Model.FromIFC(...)`. Support includes reading of Walls, Slabs, Spaces, Beams, and Columns. Brep booleans required for Wall and Slab openings are not yet supported and are instead converted to Polygon openings in Wall and Floor profiles.
- The `Elements.Geometry.Profiles` namespace has been added. All profile servers can now be found here.
- The `Elements.Geometry.Solids` namespace has been added.
- The Frame type has been added to represent a continuous extrusion of a profile around a polygonal perimeter.
- The `ModelTest` base class has been added. Inheriting from this test class enables a test to automatically write its `Model` to a `.glb` file and to serialize and deserialize to/from JSON to ensure the stability of serialization.
- The `Solid.ToGlb` extension method has been added to enable serializing one `Solid` to glTF for testing.

### Changed

- Element identifiers are now of type `long`.
- Breps have been re-implemented in the `Solid` class. Currently only planar trimmed faces are supported.
- Many improvements to JSON serialization have been added, including the ability to serialize breps.
- '{element}.AddParameter' has been renamed to '{element}.AddProperty'.
- The `Hypar.Geometry` namespace is now `Elements.Geometry`.
- The `Hypar.Elements` namespace is now `Elements`.

### Removed

- The `IProfile` interface has been removed.
- The `Extrusion` class and `IBrep` have been replaced with the `Solid` class. The IGeometry interface now returns a `Solid[]`.
- Many uses of `System.Linq` have been removed.
- Many uses of `IEnumerable<T>` have been replaced with `T[]`.<|MERGE_RESOLUTION|>--- conflicted
+++ resolved
@@ -29,11 +29,8 @@
 - `Ceiling`
 - `GridLine`
 - `FitLine(IList<Point2d> points)`
-<<<<<<< HEAD
 - `Transform.CreateHorizontalFrameAlongCurve()`
-=======
 - `Ray.Interects(Mesh mesh)`
->>>>>>> 0ccf73b0
 
 ### Changed
 
