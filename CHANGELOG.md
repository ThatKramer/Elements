--- conflicted
+++ resolved
@@ -15,13 +15,10 @@
 
 ### Changed
 
-<<<<<<< HEAD
+- `Identity.AddOverrideIdentity` is now an extension method.
 - Profile operations throw fewer exceptions when some piece of the profile is invalid, preferring instead to return a partial result or a null.
-=======
-- `Identity.AddOverrideIdentity` is now an extension method.
-
-### Fixed
->>>>>>> cbdb0bf3
+
+### Fixed
 
 ### Fixed
 
