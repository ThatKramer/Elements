--- conflicted
+++ resolved
@@ -19,6 +19,7 @@
 - `Random.NextColor()` and `Random.NextMaterial()`
 - `Validator.DisableValidationOnConstruction`
 - `Vector3.ComputeDefaultBasisVectors()`
+- A triangle validator to check for 3 distinct vertex positions.
 
 ### Changed
 - Make MeshConverter deserialization more flexible to accommodate a schema used in function `input_schema`.
@@ -27,15 +28,9 @@
 - `new Transform(Vector3 origin, Vector3 xAxis, Vector3 yAxis, Vector3 zAxis)` did not unitize its axes, this is fixed.
 - All solids and csgs will now have planar texture coordinates.
 
-<<<<<<< HEAD
-### Added
-- A triangle validator to check for 3 distinct vertex positions.
-
-=======
 ### Fixed
 - Fixed a bug where `Polygon.UnionAll` was sometimes returning null when it shouldn't (Thanks @M-Juliani !)
 - Fixed [#517](https://github.com/hypar-io/Elements/issues/517)
->>>>>>> 17bd62ca
 ## 0.8.2
 
 ### Changed
