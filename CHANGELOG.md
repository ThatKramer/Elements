# Changelog

## 1.2.0

### Added
<<<<<<< HEAD
- `Polygon(IList<Vector3> @vertices, bool disableValidation = false)`
- `Polygon(bool disableValidation, params Vector3[] vertices)`
- `Polyline(IList<Vector3> @vertices, bool disableValidation = false)`
- `Polyline(bool disableValidation, params Vector3[] vertices)`

### Changed
- MeshElement constructor signature modified to be compatible with code generation.

### Fixed
- #805
=======

- `Polygon(IList<Vector3> @vertices, bool disableValidation = false)`
- `Polygon(bool disableValidation, params Vector3[] vertices)`
- `Polyline(IList<Vector3> @vertices, bool disableValidation = false)`
- `Polyline(bool disableValidation, params Vector3[] vertices)`
- `Transform.Rotate(Vector3 axis, double angle, Vector3 origin)`
>>>>>>> 6c86a816

## 1.1.0

### Added

- `Material` now supports a `DrawInFront` property.
- `TiledCeiling.GetTileCells()`
- `AdaptiveGridRouting.AddRoutingFilter(RoutingFilter f)`
- `AdaptiveGraphRouting.RoutingConfiguration.SupportedAngles` property.
- Default values for `AdaptiveGraphRouting.RoutingConfiguration` constructor.
- `Line.BestFit(IList<Vector3> points)`
- `Vector3Extensions.BestFitLine(this IList<Vector3> points)`
- `Polygon.FromAlignedBoundingBox2d(IEnumerable<Vector3> points, Vector3 axis, double minSideSize = 0.1)`
- `Transform.RotateAboutPoint` and `Transform.RotatedAboutPoint` convenience methods.
- `DoubleToleranceComparer`
- `Line.IsOnPlane()` method
- `Polyline.Intersects(Line line, out List<Vector3> intersections, bool infinite = false, bool includeEnds = false)` method
- `Polyline.GetParameterAt(Vector3 point)` method
- `Polyline.GetSubsegment(Vector3 start, Vector3 end)` method
- `Polygon.GetSharedSegments(Polyline polyline)` method
- `BBox3.Offset(double amount)`
- `Obstacle` in `Elements.Spatial.AdaptiveGrid`
- `IAddVertexStrategy` with `Connect` and `ConnectWithAngle` implementations in `Elements.Spatial.AdaptiveGrid`
- `AdaptiveGrid.Boundaries`
- `AdaptiveGrid.AddVertex(Vector3 point)`
- `AdaptiveGrid.AddVertex(Vector3 point, IAddVertexStrategy strategy, bool cut = true)`
- `AdaptiveGrid.AddEdge(Vertex a, Vertex b, bool cut = true)`
- `AdaptiveGrid.AddEdge(Vector3 a, Vector3 b, bool cut = true)`

### Changed

- `AdaptiveGraphRouting` how recognizes edges as affected by hint line of the same direction if part of it is close enough.
- `Vector3.AreCollinear` are renamed into `Vector3.AreCollinearByDistance` and added `tolerance` parameter.
- `Line.Trim` - added `infinite` for the cases when line needs to be treated as infinite.
- `Vector3.ClosestPointOn` - added `infinite` for the cases when line needs to be treated as infinite.
- `Elements.Geometry.Solids.Edge` public constructor
- `Elements.Geometry.Solids.Vertex` public constructor
- `Line.PointOnLine` now uses distance to line instead of dot product.

### Fixed

- `Profile.Split` would sometimes fail if the profile being split contained voids.
- `Line.Intersects(BBox3 box, out List<Vector> results, bool infinite = false)` fix incomplete results when line misaligned with bounding box
- Fixed a mathematical error in `MercatorProjection.MetersToLatLon`, which was returning longitude values that were skewed.
- `Grid2d.IsTrimmed` would occasionally return `true` for cells that were not actually trimmed.
- `Vector3[].AreCoplanar()` computed its tolerance for deviation incorrectly, this is fixed.
- `Polyline.Intersects(Line line, out List<Vector3> intersections, bool infinite = false, bool includeEnds = false)` fix wrong results when infinite flag is set, fix for overlapping points when include ends is set 

## 1.0.1

### Added

- `Dimension`
- `LinearDimension`
- `AlignedDimension`
- `ContinuousDimension`
- `Vector3.AreCollinearByAngle(Vector3 a, Vector3 b, Vector3 c, double tolerance)`

### Fixed

- #805
- `Line.IsCollinear(Line line)` would return `false` if lines are close to each other but not collinear
- `Vector3.AreCollinear(Vector3 a, Vector3 b, Vector3 c)` would return `false` if points coordinates difference is larger than `Vector3.EPSILON`
- `EdgeDisplaySettings` for materials to control the display of lines in supported viewers (like Hypar.io).
- `Line.GetUParameter(Vector 3)` - calculate U parameter for point on line
- `Line.MergeCollinearLine(Line line)` creates new line containing all four collinear vertices
- `Line.Projected(Plane plane)` create new line projected onto plane

### Changed

- Simplified `IEnumerable<Vector3>.ToGraphicsBuffers()`
- `TryToGraphicsBuffers` is now public
- `Solid SweepFaceAlongCurve` now has an additional parameter, `profileRotation`, which enables the caller to pass a profile rotation into sweep creation.

## 1.0.0

### Added

- `Mesh.Sphere(double radius, int divisions)`
- `Material.EmissiveTexture`
- `Material.EmissiveFactor`
- `PriorityQueue`
- `AdaptiveGraphRouting`
- `AdaptiveGrid` constructor with no parameters.
- `AdaptiveGrid.AddVertexStrip(IList<Vector3> points)`
- `AdaptiveGrid.CutEdge(Edge edge, Vector3 position)`
- `AdaptiveGrid.ClosestVertex(Vector3 location)` and `AdaptiveGrid.ClosestEdge(Vector3 location)`
- `AdaptiveGrid.RemoveEdge(Edge edge)`

### Changed

- Remove `removeCutEdges` from `AdaptiveGrid.SubtractBox` and always remove cut parts of intersected edges.
- `GenerateUserElementTypeFromUriAsync` now takes an optional `excludedTypes`
  argument.
- Remove `AdaptiveGrid` reference from `Edge` and `Vertex` Move `Edge.GetVertices` and `Edge.GetLine` to `AdaptiveGrid`.
- Rename `AdaptiveGrid.DeleteEdge(Edge edge)` into `RemoveEdge` and is not public.
- `AdaptiveGrid.AddEdge(ulong vertexId1, ulong vertexId2)` is now public.

### Fixed

- `Vector3.AreCollinear(Vector3 a, Vector3 b, Vector3 c)` would return `false` if two points are coincident but not exactly.
- `Line.TryGetOverlap(Line line, out Line overlap)` would return incorrect results due to wrong internal sorting.
- `Profile.UnionAll, Difference, Intersection, Offset` no longer produce internal loops in `Perimeter` or `Voids`.

## 0.9.9

### Added

- `Solid.Union(Solid a, Transform aTransform, Solid b, Transform bTransform)`
- `Solid.Union(SolidOperation a, SolidOperation b)`
- `Solid.Difference(Solid a, Transform aTransform, Solid b, Transform bTransform)`
- `Solid.Difference(SolidOperation a, SolidOperation b)`
- `Solid.Intersection(Solid a, Transform aTransform, Solid b, Transform bTransform)`
- `Solid.Intersection(SolidOperation a, SolidOperation b)`
- `Solid.Intersects(Plane p, out List<Polygon> result)`
- `SetClassification`
- `LocalClassification`
- `ModelLines`
- `AdaptiveGrid.AddVertex(Vector3 point, List<Vertex> connections)`
- `Color.SRGBToLinear(double c)`
- `Color.LinearToSRGB(double c)`
- `Line.IsCollinear(Line line)`
- `Line.GetOverlap(Line line)`

### Changed

- Add parameter `removeCutEdges` to `AdaptiveGrid.SubtractBox` that control if cut parts of intersected edges need to be inserted into the graph.
- Material colors are now exported to glTF using linear color space. Conversion from sRGB to linear color space happens during glTF export.

### Fixed

- Under some circumstances `Bezier.Length()` would return incorrect results

## 0.9.8

### Added

- `Polyline.Edges()`
- `Model.ToJson(string path)`
- `new Color(string hexOrName)`
- implicit conversion from string to Color

### Fixed

- Fix `GridLine` deserialization from obsoleted values of either `Line` or `Geometry`.

## 0.9.7

### Added

- `GridLine.GetCircleTransform()`
- `Network.ToModelText(List<Vector3> nodeLocations, Color color)`
- Content Elements can now use an optional disk cache when running locally for testing purposes, to speed up repeated tests or runs, by setting `GltfExtensions.GltfCachePath`.
- `Transform.Rotated()`
- `BBox3.PointAt`
- `BBox3.TransformAt`
- `BBox3.UVWAtPoint`
- `BBox3.XSize`, `BBox3.YSize`, `BBox3.ZSize`
- `BBox3.XDomain`, `BBox3.YDomain`, `BBox3.ZDomain`
- `Box` type, representing an oriented 3d box.
  - `Box.PointAt`
  - `Box.TransformAt`
  - `Box.UVWAtPoint`
  - `Box.UVWToBox`
  - `Box.BoxToUVW`
  - `Box.TransformBetween`
- `ModelCurve.SetSelectable(bool selectable)` can be used to disable selectability of a model curve in the Hypar UI.
- `Elements.Playground` project.

### Changed

- Support non-linear gridlines by deprecating `GridLine.Line` and replacing it with `GridLine.Curve`.
- Add use new CSG library and test it's effectiveness

### Fixed

- Under some circumstances when a line originated nearly within tolerance of a polygon, `Line.Trim` would return the wrong result.
- #722

## 0.9.6

### Added

- `Position.FromVectorMeters`
- `Elements.Geometry.Profiles.IProfileFactory`
- `Elements.Geometry.Profiles.ParametricProfile`
- `Elements.Geometry.Profiles.VectorExpression`
- `Elements.Geometry.Profiles.ProfileFactoryBase`
- `Elements.Geometry.Profiles.ParametricProfileFactory`
- `Elements.Geometry.Profiles.WTProfileType`
- `Elements.Geometry.Profiles.WTProfile`
- `Elements.Geometry.Profiles.WTProfileFactory`
- `Elements.Geometry.Profiles.LProfileType`
- `Elements.Geometry.Profiles.LProfile`
- `Elements.Geometry.Profiles.LProfileFactory`
- `Elements.Geometry.Profiles.MCProfileType`
- `Elements.Geometry.Profiles.MCProfile`
- `Elements.Geometry.Profiles.MCProfileFactory`
- `Elements.Geometry.Profiles.HSSProfileType`
- `Elements.Geometry.Profiles.HSSProfile`
- `Elements.Geometry.Profiles.HSSProfileFactory`
- `Elements.Geometry.Profiles.WProfileType`
- `Elements.Geometry.Profiles.WProfile`
- `Elements.Geometry.Profiles.WProfileFactory`
- `Grid2d.GetTrimmedCellProfiles`
- `Ceiling`
- `GridLine`
- `FitLine(IList<Point2d> points)`
- `HalfEdgeGraph.Construct(IEnumerable<Line> lines)`
- `Polyline.Project(Plane plane)`
- `new Mesh(Mesh mesh)`
- `new Topography(Mesh mesh, Material material, Transform transform, Guid id, string name)`
- `Ray.Intersects(Mesh mesh)`
- `Transform.CreateHorizontalFrameAlongCurve()`

### Changed

- Change default for `useReferenceOrientation` when generating content catalogs.
- Deprecate `CreateOrientedAlongCurve` (and add `CreateHorizontalFrameAlongCurve`) for clarity per [#687](https://github.com/hypar-io/Elements/issues/687) (Thanks @gytaco!)
- `Position.ToVectorMeters` now requires a `relativeToOrigin` Position, so that it will actually give meaningful measurements in meters.
- glTF generation now uses material IDs instead of names for material names, to prevent collisions.
- Line.PointAt does not round input values near 0 or 1 anymore.
- `Polygon` constructor throws error if there are less than 3 vertices provided.
- Decrease intersection tolerance for Grid2d polygon splitting.
- Added `includeCoincidenceAtEdge` parameter to `Line.Trim`.
- Improved the logic of `AreCollinear` to utilize perpendicular distance for tolerance checks.
- `BBox3` constructor now takes an `IEnumerable<Vector3>` instead of a `IList<Vector3>` as input.
- `Vector3Extensions.Unitized` no longer takes a tolerance for its zero-length check.
- `AdaptiveGrid` no longer inrsect new edges with all existing edges when new region is added to the grid.

## 0.9.5

### Added

- `Identity.AddOverrideIdentity(this Element element, dynamic overrideObject)`
- `GeometricElement.ModifyVertexAttributes`
- `Polygon.Contains3D` method for checking polygon containment in 3D.
- `WallByProfile.AddOpenings()`
- `Profile.Project(Plane)`

### Changed

- Wall doesn't have Height or Profile any more.
- WallByProfile deprecates `Profile` and has methods/constructors to use Perimeter and Openings only.
- `Polygon.Area()` will now calculate the area of a polygon in 3D.
- WallByProfile updated constructor options and `UpdateRepresentation` logic.
- Code generation includes an empty constructor for generated types.

### Fixed

- WallByProfile was failing to deserialize walls without openings.

## 0.9.4

### Added

- `LineSegmentExtensions.Intersections(this IList<Line> lines)`
- `Elements.Search.DistanceComparer`
- `Elements.Search.DirectionComparer`
- `Elements.Search.Network<T>`
- `Elements.ElementProxy<T>`
- `Identity.AddOverrideValue`
- `ModelExtensions.AllElementsOfType<T>(this Dictionary<string, Model> models, string modelName)`
- `Polygon RemoveVerticesNearCurve(Curve curve, double tolerance)`

### Changed

- `Identity.AddOverrideIdentity` is now an extension method.
- Profile operations throw fewer exceptions when some piece of the profile is invalid, preferring instead to return a partial result or a null.

### Fixed

- `Line.ExtendTo` would sometimes return erroneous results if any of the trimming segments crossed the origin.

### Fixed

## 0.9.3

### Added

- Support for DXF from many basic elements.
- `SetOperations.ClassifySegments2d(Polygon a, Polygon b, Func<(Vector3 from, Vector3 to, SetClassification classification), bool> filter = null)`
- `SetOperations.BuildGraph(List<(Vector3 from, Vector3 to, SetClassification classification)> set, SetClassification shared)`
- `RandomExtensions.NextRayInPlane(this Random random, Vector3 origin, Vector3 normal)`
- `RandomExtensions.NextRay(this Random random, Vector3 origin)`
- `ModelArrows`
- `ModelText`
- `Vector3.IsUnitized()`
- `Transform.Inverted()`
- `AdaptiveGrid`
- `Line.Intersects(BBox3 box, out List<Vector3> results, bool infinite = false)`
- `Vector3.AreCoplanar(Vector3 a, Vector3 b, Vector3 c, Vector3 d)`
- `Line.IsAlmostEqualTo(Line line)`
- `ConvexHull.FromPointsInPlane(IEnumerable<Vector3> points, Vector3 normalVectorOfFrame)`

### Changed

### Fixed

- Deduplicate catalog names during code generation.
- Fix some issues with code generation and deserialization of `Vector3` and `Mesh` types.
- Fixed an issue where gLTFs would occasionally be generated with incorrect vertex normals.

## 0.9.2

### Added

- `Polyline.Split(List<Vector3> point)`
- `Polygon.Split(List<Vector3> point)`
- `Polygon.TrimmedTo(List<Polygon> polygons)`
- `Vector3.>=`
- `Vector3.<=`
- `Plane.Intersects(Plane a, Plane b)`
- A handful of convenience operators and conversions:
  - implicit `(double X, double Y, double Z)` => `Vector3`
  - implicit `(double X, double Y)` => `Vector3`
  - implicit `(int X, int Y, int Z)` => `Vector3`
  - implicit `(int X, int Y)` => `Vector3`
  - implicit `(double R, double G, double B, double A)` => `Color`
  - implicit `(double R, double G, double B)` => `Color`
  - `new Polygon(params Vector3[] vertices)`
  - `new Polyline(params Vector3[] vertices)`
  - implicit `SolidOperation` => `Representation`
  - `new Representation(params SolidOperation[] solidOperations)`
  - `Polygon.Split(params Polyline[] polylines)`
  - `Polygon.UnionAll(params Polygon[] polygons)`
  - `Polygon.Difference(params Polygon[] polygons)`
  - `Polygon.Union(params Polygon[] polygons)`
- `Profile.Offset()`
- Overloads with `maxDistance` parameter for
  - `Line.ExtendTo(IEnumerable<Line>)`
  - `Line.ExtendTo(Polyline)`
  - `Line.ExtendTo(Polygon)`
  - `Line.ExtendTo(Profile)`
- Support for DXF from many basic elements.

### Changed

- Some changes to `ContentElement` instance glTF serialization to allow selectability and transformability in the Hypar UI.
- Added `Symbols` property to `ContentElement`.
- Introduce a `SkipCSGUnion` flag on Representation, as a hack to get around CSG failures.

### Fixed

- [#616](https://github.com/hypar-io/Elements/issues/616) Code generation from local files now supplies a directory path to help resolve local references.

## 0.9.1

### Added

- `Transform(Plane plane)`
- `Polygon.Trimmed(Plane plane, bool flip)`
- ~~`GetSolid()` method on GeometricElement that returns the Csg solid.~~
- `ToMesh()` method on GeometricElement that return the mesh of a processed solid.
- `Polygon.ToTransform()`
- `Elements.Anaysis.AnalysisImage`
- `Profile.CreateFromPolygons(IEnumerable<Polygon> polygons)`
- `CellComplex`:
  - `Cell.TraverseNeighbors(Vector3 target, double? completedRadius)`
  - `Edge.TraverseNeighbors(Vector3 target, double? completedRadius)`
  - `Face.TraverseNeighbors(Vector3 target, double? completedRadius)`
  - `Face.TraverseNeighbors(Vector3 target, bool? parallel, bool? includeSharedVertices, double? completedRadius)`
- Dxf creation framework with first Dxf converter.
- `new BBox3(Element element)`
- `Bbox3.Corners()`
- `Vector3.AreCollinear(Vector3 a, Vector3 b, Vector3 c)`
- `Polygon.CollinearPointsRemoved()`

### Changed

- `AnalysisMesh` now handles single valued analysis.
- `Polygon.Split()` can now handle polygons that are not in the XY plane.
- Leave the discriminator property during deserialization. It will go to AdditionalProperties.
- `Lamina` representations can now include voids/holes.

### Fixed

- Guard against missing transforms while generating CSGs.
- Fixed a bug ([#585](https://github.com/hypar-io/Elements/issues/585)) where CSG Booleans for certain representations (especially laminae) would fail.
- Guard against missing transforms while generating CSGs.
- In rare cases a `Line.Intersect(Line)` call would fail if there were near-duplicate vertices, this is fixed.
- `Grid1d.ClosestPosition` now does a better job finding points on polyline axes.
- Code-generated constructors now get default arguments for inherited properties.
- `IsDegenerate()` method was reversed.
- Adding content elements that contain multiple nodes used to only add the first mesh, now it adds all the nodes in the referenced glb hierarchy.
- `Transform.OfVector(Vector)` is not applying translation anymore as vector doesn't have a position by definition.

## 0.9.0

### Added

- `Grid2d.IsOutside()`
- `GraphicsBuffers`

### Removed

- `BuiltInMaterials.Dirt`
- `BuiltInMaterials.Grass`

### Changed

- `Grid2d.IsTrimmed()` now takes an optional boolean parameter `treatFullyOutsideAsTrimmed`
- `ConstructedSolid` serializes and deserializes correctly.
- `Solid.AddFace(Polygon, Polygon[])` can take an optional third `mergeVerticesAndEdges` argument which will automatically reuse existing edges + vertices in the solid.
- Adds optional `tolerance` parameter to `Line.ExtendTo(Polygon)`, `Line.ExtendTo(IEnumerable<Line>)`, `Vector3.IsParallelTo(Vector3)`.
- `Mesh.GetBuffers` now returns a `GraphicsBuffers` object.
- `Solid.Tessellate` now returns a `GraphicsBuffers` object.
- `CsgExtensions.Tessellate` now returns a `GraphicsBuffers` object.

### Fixed

- Fixed a bug in `ConvexHull.FromPoints` when multiple X coordinates are equal.
- Fixed a bug in `Grid2d(Polygon, Vector3, Vector3, Vector3)` where U or V directions skew slightly when they nearly parallel with a boundary edge.

## 0.8.5

### Added

- `Elements.Spatial.CellComplex`
- `Grid2d.ToModelCurves()`
- Alpha release of `Hypar.Elements.Components`
- `Polyline.OffsetOnSide`
- `Ray.Intersects(Polygon)`
- `Vector3.DistanceTo(Polygon)`
- `(double Cut, double Fill) Topography.CutAndFill(Polygon perimeter, double topElevation, out Mesh cutVolume, out Mesh fillVolume, double batterAngle)`
- `void Topography.Trim(Polygon perimeter)`

### Changed

- `ColorScale` no longer bands colors but returns smooth gradient interpolation. It additionally now supports a list of values that correspond with the provided colors, allowing intentionally skewed interpolation.
- `Solids.Import` is now public.
- `Polygon.Contains` was modified to better handle polygons that are not on the XY plane.

### Fixed

## 0.8.4

### Added

- `BBox3.IsValid()`
- `BBox3.IsDegenerate()`
- `Elements.Light`
- `Elements.PointLight`
- `Elements.SpotLight`
- `Identity.AddOverrideIdentity`
- `Material.NormalTexture`
- `Polygon.PointInternal()`
- `Topography.DepthMesh`
- `Topography.DepthBelowMinimumElevation`
- `Topography.AbsoluteMinimumElevation`
- `Material.RepeatTexture`
- `BBox3.IsValid()`
- `BBox3.IsDegenerate()`
- `Polygon.Split(Polyline)`
- `Polygon.Split(IEnumerable<Polyline> polylines)`
- `Profile.Split(IEnumerable<Profile>, IEnumerable<Polyline> p)`
- `Elements.Spatial.HalfEdgeGraph2d`
  - `.Construct()`
  - `.Polygonize()`
- Release helper github action

### Changed

- `Elements.DirectionalLight` now inherits from `Elements.Light`.
- `Elements.ContentCatalog` now has a `ReferenceConfiguration` property.
- `SHSProfile`
- `SHSProfileFactory`
- `RHSProfile`
- `RHSProfileFactory`
- `Spatial.WebMercatorProjection.GetTileSizeMeters` produces a much more accurate result and requires a latitude.
- Adding glb elements to a model uses a cache rather than fetching the stream every time.
- `ProfileServer` is now `ProfileFactory`
- `WideFlangeProfileServer` is now `WideFlangeProfileFactory`
- First alpha after minor release logic was fixed
- `HSSPipeProfileServer` is now `HSSPipeProfileFactory`
- TypeGeneratorTests weren't actually running.
- `Profile.Split(IEnumerable<Profile>, Polyline p)` now uses improved logic

## 0.8.3

### Added

- `Profile.ToModelCurves()`
- `Profile.Difference()`
- `Profile.Intersection()`
- `Profile.Split()`
- `Profile.Segments()`
- `Bbox3.ToModelCurves()`
- `Line.ExtendTo(IEnumerable<Line>)`
- `Line.ExtendTo(Polyline)`
- `Line.ExtendTo(Profile)`
- `Line.ExtendTo(Polygon)`
- `ConvexHull.FromPoints(IEnumerable<Vector3>)`
- `ConvexHull.FromPolyline(Polyline)`
- `ConvexHull.FromPolylines(IEnumerable<Polyline>)`
- `ConvexHull.FromProfile(Profile)`
- `Polygon.FromAlignedBoundingBox2d(IEnumerable<Vector3>)`
- `Grid2d(Polygon, Grid1d, Grid1d)`
- `Grid2d(IEnumerable<Polygon>, Grid1d, Grid1d)`
- `Grid2d(Polygon, Vector3, Vector3, Vector3)`
- `Grid2d(IEnumerable<Polygon>, Vector3, Vector3, Vector3)`
- `Random.NextColor()` and `Random.NextMaterial()`
- `Validator.DisableValidationOnConstruction`
- `Vector3.ComputeDefaultBasisVectors()`

### Changed

- Make MeshConverter deserialization more flexible to accommodate a schema used in function `input_schema`.
- Prevent the Polygon / Polyline constructors from throwing an exception on duplicate vertices, by removing duplicates automatically.
- Make `Grid1d` and `Grid2d` serializable
- `new Transform(Vector3 origin, Vector3 xAxis, Vector3 yAxis, Vector3 zAxis)` did not unitize its axes, this is fixed.
- All solids and csgs will now have planar texture coordinates.
- Triangles are now validated to check for 3 distinct vertex positions.

### Fixed

- Fixed a bug where `Polygon.UnionAll` was sometimes returning null when it shouldn't (Thanks @M-Juliani !)
- Fixed [#517](https://github.com/hypar-io/Elements/issues/517)
- Fixed a bug where Grid2d subcells would not split correctly with `SplitAtPoint`
- Fixed [#528](https://github.com/hypar-io/Elements/issues/528)

## 0.8.2

### Changed

- The errors parameter for Model.FromJson now has the out modifier. It no longer takes a default value.
- Model deserialization only refreshes type cache if the `forceTypeReload` parameter is set to true.

### Fixed

- Fixed #483 `Deserialization of profiles created in UpdateRepresentation`
- Fixed #484 `Failure to deserialize Model if any assembly can't be loaded.`
- Fixed an issue where updates to a `Grid2d`'s component `Grid1d` axes would not propagate to the `Grid2d`.

### Added

- `Profile.UnionAll(...)` - Create a new set of profiles, merging any overlapping profiles and preserving internal voids.
- `Polyline.SharedSegments()` - Enables search for segments shared between two polylines.
- `Polyline.TransformSegment(...)` - Allows transforms for individual polyline segments. May be optionally flagged as polygon and/or planar motion.

## 0.8.1

### Added

- `TypeGenerator.CoreTypeNames`
- `MeshConverter`
- Implicit conversion of `Curve` types to `ModelCurve`.
- `byte[] Model.ToGlb(...)`
- `Grid1d.ClosestPosition()`
- `Grid1d.DivideByFixedLengthFromPoint()`
- `Grid2d.GetCellNodes()`

### Changed

- Removed `JsonInheritanceAttribute` from `Element` base types.
- `Sweep` contstructor now takes a rotation. Transformation of the profile based on rotation happens internal to the sweep's construction.
- `Polyline` are no longer required to be planar.
- Modifies Grid1d.DivideByFixedLengthFromPosition() to be more flexible — supporting a "position" outside the grids domain.
- Modifies Grid2d.GetCellSeparators() to support returning trimmed separators

### Removed

- `TypeGenerator.GetCoreTypeNames()`
- `UserElementAttribute`
- `NumericProperty`

### Fixed

- `Ray.Intersects` now calls `UpdateRepresentations` internally for accurate intersections.
- Fixed #470
- Fixes a bug in `Line.Trim(Polygon p)` where lines that started on the polygon would not be treated as outside the polygon.
- Fixes a bug in `Grid2d.IsTrimmed()` that would ignore cases where a cell was trimmed by an inner hole.

## 0.8.0

### Added

- `Hypar.Elements.Serialization.IFC` - IFC serialization code has been moved to a new project.
- `Hypar.Elements.CodeGeneration` - Code generation has been moved to a new project.
- `Elements.DirectionalLight` - You can now create a directional light in the model which will be written to glTF using the `KHR_lights_punctual` extension.
- `Elements.ContentElement` - This new class represents a piece of content meant to be instanced throughout a model.
  - The ContentElement is also added to the model by first checking for an available gltf, and then using a bounding box representation as a fallback.
- `Transform.Scaled()` - This new method returns a scaled copy of the transform, allowing for a fluent like api.
- `Transform.Moved(...)` - Return a copy of a transform moved by the specified amount.
- `Transform.Concatenated(...)` - Return a copy of a transform with the specified transform concatenated with it.
- `IHasOpenings.AddOpening(...)` - `AddOpening` provides an API which hides the internals of creating openings.
- `Opening.DepthFront` & `Opening.DepthBack` enable the creation of openings which extrude different amounts above and below their XY plane.
- Solid operations which have `IsVoid=true` now use csg operations.

### Changed

- Updated ImageSharp to 1.0.0.
- The source code is now structured with the typical .NET project layout of `/src` and `/test` per folder.
- `Opening` now has two primary constructors. The ability to create an opening with a profile has been removed. All profiles are now defined with a polygon as the perimeter.
- `Opening.Profile` is now deprecated. Please use `Opening.Perimeter`.
- `Polygon.Normal()` has been moved to the base class `Polyline.Normal()`.

### Fixed

- Fixed #313.
- Fixed #322.
- Fixed #342.
- Fixed #392.
- Fixed #407.
- Fixed #408
- Fixed #416.
- Fixed #417.
- Fixed #441

## 0.7.3

### Fixed

- CodeGen was failing intermittently
- Elements schemas with Dictionary types were failing to serialize
- [#355](https://github.com/hypar-io/Elements/issues/355)

### Added

- Elements supports the [Hub beta](https://hypar-io.github.io/Elements/Hub.html)
- CodeGen supports `input_schema`
- Hypar.Revit is completely rewritten as an external application, two external commands, and an IDirectContext3D server.

### Changed

- some Tessellate method signatures are updated to allow assigning colors at the time of tessellation as Revit requires vertex colors.
- Updates are made to the type generator to support compiling multiple types into an assembly on disk.

## 0.7.2

### Fixed

- [#307](https://github.com/hypar-io/Elements/issues/307)
- `Mesh.ComputeNormals()` would fail if there were any unconnected vertices.
- `new Vertex()` would ignore supplied Normals.
- `Vector3.ClosestPointOn(Line)` would return points that were not on the line.
- `Line.Intersects(Line)` in infinite mode would sometimes return erroneous results.
- `Vector3.AreCollinear()` would return the wrong result if the first two vertices were coincident.

### Added

- Added `Plane.ClosestPoint(Vector3 p)`
- New methods for dynamic type generation in `TypeGeneration`, utilized by the Grasshopper plugin.
- `Line.Trim(Polygon)`
- `Line.PointOnLine(Vector3 point)`
- **Grid1d**
  - `Grid1d(Grid1d other)` constructor
  - Adds `IgnoreOutsideDomain` flag to `SplitAtOffset`
  - Adds `SplitAtPoint(point)` and `SplitAtPoints(points)` methods
  - Adds internal `Evaluate(t)` method
  - Adds internal `SpawnSubGrid(domain)` method
- **Grid2d**
  - Adds `Grid2d(Grid2d other)` constructor
  - Adds `Grid2d(Grid2d other, Grid1d u, Grid1d v)` constructor
  - Adds `SplitAtPoint(point)` and `SplitAtPoints(points)` methods to Grid2d
  - Adds `Grid2d(Grid1d u, Grid1d v)` constructor
  - Adds support for curved 1d Grid axes
  - Adds private `SpawnSubGrid(Grid1d uCell, Grid1d vCell)` method
- `Curve.Transformed(transform)` (and related `XXX.TransformedXXX()` methods for child types Arc, Bezier, Line, Polyline, Polygon)

### Changed

- Updates to Elements Docs including Grasshopper + Excel.
- `Line.Intersects(Plane p)` supports infinite lines
- `Line.Intersects(Line l)` supports 3d line intersections
- `Line.Intersects(Line l)` now has an optional flag indicating whether to include the line ends as intersections.
- `Line.PointOnLine(Point)` now has an optional flag indicating whether to include points at the ends as "on" the line.
- **Grid1d / Grid2d**
  - Removes "Parent/child" updating from 1d grids / 2d grids in favor of always recalculating the 2d grid every time its `Cells` are accessed. This may have a bit of a performance hit, but it's worth it to make 2d grid behavior easier to reason about.
  - Allows Grid2ds to support construction from Grid1ds that are not straight lines. Previously Grid1ds could support any sort of curve and Grid2ds were stuck as dumb rectangles.
- **JsonInheritanceConverter**
  - Makes the Type Cache on the JsonInheritanceConverter static, and exposes a public method to refresh it. In the grasshopper context, new types may have been dynamically loaded since the JsonInheritanceConverter was initialized, so it needs to be refreshed before deserializing a model.
- **TypeGenerator**
  - Enables external overriding of the Templates path, as in GH's case the `Templates` folder is not in the same place as the executing assembly.
  - Exposes a public, synchronous method `GetSchema` to get a `JsonSchema` from uri (wrapping `GetSchemaAsync`)
  - Refactors some of the internal processes of `GenerateInMemoryAssemblyFromUrisAndLoadAsync`:
    - `GenerateCodeFromSchema()` produces csharp from a schema, including generating the namespace, typename, and local excludes
    - `GenerateCompilation()` takes the csharp and compiles it, using a new optional flag `frameworkBuild` to designate whether it should load netstandard or net framework reference assemblies.
    - `EmitAndLoad()` generates the assembly in memory and loads it into the app domain.
  - Adds an `EmitAndSave()` method that generates the assembly and writes it to a .dll on disk
  - Adds a public `GenerateAndSaveDllForSchema()` method used by grasshopper that generates code from a schema, generates a compilation, and saves it to disk as a DLL.
  - Adds a public `GetLoadedElementTypes()` method used by grasshopper to list all the currently loaded element types.

### Deprecated

- `Transform.OfXXX(xxx)` curve methods have been deprecated in favor of `XXX.Transformed(Transform)` and `XXX.TransformedXXX(Transform)`.

## 0.7.0

### Fixed

- [#271](https://github.com/hypar-io/Elements/issues/271)
- [#284](https://github.com/hypar-io/Elements/issues/284)
- [#285](https://github.com/hypar-io/Elements/issues/285)
- [#265](https://github.com/hypar-io/Elements/issues/265)
- [#221](https://github.com/hypar-io/Elements/issues/221)
- [#229](https://github.com/hypar-io/Elements/issues/229)
- [#189](https://github.com/hypar-io/Elements/issues/189)

### Added

- `Curve.ToPolyline(int divisions = 10)`
- `Circle.ToPolygon(int divisions = 10)`
- `Transform.Move(double x, double y, double z)`
- `Transform.Rotate(double angle)`
- `TypeGenerator.GenerateUserElementTypesFromUrisAsync(string[] uris, string outputBaseDir, bool isUserElement = false)`

### Changed

- Updated documentation to reflect the use of .NET Core 3.1.

### Deprecated

- `Polygon.Circle(...)`

## 0.6.2

### Added

- `Material.Unlit`
- `Material.DoubleSided`
- `Units.LengthUnit`
- `Elements.MeshImportElement`

## Changed

- `Mesh.AddVertex(...)` is now public.
- `Mesh.AddTriangle(...)` is now public.

### Removed

- `SolidOperation.GetSolid()`.

### Fixed

- #262
- Fixed an error where `Transform.OfPlane(...)` would not solve correctly if the plane was not at the world origin.

### Changed

- `Grid2d` now supports grids that are not parallel to the XY plane

## 0.6.0

### Added

- `ColorScale`
- `AnalysisMesh`
- `Ray.Intersects(...)` for `Plane`, `Face`, `Solid`, and `SolidOperation`

### Fixed

- Fix #253

## 0.5.2

### Fixed

- `Grid2d` constructors accepting a Transform interpreted the transform incorrectly.

## 0.5.1

### Added

- `Grid1d`
- `Grid2d`
- `Domain1d`
- `GeometricElement.IsElementDefinition`
- A `drawEdges` optional parameter to `Model.ToGlTF(...)` to enable edge rendering.
- `Polyline` and `Profile` now implement `IEquatable`.
- `Polygon.Union(IList<Polygon> firstSet, IList<Polygon> secondSet)`
- `Polygon.Difference(IList<Polygon> firstSet, IList<Polygon> secondSet)`
- `Polygon.XOR(IList<Polygon> firstSet, IList<Polygon> secondSet)`
- `Polygon.Intersection(IList<Polygon> firstSet, IList<Polygon> secondSet)`

### Changed

- `Vector.Normalized()` is now `Vector.Unitized()`
- `Color.ToString()` now returns a useful description

### Fixed

- Fixed an error with `Transform.OfVector(...)` where the translation of the transform was not applied.
- Fixed an error where `Mesh.ComputeNormals(...)` was not set to a unitized vector.
- Fixed an error with `BBox3`'s solver for Polygons

## 0.4.4

### Added

- `Contour`
- `Transform.Reflect(Vector3 n)`
- `ElementInstance`
- `Vector3.ClosestPointOn(Line line)`
- `Line.TrimTo(Line line)`
- `Line.ExtendTo(Line line)`
- `Line.Offset(double distance, bool flip = false)`
- `Line.DivideByLengthFromCenter(double l)`
- `Ray.Intersects(Ray ray, out Vector3 result, bool ignoreRayDirection)`
- `Polygon.Fillet(double radius)`
- `Arc.Complement()`
- `Polygons.Star(double outerRadius, double innerRadius, int points)`
- `Units.CardinalDirections`
- `Mesh.ComputeNormals`
- `Topography.AverageEdges(Topography target, Units.CardinalDirection edgeToAverage)`
- `Topography.GetEdgeVertices(Units.CardinalDirection direction)`
- `WebMercatorProjection`

### Fixed

- Fixed [#125](https://github.com/hypar-io/Hypar/issues/125).
- Fixed one Transform constructor whose computed axes were not unit length, causing the transform to scale.
- Topography is now written to IFC.

## 0.4.2

### Changed

- `Vector3` is now a struct.
- `Color` is now a struct.
- `ProfileServer.GetProfileByName(...)` is now deprecated in favor of `ProfileServer.GetProfileByType(...)`

### Added

- `Bezier`
- `WideFlangeProfileType`
- `HSSPipeProfileType`
- `Curve.MinimumChordLength` static property to allow the user to set the minimum chord length for subdivision of all curves for rendering.
- `Circle`
- `FrameType` Bezier curves can have their frames calculated using Frenet frames or "road like" frames.

## 0.4.0

### Changed

- All element types are partial classes with one part of the class generated from its JSON schema.
- `Polygon.Rectangle` constructor no longer takes an origin.
- `Polygon.Clip` now takes an optional additional set of holes.
- `Wall` and `Floor` constructors no longer take collections of `Opening`s.
  - Openings can be added using `wall.Openings.Add(...)`.
- `Polygon` now has more robust checks during construction.
  - All vertices must be coplanar.
  - Zero length segments are not allowed.
  - Self-intersecting segments are not allowed.
- `Solid`, `Face`, `Vertex`, `Edge`, `HalfEdge`, and `Loop` are now marked `internal`.
- `Quaternion` is now marked `internal`.
- `Matrix` is now marked `internal`.
- `SolidConverter` is now marked `internal`.
- `Elements.Serialization.IFC.ModelExtensions` is now marked `internal`.
- All core type property setters are now `public`.
- The `elevation` parameter has been removed from `Floor`. Floor elevation is now set by passing a `Transform` with a Z coordinate.

### Added

- `ModelCurve` - Draw curves in 3D.
- `ModelPoints` - Draw collections of points in 3D.
- `Elements.Generate.TypeGenerator` class.
- `/Schemas` directory.
- Optional `rotation` on `StructuralFraming` constructors.
- `Model` now has Elements property which is `IDictionary<Guid,Element>`.
- `double Vector3.CCW(Vector3 a, Vector3 b, Vector3 c)`
- `bool Line.Intersects(Line l)`
- `Elements.Validators.IValidator` and the `Elements.Validators.Validator` singleton to provide argument validation during construction of user elements.
- `Line.DivideByLength()`
- `Line.DivideByCount()`
- `Ray` class.
- `Vector3.IsZero()`

### Removed

- The empty Dynamo project.
- `ElementType`, `WallType`, `FloorType`, `StructuralFramingType`
- `MaterialLayer`
- `Transform` constructor taking `start` and `end` parameters. The `Transform` constructor which takes an X and a Z axis should now be used.

### Fixed

- Transforms are now consistently right-handed.
- Transforms on curves are now consistently oriented with the +X axis oriented to the "right" and the +Z axis oriented along the inverse of the tangent of the curve.
- Built in materials for displaying transforms are now red, green, and blue. Previously they were all red.
- All classes deriving from `Element` now pass their `id`, `transform`, and `name` to the base constructor.
- Line/plane intersections now return null if the intersection is "behind" the start of the line.
- Beams whose setbacks total more than the length of the beam no longer fail.
- Plane construction no longer fails when the normal vector and the origin vector are "parallel".
- Fixed #209.
- Topography is now serialized to JSON.
- Built in materials now have an assigned Id.

## 0.3.8

### Changed

- Elements representing building components now return positive areas.
- Added Area property to:
  Panel
  Space
  Added Volume property to:
- Floor
- Space
  Added positive area calculation to:
- Floor
- Mass
- Added positive Volume calculation to:
- StructuralFraming
- Beam.Volume() throws an InvalidOperationException for non-linear beams.
- Added TODO to support Volume() for all beam curves.

## 0.3.6

### Changed

- Edges are no longer written to the glTF file.
- Large performance improvements made to glTF writing using `Buffer.BlockCopy` and writing buffers directly from tesselation to glTF buffer.

### Fixed

- Fix #177.

## 0.3.4

### Changed

- Numerous comments were updated for clarity.
- Numerous styling changes were made to the documentation to align with the Hypar brand.

### Fixed

- Fixed an error where vertex colors were not correctly encoded in the glTF.

## 0.3.3

### Fixed

- Fix #173.
- Fix #7.

## 0.3.0

### Changed

- `Element.Id` is now a `Guid`.

### Fixed

- Fix #107.
- Fix #132.
- Fix #137.
- Fix #144.
- Fix #142.

## 0.2.17

### Added

- The `Kernel` singleton has been added to contain all geometry methods for creating solids.

### Fixed

- Fixed an error where, when writing edges to gltf, ushort would be overflowed and wrap back to 0 causing a loop not to terminate.

## 0.2.16

### Added

- Materials are now serialized to IFC using `IfcStyledItem`.

### Fixed

- Fixed an error where we returned directly after processing child Elements of an `IAggregateElements`, before we could process the parent element.
- Fixed writing of gltf files so that the `.bin` file is located adjacent to the `.gltf`.

## 0.2.15

### Added

- `Space` elements are now serialized to IFC as `IfcSpace`.

## 0.2.5

### Changed

- `IHasOpenings.Openings[]` is now `IHasOpenings.List<Opening>[]`.

### Fixed

- `Opening` elements are now serialized to IFC as `IfcOpeningElement`.

## 0.2.4.4

### Changed

- `Solid.Slice()` has been made internal. It's not yet ready for consumers. See [#103](https://github.com/hypar-io/elements/issues/103)

## 0.2.4.3

### Fixed

- Spaces are now correctly colored. See [#134](https://github.com/hypar-io/elements/issues/134).

## 0.2.4.2

### Added

- Added `ToIfcWall()` extension method to save a `Wall` to an `IfcWall`.

### Fixed

- `Space.Profile` is set in the constructor when a `Space` is constructed with a profile. [#132](https://github.com/hypar-io/elements/pull/132)
- Sub-elements of `IAggregateElements` are now added to the `Model`. [#137](https://github.com/hypar-io/elements/pull/137)

## 0.2.4.1

### Added

- Added `StandardWall`, for walls defined along a curve. `Wall` continues to be for walls defined by a planar profile extruded to a height.
- Added `Polygon.L`.

### Changed

- `Floor` constructors no longer have `material` parameter. Materials are now specified through the `FloorType`.
- `IAggregateElement` is now `IAggregateElements`.
- `Panel` now takes `Polygon` instead of `Vector3[]`.

## 0.2.4

### Changed

- `IGeometry3D` is now `ISolid`.
- `ISolid` (formerly `IGeometry3D`) now contains one solid, not an array of solids.

### Removed

- `Solid.Material`. Elements are now expected to implement the `IMaterial` interface or have an `IElementType<T>` which specifies a material.

## 0.2.3

### Added

- `MaterialLayer`
- `StructuralFramingType` - `StructuralFramingType` combines a `Profile` and a `Material` to define a type for framing elements.

### Changed

- `IProfileProvider` is now `IProfile`
- `IElementTypeProvider` is now `IElementType`
- All structural framing type constructors now take a `StructuralFramingType` in place of a `Profile` and a `Material`.
- All properties serialize to JSON using camel case.
- Many expensive properties were converted to methods.
- A constructor has been added to `WallType` that takes a collection of `MaterialLayer`.

## 0.2.2

### Added

- `Matrix.Determinant()`
- `Matrix.Inverse()`
- `Transform.Invert()`
- `Model.ToIFC()`
- `Elements.Serialization.JSON` namespace.
- `Elements.Serialization.IFC` namespace.
- `Elements.Serialization.glTF` namespace.

### Changed

- Wall constructor which uses a center line can now have a Transform specified.
- `Profile.ComputeTransform()` now finds the first 3 non-collinear points for calculating its plane. Previously, this function would break when two of the first three vertices were co-linear.
- Using Hypar.IFC2X3 for interaction with IFC.
- `Line.Thicken()` now throws an exception when the line does not have the same elevation for both end points.
- `Model.SaveGlb()` is now `Model.ToGlTF()`.

## 0.2.1

### Added

- The `Topography` class has been added.
- `Transform.OfPoint(Vector3 vector)` has been added to transform a vector as a point with translation. This was previously `Transform.OfVector(Vector3 vector)`. All sites previously using `OfVector(...)` are now using `OfPoint(...)`.
- `Material.DoubleSided`
- `Loop.InsertEdgeAfter()`
- `Solid.Slice()`
- `Model.Extensions`

### Changed

- `Transform.OfVector(Vector3 vector)` now does proper vector transformation without translation.
- Attempting to construct a `Vector3` with NaN or Infinite arguments will throw an `ArgumentOutOfRangeException`.

## 0.2.0

### Added

- IFC implementation has begun with `Model.FromIFC(...)`. Support includes reading of Walls, Slabs, Spaces, Beams, and Columns. Brep booleans required for Wall and Slab openings are not yet supported and are instead converted to Polygon openings in Wall and Floor profiles.
- The `Elements.Geometry.Profiles` namespace has been added. All profile servers can now be found here.
- The `Elements.Geometry.Solids` namespace has been added.
- The Frame type has been added to represent a continuous extrusion of a profile around a polygonal perimeter.
- The `ModelTest` base class has been added. Inheriting from this test class enables a test to automatically write its `Model` to a `.glb` file and to serialize and deserialize to/from JSON to ensure the stability of serialization.
- The `Solid.ToGlb` extension method has been added to enable serializing one `Solid` to glTF for testing.

### Changed

- Element identifiers are now of type `long`.
- Breps have been re-implemented in the `Solid` class. Currently only planar trimmed faces are supported.
- Many improvements to JSON serialization have been added, including the ability to serialize breps.
- '{element}.AddParameter' has been renamed to '{element}.AddProperty'.
- The `Hypar.Geometry` namespace is now `Elements.Geometry`.
- The `Hypar.Elements` namespace is now `Elements`.

### Removed

- The `IProfile` interface has been removed.
- The `Extrusion` class and `IBrep` have been replaced with the `Solid` class. The IGeometry interface now returns a `Solid[]`.
- Many uses of `System.Linq` have been removed.
- Many uses of `IEnumerable<T>` have been replaced with `T[]`.<|MERGE_RESOLUTION|>--- conflicted
+++ resolved
@@ -3,7 +3,6 @@
 ## 1.2.0
 
 ### Added
-<<<<<<< HEAD
 - `Polygon(IList<Vector3> @vertices, bool disableValidation = false)`
 - `Polygon(bool disableValidation, params Vector3[] vertices)`
 - `Polyline(IList<Vector3> @vertices, bool disableValidation = false)`
@@ -14,14 +13,6 @@
 
 ### Fixed
 - #805
-=======
-
-- `Polygon(IList<Vector3> @vertices, bool disableValidation = false)`
-- `Polygon(bool disableValidation, params Vector3[] vertices)`
-- `Polyline(IList<Vector3> @vertices, bool disableValidation = false)`
-- `Polyline(bool disableValidation, params Vector3[] vertices)`
-- `Transform.Rotate(Vector3 axis, double angle, Vector3 origin)`
->>>>>>> 6c86a816
 
 ## 1.1.0
 
@@ -82,13 +73,13 @@
 
 ### Fixed
 
-- #805
 - `Line.IsCollinear(Line line)` would return `false` if lines are close to each other but not collinear
 - `Vector3.AreCollinear(Vector3 a, Vector3 b, Vector3 c)` would return `false` if points coordinates difference is larger than `Vector3.EPSILON`
 - `EdgeDisplaySettings` for materials to control the display of lines in supported viewers (like Hypar.io).
 - `Line.GetUParameter(Vector 3)` - calculate U parameter for point on line
 - `Line.MergeCollinearLine(Line line)` creates new line containing all four collinear vertices
 - `Line.Projected(Plane plane)` create new line projected onto plane
+- `Profile.Split` would sometimes fail if the profile being split contained voids.
 
 ### Changed
 
