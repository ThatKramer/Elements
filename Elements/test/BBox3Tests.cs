using System;
using System.Collections.Generic;
using System.Linq;
using Elements.Geometry;
using Elements.Geometry.Profiles;
using Elements.Geometry.Solids;
using Newtonsoft.Json;
using Xunit;

namespace Elements.Tests
{
    public class Bbox3Tests : ModelTest
    {
        [Fact]
        public void Bbox3Calculates()
        {
            var polygon = JsonConvert.DeserializeObject<Polygon>("{\"discriminator\":\"Elements.Geometry.Polygon\",\"Vertices\":[{\"X\":-30.52885,\"Y\":-5.09393,\"Z\":0.0},{\"X\":-48.41906,\"Y\":111.94723,\"Z\":0.0},{\"X\":-95.02982,\"Y\":70.39512,\"Z\":0.0},{\"X\":-72.98057,\"Y\":-34.12159,\"Z\":0.0}]}");
            var bbox = new BBox3(polygon);
            var diagonal = bbox.Max.DistanceTo(bbox.Min);
            Assert.Equal(159.676157, diagonal, 4);
        }

        [Fact]
<<<<<<< HEAD
        public void DegenerateTest()
        {
            var bbox = new BBox3(new Vector3(), new Vector3(1, 1, 1));
            Assert.False(bbox.IsDegenerate());

            var degenerateBbox = new BBox3(new Vector3(), new Vector3(1, 1, 0));
            Assert.True(degenerateBbox.IsDegenerate());
=======
        public void BBoxesForElements()
        {
            Name = nameof(BBoxesForElements);

            var elements = new List<Element>();

            // mass with weird transform
            elements.Add(new Mass(Polygon.Star(5, 3, 5), 1, null, new Transform(new Vector3(4, 3, 2), new Vector3(1, 1, 1))));

            // element instances
            var contentJson = @"
            {
            ""discriminator"": ""Elements.ContentElement"",
            ""gltfLocation"": ""https://hypar-content-catalogs.s3-us-west-2.amazonaws.com/2290ea5e-98aa-429d-8fab-1f260458bf57/Steelcase+-+Convene+-+Conference+Table+Top+-+Boat+Shape+-+Flat+Profile+-+72D+x+216W.glb"",
            ""Bounding Box"": {
                ""discriminator"": ""Elements.Geometry.BBox3"",
                ""Min"": {
                    ""X"": -2.7432066856384281,
                    ""Y"": -0.91380708560943613,
                    ""Z"": 0.68884799709320077
                },
                ""Max"": {
                    ""X"": 2.7432066856384281,
                    ""Y"": 0.91380701293945321,
                    ""Z"": 0.73660002422332771
                }
            },
            ""Gltf Scale to Meters"": 1.0,
            ""SourceDirection"": {
                ""X"": 0.0,
                ""Y"": 1.0,
                ""Z"": 0.0
            },
            ""Transform"": {
                ""Matrix"": {
                    ""Components"": [
                        1.0,
                        0.0,
                        0.0,
                        0.0,
                        0.0,
                        1.0,
                        0.0,
                        0.0,
                        0.0,
                        0.0,
                        1.0,
                        0.0
                    ]
                }
            },
            ""Material"": {
                ""discriminator"": ""Elements.Material"",
                ""Color"": {
                    ""Red"": 1.0,
                    ""Green"": 1.0,
                    ""Blue"": 1.0,
                    ""Alpha"": 1.0
                },
                ""SpecularFactor"": 0.0,
                ""GlossinessFactor"": 0.0,
                ""Unlit"": false,
                ""DoubleSided"": false,
                ""Id"": ""9babb829-9b96-4e73-97f4-9658d4d6c31c"",
                ""Name"": ""default""
            },
            ""Representation"": null,
            ""IsElementDefinition"": true,
            ""Id"": ""8032b381-13c9-4870-803d-c4127c201b47"",
            ""Name"": ""Steelcase - Convene - Conference Table Top - Boat Shape - Flat Profile - 72D x 216W"",
            ""Elevation from Level"": 6.4392935428259079E-14,
            ""Host"": ""Level : Level 1"",
            ""Offset from Host"": 6.4392935428259079E-14,
            ""Moves With Nearby Elements"": 0,
            ""Opaque"": 1
        }";

            var contentElement = JsonConvert.DeserializeObject<ContentElement>(contentJson);
            elements.Add(contentElement.CreateInstance(new Transform(-6, 0, 0), null));
            elements.Add(contentElement.CreateInstance(new Transform(new Vector3(-8, 0, 0), 45), null));

            // mesh
            var meshElem = ConstructExampleMesh();
            elements.Add(meshElem);

            // model curves
            var polygon = new Circle(4).ToPolygon(10).TransformedPolygon(new Transform(new Vector3(8, 8, 8), new Vector3(1, 0, 2)));
            elements.Add(new ModelCurve(polygon));

            // model points
            var random = new System.Random();
            var points = Enumerable.Range(0, 20).Select((i) => new Vector3(random.Next(15, 20), random.Next(15, 20), random.Next(15, 20))).ToList();
            var modelPoints = new ModelPoints(points, BuiltInMaterials.XAxis);
            elements.Add(modelPoints);

            // profile
            var profile = new Profile(new Circle(7).ToPolygon(10).TransformedPolygon(new Transform(new Vector3(8, 8, 8), new Vector3(1, 0, 2))));
            var xzProfile = new Profile(new Circle(7).ToPolygon(10).TransformedPolygon(new Transform(new Vector3(-8, 8, 8), new Vector3(0, 1, 0))));
            elements.Add(profile);
            elements.Add(xzProfile);
            Model.AddElements(profile.ToModelCurves());
            Model.AddElements(xzProfile.ToModelCurves());

            // non-geometric element
            var invalidBBox = new BBox3(new Material("Red", Colors.Red));
            Assert.False(invalidBBox.IsValid());

            Model.AddElements(elements);
            foreach (var element in elements)
            {
                var bbox = new BBox3(element);
                Model.AddElements(bbox.ToModelCurves());
            }
        }

        private MeshElement ConstructExampleMesh()
        {
            var mesh = new Mesh();
            var gridSize = 10;
            for (var u = 0; u < gridSize; u += 1)
            {
                for (var v = 0; v < gridSize; v += 1)
                {
                    var sinu = Math.Sin(-Math.PI + 2 * ((double)u / (double)gridSize * Math.PI));
                    var sinv = Math.Sin(-Math.PI + 2 * ((double)v / (double)gridSize * Math.PI));
                    var z = sinu + sinv;
                    var vertex = new Geometry.Vertex(new Vector3(u, v, z), color: Colors.Mint);
                    mesh.AddVertex(vertex);

                    if (u > 0 && v > 0)
                    {
                        var index = u * gridSize + v;
                        var a = mesh.Vertices[index];
                        var b = mesh.Vertices[index - gridSize];
                        var c = mesh.Vertices[index - 1];
                        var d = mesh.Vertices[index - gridSize - 1];
                        var tri1 = new Triangle(a, b, c);
                        var tri2 = new Triangle(c, b, d);

                        mesh.AddTriangle(tri1);
                        mesh.AddTriangle(tri2);
                    }
                }
            }
            mesh.ComputeNormals();
            var meshElement = new MeshElement(mesh, new Material("Lime", Colors.Lime), new Transform(new Vector3(-7, -8, 0), new Vector3(-5, 3, 2)));
            return meshElement;
>>>>>>> 66a2908d
        }
    }
}<|MERGE_RESOLUTION|>--- conflicted
+++ resolved
@@ -21,7 +21,6 @@
         }
 
         [Fact]
-<<<<<<< HEAD
         public void DegenerateTest()
         {
             var bbox = new BBox3(new Vector3(), new Vector3(1, 1, 1));
@@ -29,7 +28,9 @@
 
             var degenerateBbox = new BBox3(new Vector3(), new Vector3(1, 1, 0));
             Assert.True(degenerateBbox.IsDegenerate());
-=======
+        }
+
+        [Fact]
         public void BBoxesForElements()
         {
             Name = nameof(BBoxesForElements);
@@ -177,7 +178,6 @@
             mesh.ComputeNormals();
             var meshElement = new MeshElement(mesh, new Material("Lime", Colors.Lime), new Transform(new Vector3(-7, -8, 0), new Vector3(-5, 3, 2)));
             return meshElement;
->>>>>>> 66a2908d
         }
     }
 }