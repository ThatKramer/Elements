--- conflicted
+++ resolved
@@ -5,12 +5,8 @@
 namespace Elements
 {
     /// <summary>Just a test</summary>
-<<<<<<< HEAD
     [Newtonsoft.Json.JsonConverter(typeof(Elements.Serialization.JSON.JsonInheritanceConverter), "discriminator")]
     [System.Text.Json.Serialization.JsonConverter(typeof(ElementConverter<Grid2dElement>))]
-=======
-    [JsonConverter(typeof(Elements.Serialization.JSON.JsonInheritanceConverter), "discriminator")]
->>>>>>> 444600e7
     public partial class Grid2dElement : Element
     {
         /// <summary>contains a grid</summary>
