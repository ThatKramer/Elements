--- conflicted
+++ resolved
@@ -398,7 +398,6 @@
 
             Assert.True(Vector3.AreCollinear(p0, p1, p2));
             Assert.False(Vector3.AreCollinear(p0, p1, p3));
-<<<<<<< HEAD
         }
 
         [Fact]
@@ -410,8 +409,6 @@
 
             // Mixed tuples + params constructor
             var polyline = new Polyline((0, 0, 0), (0.5, 0), (1, 0.5));
-=======
->>>>>>> f9a62a06
         }
     }
 }