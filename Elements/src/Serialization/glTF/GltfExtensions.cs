using Elements.Geometry;
using Elements.Geometry.Tessellation;
using System;
using System.Collections.Generic;
// TODO: Get rid of System.Linq
using System.Linq;
using glTFLoader;
using glTFLoader.Schema;
using System.IO;
using System.Runtime.CompilerServices;
using Elements.Geometry.Solids;
using Elements.Geometry.Interfaces;
using SixLabors.ImageSharp.Processing;
using Elements.Collections.Generics;
using System.Net;
using SixLabors.ImageSharp.Formats.Png;
using SixLabors.ImageSharp;
using Image = glTFLoader.Schema.Image;
<<<<<<< HEAD
using Vector3 = Elements.Geometry.Vector3;
using Quaternion = Elements.Geometry.Quaternion;
=======
using System.Reflection;
>>>>>>> 2a8287db

[assembly: InternalsVisibleTo("Hypar.Elements.Tests")]
[assembly: InternalsVisibleTo("Elements.Benchmarks")]

namespace Elements.Serialization.glTF
{
    /// <summary>
    /// Extensions for glTF serialization.
    /// </summary>
    public static class GltfExtensions
    {
        private static int _currentId = -1;

        private static int GetNextId()
        {
            _currentId++;
            return _currentId;
        }

        /// <summary>
        /// In normal function use, this should be set to null.
        /// If not null and set to a valid directory path, gltfs loaded for 
        /// content elements will be cached to this directory, and can be
        /// explicitly loaded by calling LoadGltfCacheFromDisk(). This is used
        /// by `hypar run` and test capabilities to speed up repeated runs. 
        /// </summary>
        public static string GltfCachePath
        {
            get => gltfCachePath;
            set
            {
                if (Directory.Exists(value))
                {
                    gltfCachePath = value;
                }
                else
                {
                    throw new ArgumentException("GltfCachePath must be a valid directory path.");
                }
            }
        }
        private static string gltfCachePath = null;
        private const string GLTF_CACHE_FOLDER_NAME = "elementsGltfCache";

        private const string emptyGltf = @"{
    ""asset"": {""version"": ""2.0""},
    ""nodes"": [{""name"": ""empty""}],
    ""scenes"": [{""nodes"": [0]}],
    ""scene"": 0
}";

        /// <summary>
        /// Serialize the model to a gltf file on disk.
        /// If there is no geometry, an empty GLTF will still be produced.
        /// </summary>
        /// <param name="model">The model to serialize.</param>
        /// <param name="path">The output path.</param>
        /// <param name="errors">A collection of serialization errors</param>
        /// <param name="useBinarySerialization">Should binary serialization be used?</param>
        /// <param name="drawEdges">Should the solid edges be written to the gltf?</param>
        public static void ToGlTF(this Model model, string path, out List<BaseError> errors, bool useBinarySerialization = true, bool drawEdges = false)
        {
            errors = new List<BaseError>();
            if (model.Elements.Count > 0)
            {
                if (useBinarySerialization)
                {
                    if (SaveGlb(model, path, out errors, drawEdges))
                    {
                        return;
                    }
                    // Else fall through to produce an empty GLTF.
                }
                else
                {
                    if (SaveGltf(model, path, out errors, drawEdges))
                    {
                        return;
                    }
                    // Else fall through to produce an empty GLTF.
                }
            }

            // There are no elements that produced geometry. Write an empty GLTF.
            File.WriteAllText(path, emptyGltf);
        }

        /// <summary>
        /// Serialize the model to a gltf file on disk.
        /// If there is no geometry, an empty GLTF will still be produced.
        /// </summary>
        /// <param name="model">The model to serialize.</param>
        /// <param name="path">The output path.</param>
        /// <param name="useBinarySerialization">Should binary serialization be used?</param>
        /// <param name="drawEdges">Should the solid edges be written to the gltf?</param>
        public static void ToGlTF(this Model model, string path, bool useBinarySerialization = true, bool drawEdges = false)
        {
            ToGlTF(model, path, out _, useBinarySerialization, drawEdges);
        }

        /// <summary>
        /// Serialize the model to a byte array.
        /// </summary>
        /// <param name="model">The model to serialize.</param>
        /// <param name="drawEdges">Should edges of the model be drawn?</param>
        /// <param name="mergeVertices">Should vertices be merged in the resulting output?</param>
        /// <returns>A byte array representing the model.</returns>
        public static byte[] ToGlTF(this Model model, bool drawEdges = false, bool mergeVertices = false)
        {
            var gltf = InitializeGlTF(model, out var buffers, out _, drawEdges, mergeVertices);
            if (gltf == null)
            {
                return null;
            }
            var mergedBuffer = gltf.CombineBufferAndFixRefs(buffers);

            byte[] bytes;
            using (var ms = new MemoryStream())
            using (var writer = new BinaryWriter(ms))
            {
                gltf.SaveBinaryModel(mergedBuffer, ms);
                // Avoid a copy of this array by using GetBuffer() instead
                // of ToArray()
                bytes = ms.GetBuffer();
            }

            return bytes;
        }

        /// <summary>
        /// Serialize the model to a base64 encoded string.
        /// </summary>
        /// <returns>A Base64 string representing the model.</returns>
        public static string ToBase64String(this Model model, bool drawEdges = false, bool mergeVertices = false)
        {
            var gltf = InitializeGlTF(model, out var buffers, out _, drawEdges, mergeVertices);
            if (gltf == null)
            {
                return "";
            }
            var mergedBuffer = gltf.CombineBufferAndFixRefs(buffers);
            string b64;
            using (var ms = new MemoryStream())
            {
                gltf.SaveBinaryModel(mergedBuffer, ms);
                b64 = Convert.ToBase64String(ms.GetBuffer());
            }

            return b64;
        }

        internal static Dictionary<string, int> AddMaterials(this Gltf gltf,
                                                             IList<Material> materials,
                                                             List<byte> buffer,
                                                             List<BufferView> bufferViews)
        {
            var materialDict = new Dictionary<string, int>();
            var newMaterials = new List<glTFLoader.Schema.Material>();

            var textureDict = new Dictionary<string, int>(); // the name of the texture image, the id of the texture
            var textures = new List<Texture>();

            var images = new List<Image>();
            var samplers = new List<Sampler>();

            var matId = 0;
            var texId = 0;
            var imageId = 0;
            var samplerId = 0;

            foreach (var material in materials)
            {
                if (materialDict.ContainsKey(material.Id.ToString()))
                {
                    continue;
                }

                var gltfMaterial = new glTFLoader.Schema.Material();
                newMaterials.Add(gltfMaterial);

                gltfMaterial.PbrMetallicRoughness = new MaterialPbrMetallicRoughness
                {
                    BaseColorFactor = material.Color.ToArray(true),
                    MetallicFactor = 1.0f
                };
                gltfMaterial.DoubleSided = material.DoubleSided;

                gltfMaterial.Name = material.Id.ToString();

                if (material.Unlit)
                {
                    gltfMaterial.Extensions = new Dictionary<string, object>{
                        {"KHR_materials_unlit", new Dictionary<string, object>{}},
                    };
                }
                else
                {
                    // We convert to a linear color space
                    gltfMaterial.Extensions = new Dictionary<string, object>{
                        {"KHR_materials_pbrSpecularGlossiness", new Dictionary<string,object>{
                            {"diffuseFactor", new[]{
                                Geometry.Color.SRGBToLinear(material.Color.Red),
                                Geometry.Color.SRGBToLinear(material.Color.Green),
                                Geometry.Color.SRGBToLinear(material.Color.Blue),
                                material.Color.Alpha}},
                            {"specularFactor", new[]{material.SpecularFactor, material.SpecularFactor, material.SpecularFactor}},
                            {"glossinessFactor", material.GlossinessFactor}
                        }}
                    };
                }

                if (material.EdgeDisplaySettings != null)
                {
                    AddExtension(gltf, gltfMaterial, "HYPAR_materials_edge_settings", new Dictionary<string, object>{
                        {"lineWidth", material.EdgeDisplaySettings.LineWidth},
                        {"widthMode", (int)material.EdgeDisplaySettings.WidthMode},
                        {"dashMode", (int)material.EdgeDisplaySettings.DashMode},
                        {"dashSize", material.EdgeDisplaySettings.DashSize}
                    });
                }

                if (material.DrawInFront)
                {
                    AddExtension(gltf, gltfMaterial, "HYPAR_draw_in_front", new Dictionary<string, object>{
                        {"drawInFront", true},
                    });
                }

                var textureHasTransparency = false;

                if (material.Texture != null && File.Exists(material.Texture))
                {
                    // Add the texture
                    var textureInfo = new TextureInfo();
                    gltfMaterial.PbrMetallicRoughness.BaseColorTexture = textureInfo;
                    textureInfo.Index = texId;
                    textureInfo.TexCoord = 0;
                    if (!material.Unlit)
                    {
                        ((Dictionary<string, object>)gltfMaterial.Extensions["KHR_materials_pbrSpecularGlossiness"])["diffuseTexture"] = textureInfo;
                    }

                    if (textureDict.ContainsKey(material.Texture))
                    {
                        textureInfo.Index = textureDict[material.Texture];
                    }
                    else
                    {
                        var texture = new Texture();
                        textures.Add(texture);
                        var image = CreateImage(material.Texture, bufferViews, buffer, out textureHasTransparency);
                        texture.Source = imageId;
                        images.Add(image);

                        var sampler = CreateSampler(material.RepeatTexture);
                        if (!material.InterpolateTexture)
                        {
                            sampler.MagFilter = Sampler.MagFilterEnum.NEAREST;
                        }
                        texture.Sampler = samplerId;
                        samplers.Add(sampler);

                        textureDict.Add(material.Texture, texId);

                        texId++;
                        imageId++;
                        samplerId++;
                    }
                }

                if (material.NormalTexture != null && File.Exists(material.NormalTexture))
                {
                    var textureInfo = new MaterialNormalTextureInfo();
                    gltfMaterial.NormalTexture = textureInfo;
                    textureInfo.Index = texId;
                    textureInfo.Scale = 1.0f;
                    // Use the same texture coordinate as the
                    // base texture.
                    textureInfo.TexCoord = 0;

                    if (textureDict.ContainsKey(material.NormalTexture))
                    {
                        textureInfo.Index = textureDict[material.NormalTexture];
                    }
                    else
                    {
                        var texture = new Texture();
                        textures.Add(texture);
                        var image = CreateImage(material.NormalTexture, bufferViews, buffer, out _);
                        texture.Source = imageId;
                        images.Add(image);
                        textureDict.Add(material.NormalTexture, texId);

                        var sampler = CreateSampler(material.RepeatTexture);
                        if (!material.InterpolateTexture)
                        {
                            sampler.MagFilter = Sampler.MagFilterEnum.NEAREST;
                        }
                        texture.Sampler = samplerId;
                        samplers.Add(sampler);

                        texId++;
                        imageId++;
                        samplerId++;
                    }
                }

                if (material.EmissiveTexture != null && File.Exists(material.EmissiveTexture))
                {
                    var textureInfo = new TextureInfo();
                    gltfMaterial.EmissiveTexture = textureInfo;
                    textureInfo.Index = texId;
                    textureInfo.TexCoord = 0;

                    if (textureDict.ContainsKey(material.EmissiveTexture))
                    {
                        textureInfo.Index = textureDict[material.EmissiveTexture];
                    }
                    else
                    {
                        var texture = new Texture();
                        textures.Add(texture);
                        var image = CreateImage(material.EmissiveTexture, bufferViews, buffer, out _);
                        texture.Source = imageId;
                        images.Add(image);

                        var sampler = CreateSampler(material.RepeatTexture);
                        texture.Sampler = samplerId;
                        samplers.Add(sampler);

                        textureDict.Add(material.EmissiveTexture, texId);

                        texId++;
                        imageId++;
                        samplerId++;
                    }

                    gltfMaterial.EmissiveFactor = new float[] { (float)material.EmissiveFactor, (float)material.EmissiveFactor, (float)material.EmissiveFactor };
                }

                if (material.Color.Alpha < 1.0 || textureHasTransparency)
                {
                    gltfMaterial.AlphaMode = glTFLoader.Schema.Material.AlphaModeEnum.BLEND;
                }
                else
                {
                    gltfMaterial.AlphaMode = glTFLoader.Schema.Material.AlphaModeEnum.OPAQUE;
                }

                materialDict.Add(gltfMaterial.Name, matId);
                matId++;
            }

            if (materials.Count > 0)
            {
                gltf.Materials = newMaterials.ToArray(newMaterials.Count);
            }
            if (textures.Count > 0)
            {
                gltf.Textures = textures.ToArray(textures.Count);
            }
            if (images.Count > 0)
            {
                gltf.Images = images.ToArray(images.Count);
            }
            if (samplers.Count > 0)
            {
                gltf.Samplers = samplers.ToArray(samplers.Count);
            }

            return materialDict;
        }

        private static void AddExtension(Gltf gltf, glTFLoader.Schema.Material gltfMaterial, string extensionName, Dictionary<string, object> extensionAttributes)
        {
            if (gltfMaterial.Extensions == null)
            {
                gltfMaterial.Extensions = new Dictionary<string, object>();
            }
            if (!gltf.ExtensionsUsed.Contains(extensionName))
            {
                gltf.ExtensionsUsed = new List<string>(gltf.ExtensionsUsed) { extensionName }.ToArray();
            }
            gltfMaterial.Extensions.Add(extensionName, extensionAttributes);
        }

        private static Image CreateImage(string path, List<BufferView> bufferViews, List<byte> buffer, out bool textureHasTransparency)
        {
            var image = new Image();

            using (var ms = new MemoryStream())
            {
                // Flip the texture image vertically
                // to align with OpenGL convention.
                // 0,1  1,1
                // 0,0  1,0
                using (var texImage = SixLabors.ImageSharp.Image.Load(path))
                {
                    PngMetadata meta = texImage.Metadata.GetPngMetadata();
                    textureHasTransparency = meta.ColorType == PngColorType.RgbWithAlpha || meta.ColorType == PngColorType.GrayscaleWithAlpha;
                    texImage.Mutate(x => x.Flip(FlipMode.Vertical));
                    texImage.Save(ms, new PngEncoder());
                }
                var imageData = ms.ToArray();
                image.BufferView = AddBufferView(bufferViews, 0, buffer.Count, imageData.Length, null, null);
                buffer.AddRange(imageData);
            }

            while (buffer.Count % 4 != 0)
            {
                buffer.Add(0);
            }

            image.MimeType = Image.MimeTypeEnum.image_png;
            return image;
        }

        private static Sampler CreateSampler(bool repeatTexture)
        {
            var sampler = new Sampler
            {
                MagFilter = Sampler.MagFilterEnum.LINEAR,
                MinFilter = Sampler.MinFilterEnum.LINEAR,
                WrapS = repeatTexture ? Sampler.WrapSEnum.REPEAT : Sampler.WrapSEnum.CLAMP_TO_EDGE,
                WrapT = repeatTexture ? Sampler.WrapTEnum.REPEAT : Sampler.WrapTEnum.CLAMP_TO_EDGE
            };
            return sampler;
        }

        internal static void AddLights(this Gltf gltf, List<Light> lights, List<Node> nodes)
        {
            gltf.Extensions = new Dictionary<string, object>();
            var lightCount = 0;
            var lightsArr = new List<object>();
            foreach (var light in lights)
            {
                // Create the top level collection of lights.
                var gltfLight = new Dictionary<string, object>(){
                    {"color", new[]{light.Color.Red, light.Color.Green, light.Color.Blue}},
                    {"type", Enum.GetName(typeof(LightType), light.LightType).ToLower()},
                    {"intensity", light.Intensity},
                    {"name", light.Name ?? string.Empty}
                };
                if (light.LightType == LightType.Spot)
                {
                    gltfLight["spot"] = new Dictionary<string, double>(){
                        {"innerConeAngle", ((SpotLight)light).InnerConeAngle},
                        {"outerConeAngle", ((SpotLight)light).OuterConeAngle}
                    };
                }
                lightsArr.Add(gltfLight);

                // Create the light nodes
                var lightNode = new Node
                {
                    Extensions = new Dictionary<string, object>(){
                    {"KHR_lights_punctual", new Dictionary<string,object>(){
                        {"light", lightCount}
                    }}
                }
                };

                var ml = light.Transform.Matrix;
                lightNode.Matrix = new float[]{
                (float)ml.m11, (float)ml.m12, (float)ml.m13, 0f,
                (float)ml.m21, (float)ml.m22, (float)ml.m23, 0f,
                (float)ml.m31, (float)ml.m32, (float)ml.m33, 0f,
                (float)ml.tx, (float)ml.ty, (float)ml.tz, 1f};

                NodeUtilities.AddNode(nodes, lightNode, 0);
                lightCount++;
            }

            if (lightsArr.Count > 0)
            {
                gltf.Extensions.Add("KHR_lights_punctual", new Dictionary<string, object>{
                    {"lights", lightsArr}
                });
            }
        }

        private static int AddAccessor(List<Accessor> accessors,
                                       int bufferView,
                                       int byteOffset,
                                       Accessor.ComponentTypeEnum componentType,
                                       int count,
                                       float[] min,
                                       float[] max,
                                       Accessor.TypeEnum accessorType)
        {
            var a = new Accessor
            {
                BufferView = bufferView,
                ByteOffset = byteOffset,
                ComponentType = componentType,
                Min = min,
                Max = max,
                Type = accessorType,
                Count = count
            };

            accessors.Add(a);

            return accessors.Count - 1;
        }

        private static int AddBufferView(List<BufferView> bufferViews, int buffer, int byteOffset, int byteLength, BufferView.TargetEnum? target, int? byteStride)
        {
            var b = new BufferView
            {
                Buffer = buffer,
                ByteLength = byteLength,
                ByteOffset = byteOffset,
                Target = target,
                ByteStride = byteStride
            };

            bufferViews.Add(b);

            return bufferViews.Count - 1;
        }

        internal static int AddTriangleMesh(string name,
                                            List<byte> buffer,
                                            List<BufferView> bufferViews,
                                            List<Accessor> accessors,
                                            int materialId,
                                            GraphicsBuffers gBuffers,
                                            List<glTFLoader.Schema.Mesh> meshes)
        {
            var m = new glTFLoader.Schema.Mesh
            {
                Name = name
            };

            var vBuff = AddBufferView(bufferViews, 0, buffer.Count, gBuffers.Vertices.Count, null, null);
            buffer.AddRange(gBuffers.Vertices);

            var nBuff = AddBufferView(bufferViews, 0, buffer.Count, gBuffers.Normals.Count, null, null);
            buffer.AddRange(gBuffers.Normals);

            var iBuff = AddBufferView(bufferViews, 0, buffer.Count, gBuffers.Indices.Count, null, null);
            buffer.AddRange(gBuffers.Indices);

            while (buffer.Count % 4 != 0)
            {
                buffer.Add(0);
            }

            var vAccess = AddAccessor(accessors,
                                      vBuff,
                                      0,
                                      Accessor.ComponentTypeEnum.FLOAT,
                                      gBuffers.Vertices.Count / sizeof(float) / 3,
                                      new[] { (float)gBuffers.VMin[0], (float)gBuffers.VMin[1], (float)gBuffers.VMin[2] },
                                      new[] { (float)gBuffers.VMax[0], (float)gBuffers.VMax[1], (float)gBuffers.VMax[2] },
                                      Accessor.TypeEnum.VEC3);
            var nAccess = AddAccessor(accessors,
                                      nBuff,
                                      0,
                                      Accessor.ComponentTypeEnum.FLOAT,
                                      gBuffers.Normals.Count / sizeof(float) / 3,
                                      new[] { (float)gBuffers.NMin[0], (float)gBuffers.NMin[1], (float)gBuffers.NMin[2] },
                                      new[] { (float)gBuffers.NMax[0], (float)gBuffers.NMax[1], (float)gBuffers.NMax[2] },
                                      Accessor.TypeEnum.VEC3);
            var iAccess = AddAccessor(accessors,
                                      iBuff,
                                      0,
                                      Accessor.ComponentTypeEnum.UNSIGNED_SHORT,
                                      gBuffers.Indices.Count / sizeof(ushort),
                                      new[] { (float)gBuffers.IMin },
                                      new[] { (float)gBuffers.IMax },
                                      Accessor.TypeEnum.SCALAR);

            var prim = new MeshPrimitive
            {
                Indices = iAccess,
                Material = materialId,
                Mode = MeshPrimitive.ModeEnum.TRIANGLES,
                Attributes = new Dictionary<string, int>{
                {"NORMAL",nAccess},
                {"POSITION",vAccess}
            }
            };

            if (gBuffers.UVs.Count > 0)
            {
                var uvBuff = AddBufferView(bufferViews, 0, buffer.Count, gBuffers.UVs.Count, null, null);
                buffer.AddRange(gBuffers.UVs);
                var uvAccess = AddAccessor(accessors,
                                           uvBuff,
                                           0,
                                           Accessor.ComponentTypeEnum.FLOAT,
                                           gBuffers.UVs.Count / sizeof(float) / 2,
                                           new[] { (float)gBuffers.UVMin[0], (float)gBuffers.UVMin[1] },
                                           new[] { (float)gBuffers.UVMax[0], (float)gBuffers.UVMax[1] },
                                           Accessor.TypeEnum.VEC2);
                prim.Attributes.Add("TEXCOORD_0", uvAccess);
            }

            // TODO: Add to the buffer above instead of inside this block.
            // There's a chance the padding operation will put padding before
            // the color information.
            if (gBuffers.Colors.Count > 0)
            {
                var cBuff = AddBufferView(bufferViews, 0, buffer.Count, gBuffers.Colors.Count, null, null);
                buffer.AddRange(gBuffers.Colors);
                var cAccess = AddAccessor(accessors,
                                          cBuff,
                                          0,
                                          Accessor.ComponentTypeEnum.FLOAT,
                                          gBuffers.Colors.Count / sizeof(float) / 3,
                                          new[] { (float)gBuffers.CMin[0], (float)gBuffers.CMin[1], (float)gBuffers.CMin[2] },
                                          new[] { (float)gBuffers.CMax[0], (float)gBuffers.CMax[1], (float)gBuffers.CMax[2] },
                                          Accessor.TypeEnum.VEC3);
                prim.Attributes.Add("COLOR_0", cAccess);
            }

            m.Primitives = new[] { prim };

            // Add mesh to gltf
            meshes.Add(m);

            return meshes.Count - 1;
        }

        internal static int AddPointsOrLines(string name,
                                        List<byte> buffer,
                                        List<BufferView> bufferViews,
                                        List<Accessor> accessors,
                                        int materialId,
                                        List<GraphicsBuffers> gBuffersList,
                                        MeshPrimitive.ModeEnum mode,
                                        List<glTFLoader.Schema.Mesh> meshes,
                                        List<Node> nodes,
                                        Transform transform = null)
        {
            var m = new glTFLoader.Schema.Mesh
            {
                Name = name,
                Primitives = new MeshPrimitive[gBuffersList.Count()]
            };
            for (var idx = 0; idx < gBuffersList.Count(); idx++)
            {
                var gBuffers = gBuffersList[idx];
                var vBuff = AddBufferView(bufferViews, 0, buffer.Count, gBuffers.Vertices.Count, null, null);
                var iBuff = AddBufferView(bufferViews, 0, buffer.Count + gBuffers.Vertices.Count, gBuffers.Indices.Count, null, null);

                buffer.AddRange(gBuffers.Vertices);
                buffer.AddRange(gBuffers.Indices);

                while (buffer.Count % 4 != 0)
                {
                    buffer.Add(0);
                }

                var vAccess = AddAccessor(accessors,
                                          vBuff,
                                          0,
                                          Accessor.ComponentTypeEnum.FLOAT,
                                          gBuffers.Vertices.Count / sizeof(float) / 3,
                                          new[] { (float)gBuffers.VMin[0], (float)gBuffers.VMin[1], (float)gBuffers.VMin[2] },
                                          new[] { (float)gBuffers.VMax[0], (float)gBuffers.VMax[1], (float)gBuffers.VMax[2] },
                                          Accessor.TypeEnum.VEC3);
                var iAccess = AddAccessor(accessors,
                                          iBuff,
                                          0,
                                          Accessor.ComponentTypeEnum.UNSIGNED_SHORT,
                                          gBuffers.Indices.Count / sizeof(ushort),
                                          new[] { (float)gBuffers.IMin },
                                          new[] { (float)gBuffers.IMax },
                                          Accessor.TypeEnum.SCALAR);

                var prim = new MeshPrimitive
                {
                    Indices = iAccess,
                    Material = materialId,
                    Mode = mode,
                    Attributes = new Dictionary<string, int>{
                        {"POSITION",vAccess}
                    }
                };

                if (gBuffers.Colors.Count > 0)
                {
                    var cBuff = AddBufferView(bufferViews, 0, buffer.Count, gBuffers.Colors.Count, null, null);
                    buffer.AddRange(gBuffers.Colors);
                    var cAccess = AddAccessor(accessors,
                                              cBuff,
                                              0,
                                              Accessor.ComponentTypeEnum.FLOAT,
                                              gBuffers.Colors.Count / sizeof(float) / 3,
                                              new[] { (float)gBuffers.CMin[0], (float)gBuffers.CMin[1], (float)gBuffers.CMin[2] },
                                              new[] { (float)gBuffers.CMax[0], (float)gBuffers.CMax[1], (float)gBuffers.CMax[2] },
                                              Accessor.TypeEnum.VEC3);
                    prim.Attributes.Add("COLOR_0", cAccess);
                }

                m.Primitives[idx] = prim;
            }

            // Add mesh to gltf
            meshes.Add(m);

            var parentId = 0;

            if (transform != null)
            {
                parentId = NodeUtilities.CreateAndAddTransformNode(nodes, transform, parentId);
            }

            // Add mesh node to gltf
            var node = new Node
            {
                Mesh = meshes.Count - 1
            };
            NodeUtilities.AddNode(nodes, node, parentId);

            return meshes.Count - 1;
        }

        internal static void ToGlb(this Solid solid, string path)
        {
            var gltf = new Gltf();
            var asset = new Asset
            {
                Version = "2.0",
                Generator = "hypar-gltf"
            };

            gltf.Asset = asset;

            var root = new Node
            {
                Translation = new[] { 0.0f, 0.0f, 0.0f },
                Scale = new[] { 1.0f, 1.0f, 1.0f }
            };

            // Set Z up by rotating -90d around the X Axis
            var q = new Quaternion(new Vector3(1, 0, 0), -Math.PI / 2);
            root.Rotation = new[]{
                (float)q.X, (float)q.Y, (float)q.Z, (float)q.W
            };

            var meshes = new List<glTFLoader.Schema.Mesh>();
            var nodes = new List<Node> { root };

            gltf.Scene = 0;
            var scene = new Scene
            {
                Nodes = new[] { 0 }
            };
            gltf.Scenes = new[] { scene };

            gltf.ExtensionsUsed = new[] { "KHR_materials_pbrSpecularGlossiness", "KHR_materials_unlit" };

            var buffer = new List<byte>();
            var bufferViews = new List<BufferView>();

            var materials = gltf.AddMaterials(new[] { BuiltInMaterials.Default, BuiltInMaterials.Edges, BuiltInMaterials.EdgesHighlighted },
                                              buffer,
                                              bufferViews);

            var mesh = new Geometry.Mesh();
            solid.Tessellate(ref mesh);
            mesh.ComputeNormals();

            var gbuffers = mesh.GetBuffers();

            var accessors = new List<Accessor>();

            var meshId = AddTriangleMesh("mesh",
                                         buffer,
                                         bufferViews,
                                         accessors,
                                         materials[BuiltInMaterials.Default.Id.ToString()],
                                         gbuffers,
                                         meshes);

            NodeUtilities.CreateNodeForMesh(meshId, nodes, null);

            var edgeCount = 0;
            var vertices = new List<Vector3>();
            var verticesHighlighted = new List<Vector3>();
            foreach (var e in solid.Edges.Values)
            {
                if (e.Left.Loop == null || e.Right.Loop == null)
                {
                    verticesHighlighted.AddRange(new[] { e.Left.Vertex.Point, e.Right.Vertex.Point });
                }
                else
                {
                    vertices.AddRange(new[] { e.Left.Vertex.Point, e.Right.Vertex.Point });
                }

                edgeCount++;
            }

            if (vertices.Count > 0)
            {
                // Draw standard edges
                var id = $"{100000}_curve";
                var gb = vertices.ToGraphicsBuffers();
                AddPointsOrLines(id,
                                 buffer,
                                 bufferViews,
                                 accessors,
                                 materials[BuiltInMaterials.Edges.Id.ToString()],
                                 new List<GraphicsBuffers>() { gb },
                                 MeshPrimitive.ModeEnum.LINES,
                                 meshes,
                                 nodes,
                                 null);
            }

            if (verticesHighlighted.Count > 0)
            {
                // Draw highlighted edges
                var id = $"{100001}_curve";
                var gb = verticesHighlighted.ToGraphicsBuffers();
                AddPointsOrLines(id,
                                 buffer,
                                 bufferViews,
                                 accessors,
                                 materials[BuiltInMaterials.EdgesHighlighted.Id.ToString()],
                                 new List<GraphicsBuffers>() { gb },
                                 MeshPrimitive.ModeEnum.LINES,
                                 meshes,
                                 nodes,
                                 null);
            }

            var buff = new glTFLoader.Schema.Buffer
            {
                ByteLength = buffer.Count
            };
            gltf.Buffers = new[] { buff };

            gltf.BufferViews = bufferViews.ToArray(bufferViews.Count);
            gltf.Accessors = accessors.ToArray(accessors.Count);
            gltf.Nodes = nodes.ToArray(nodes.Count);
            if (meshes.Count > 0)
            {
                gltf.Meshes = meshes.ToArray(meshes.Count);
            }

            gltf.SaveBinaryModel(buffer.ToArray(buffer.Count), path);
        }

        /// <returns>Whether a Glb was successfully saved. False indicates that there was no geometry to save.</returns>
        private static bool SaveGlb(Model model, string path, out List<BaseError> errors, bool drawEdges = false, bool mergeVertices = false)
        {
            var gltf = InitializeGlTF(model, out var buffers, out errors, drawEdges, mergeVertices);
            if (gltf == null)
            {
                return false;
            }

            //TODO handle initializing multiple gltf buffers at once.
            var mergedBuffer = gltf.CombineBufferAndFixRefs(buffers);

            gltf.SaveBinaryModel(mergedBuffer, path);
            return true;
        }

        /// <returns>Whether a Glb was successfully saved. False indicates that there was no geometry to save.</returns>
        private static bool SaveGltf(Model model, string path, out List<BaseError> errors, bool drawEdges = false, bool mergeVertices = false)
        {
            var gltf = InitializeGlTF(model, out List<byte[]> buffers, out errors, drawEdges, mergeVertices);
            if (gltf == null)
            {
                return false;
            }

            // Buffers must be saved first, URIs may be set or modified inside this method.
            gltf.SaveBuffersAndAddUris(path, buffers);
            gltf.SaveModel(path);
            return true;
        }

        internal static Gltf InitializeGlTF(Model model,
                                            out List<byte[]> allBuffers,
                                            out List<BaseError> errors,
                                            bool drawEdges = false,
                                            bool mergeVertices = false)
        {
            errors = new List<BaseError>();
            var schemaBuffer = new glTFLoader.Schema.Buffer();
            var schemaBuffers = new List<glTFLoader.Schema.Buffer> { schemaBuffer };

            // Attempt to pre-allocate these lists. This won't be perfect.
            // Before processing the geometry of an element we can't know
            // how much to allocate. In the worst case, this will reduce 
            // the list resizing.
            // TODO: In future work where we update element geometry during 
            // UpdateRepresentations, we will know at this moment how big the
            // geometry for an element is, and we should tighten this up.
            var elementCount = model.AllElementsAssignableFromType<GeometricElement>().Count();
            var buffer = new List<byte>(elementCount * GraphicsBuffers.PreallocationSize());
            var contentElementCount = model.AllElementsAssignableFromType<ContentElement>().Count();
            allBuffers = new List<byte[]>(contentElementCount * GraphicsBuffers.PreallocationSize()) { Array.Empty<byte>() };

            var gltf = new Gltf();
            var asset = new Asset
            {
                Version = "2.0",
                Generator = "hypar-gltf"
            };

            gltf.Asset = asset;

            var root = new Node();

            var rootTransform = new Transform(model.Transform);

            // Rotate the transform for +Z up.
            rootTransform.Rotate(new Vector3(1, 0, 0), -90.0);
            var m = rootTransform.Matrix;
            root.Matrix = new float[]{
                (float) m.m11, (float) m.m12, (float) m.m13, 0f,
                (float) m.m21, (float) m.m22, (float) m.m23, 0f,
                (float) m.m31, (float) m.m32, (float) m.m33, 0f,
                (float) m.tx, (float) m.ty, (float) m.tz, 1f};

            var nodes = new List<Node> { root };
            var meshes = new List<glTFLoader.Schema.Mesh>();

            gltf.Scene = 0;
            var scene = new Scene
            {
                Nodes = new[] { 0 }
            };
            gltf.Scenes = new[] { scene };

            var lights = model.AllElementsOfType<Light>().ToList();
            gltf.ExtensionsUsed = lights.Any() ? new[] {
                "KHR_materials_pbrSpecularGlossiness",
                "KHR_materials_unlit",
                "KHR_lights_punctual"
            } : new[] {
                "KHR_materials_pbrSpecularGlossiness",
                "KHR_materials_unlit"};

            var bufferViews = new List<BufferView>();

            var materialsToAdd = model.AllElementsOfType<Material>().ToList();
            if (drawEdges)
            {
                materialsToAdd.Add(BuiltInMaterials.Edges);
            }

            // Gltf can't handle a materials array with zero materials.
            // So we add the default material if this happens.
            if (materialsToAdd.Count == 0)
            {
                materialsToAdd.Add(BuiltInMaterials.Default);
            }

            var materialIndexMap = gltf.AddMaterials(materialsToAdd, buffer, bufferViews);

            var elements = model.Elements.Where(e =>
            {
                return e.Value is GeometricElement || e.Value is ElementInstance;
            }).Select(e => e.Value).ToList();


            if (lights.Any())
            {
                gltf.AddLights(lights, nodes);
            }

            // Lines are stored in a list of lists
            // according to the max available index size.
            var lines = new List<List<Vector3>>();
            var currLines = new List<Vector3>();
            lines.Add(currLines);

            var accessors = new List<Accessor>();
            var textures = new List<Texture>();
            var images = new List<Image>();
            var samplers = new List<Sampler>();
            var animations = new List<glTFLoader.Schema.Animation>();
            var materials = gltf.Materials != null ? gltf.Materials.ToList() : new List<glTFLoader.Schema.Material>();

            var meshElementMap = new Dictionary<Guid, List<int>>();
            var nodeElementMap = new Dictionary<Guid, ProtoNode>();
            var meshTransformMap = new Dictionary<Guid, Transform>();
            foreach (var e in elements)
            {
                // Check if we'll overrun the index size
                // for the current line array. If so,
                // create a new line array.
                if (currLines.Count * 2 > ushort.MaxValue)
                {
                    currLines = new List<Vector3>();
                    lines.Add(currLines);
                }

                try
                {
                    GetRenderDataForElement(e,
                                            gltf,
                                            materialIndexMap,
                                            buffer,
                                            allBuffers,
                                            schemaBuffers,
                                            bufferViews,
                                            accessors,
                                            materials,
                                            textures,
                                            images,
                                            samplers,
                                            meshes,
                                            nodes,
                                            meshElementMap,
                                            nodeElementMap,
                                            meshTransformMap,
                                            currLines,
                                            drawEdges,
                                            animations,
                                            mergeVertices);
                }
                catch (Exception ex)
                {
                    errors.Add(new ElementError(e.Id, ex));
                }
            }
            if (allBuffers.Sum(b => b.Count()) + buffer.Count == 0 && lights.Count == 0)
            {
                return null;
            }

            if (drawEdges && lines.Count() > 0)
            {
                foreach (var lineSet in lines)
                {
                    if (lineSet.Count == 0)
                    {
                        continue;
                    }
                    var id = $"{GetNextId()}_edge";
                    var gb = lineSet.ToGraphicsBuffers();
                    AddPointsOrLines(id,
                                     buffer,
                                     bufferViews,
                                     accessors,
                                     materialIndexMap[BuiltInMaterials.Edges.Id.ToString()],
                                     new List<GraphicsBuffers>() { gb },
                                     MeshPrimitive.ModeEnum.LINES,
                                     meshes,
                                     nodes,
                                     null);
                }
            }

            if (buffer.Count > 0)
            {
                schemaBuffers[0].ByteLength = buffer.Count;
            }
            gltf.Buffers = schemaBuffers.ToArray(schemaBuffers.Count);
            if (bufferViews.Count > 0)
            {
                gltf.BufferViews = bufferViews.ToArray(bufferViews.Count);
            }
            if (accessors.Count > 0)
            {
                gltf.Accessors = accessors.ToArray(accessors.Count);
            }

            gltf.Materials = materials.ToArray(materials.Count);
            if (textures.Count > 0)
            {
                gltf.Textures = textures.ToArray(textures.Count);
            }
            if (images.Count > 0)
            {
                gltf.Images = images.ToArray(images.Count);
            }
            if (samplers.Count > 0)
            {
                gltf.Samplers = samplers.ToArray(samplers.Count);
            }
            if (animations.Count > 0)
            {
                gltf.Animations = animations.ToArray(animations.Count);
            }
            gltf.Nodes = nodes.ToArray(nodes.Count);
            if (meshes.Count > 0)
            {
                gltf.Meshes = meshes.ToArray(meshes.Count);
            }

            // This is a hack! For web assembly, the ToArray() call creates
            // a copy of all items in the list, and is extremely slow. We
            // get around this by accessing the underlying list directly.
            // https://stackoverflow.com/a/4973060
            // allBuffers[0] = buffer.ToArray(buffer.Count);
            buffer.TrimExcess();
            allBuffers[0] = (byte[])typeof(List<byte>)
                   .GetField("_items", BindingFlags.NonPublic | BindingFlags.Instance)
                   .GetValue(buffer);

            return gltf;
        }

        private static void GetRenderDataForElement(Element e,
                                                    Gltf gltf,
                                                    Dictionary<string, int> materialIndexMap,
                                                    List<byte> buffer,
                                                    List<byte[]> allBuffers,
                                                    List<glTFLoader.Schema.Buffer> schemaBuffers,
                                                    List<BufferView> bufferViews,
                                                    List<Accessor> accessors,
                                                    List<glTFLoader.Schema.Material> materials,
                                                    List<Texture> textures,
                                                    List<Image> images,
                                                    List<Sampler> samplers,
                                                    List<glTFLoader.Schema.Mesh> meshes,
                                                    List<Node> nodes,
                                                    Dictionary<Guid, List<int>> meshElementMap,
                                                    Dictionary<Guid, ProtoNode> nodeElementMap,
                                                    Dictionary<Guid, Transform> meshTransformMap,
                                                    List<Vector3> lines,
                                                    bool drawEdges,
                                                    List<glTFLoader.Schema.Animation> animations,
                                                    bool mergeVertices = false)
        {
            var materialId = BuiltInMaterials.Default.Id.ToString();
            int meshId = -1;
            int nodeId = -1;

            if (e is GeometricElement element)
            {
                if (typeof(ContentElement).IsAssignableFrom(e.GetType()))
                {
                    var content = e as ContentElement;
                    Stream glbStream = GetGlbStreamFromPath(content.GltfLocation);
                    if (glbStream != Stream.Null)
                    {
                        GltfMergingUtils.AddAllMeshesFromFromGlb(glbStream,
                                                                 schemaBuffers,
                                                                 allBuffers,
                                                                 bufferViews,
                                                                 accessors,
                                                                 meshes,
                                                                 materials,
                                                                 textures,
                                                                 images,
                                                                 samplers,
                                                                 true,
                                                                 e.Id,
                                                                 out var parentNode);


                        if (!nodeElementMap.ContainsKey(e.Id) && parentNode != null)
                        {
                            nodeElementMap.Add(e.Id, parentNode);
                        }
                        if (!content.IsElementDefinition)
                        {
                            // This element is not used for instancing.
                            // apply scale transform here to bring the content glb into meters
                            var transform = content.Transform.Scaled(content.GltfScaleToMeters);
                            NodeUtilities.CreateNodeForMesh(meshId, nodes, transform);
                        }
                        else
                        {
                            // This element will be used for instancing.  Save the transform of the
                            // content element base that will be needed when instances are placed.
                            // The scaled transform is only necessary because we are using the glb.
                            if (!meshTransformMap.ContainsKey(e.Id))
                            {
                                meshTransformMap[e.Id] = content.Transform.Scaled(content.GltfScaleToMeters);
                            }
                        }
                    }
                    else
                    {
                        meshId = ProcessGeometricRepresentation(e,
                                                                ref materialIndexMap,
                                                                ref buffer,
                                                                bufferViews,
                                                                accessors,
                                                                meshes,
                                                                nodes,
                                                                materialId,
                                                                ref meshId,
                                                                content,
                                                                out nodeId,
                                                                mergeVertices);
                        if (!meshElementMap.ContainsKey(e.Id))
                        {
                            meshElementMap.Add(e.Id, new List<int> { meshId });
                        }
                    }
                }
                else
                {
                    var geometricElement = element;
                    materialId = geometricElement.Material.Id.ToString();

                    meshId = ProcessGeometricRepresentation(e,
                                                            ref materialIndexMap,
                                                            ref buffer,
                                                            bufferViews,
                                                            accessors,
                                                            meshes,
                                                            nodes,
                                                            materialId,
                                                            ref meshId,
                                                            geometricElement,
                                                            out nodeId,
                                                            mergeVertices);
                    if (meshId > -1 && !meshElementMap.ContainsKey(e.Id))
                    {
                        meshElementMap.Add(e.Id, new List<int> { meshId });
                    }
                }
            }

            if (e is ElementInstance i)
            {
                var transform = new Transform();
                if (i.BaseDefinition is ContentElement)
                {
                    // if we have a stored node for this object, we use that when adding it to the gltf.
                    if (nodeElementMap.TryGetValue(i.BaseDefinition.Id, out _))
                    {
                        transform.Concatenate(i.Transform);
                        NodeUtilities.AddInstanceAsCopyOfNode(nodes, nodeElementMap[i.BaseDefinition.Id], transform, i.Id);
                    }
                    else
                    {
                        // If there is a transform stored for the content base definition we
                        // should apply it when creating instances.
                        // TODO check if this meshTransformMap ever does anything.
                        if (meshTransformMap.TryGetValue(i.BaseDefinition.Id, out var baseTransform))
                        {
                            transform.Concatenate(baseTransform);
                        }
                        transform.Concatenate(i.Transform);
                        NodeUtilities.AddInstanceNode(nodes, meshElementMap[i.BaseDefinition.Id], transform);
                    }
                }
                else
                {
                    transform.Concatenate(i.Transform);
                    // Lookup the corresponding mesh in the map.
                    NodeUtilities.AddInstanceNode(nodes, meshElementMap[i.BaseDefinition.Id], transform);
                }

                if (drawEdges)
                {
                    // Get the edges for the solid
                    var geom = i.BaseDefinition;
                    if (geom.Representation != null)
                    {
                        foreach (var solidOp in geom.Representation.SolidOperations)
                        {
                            if (solidOp.Solid != null)
                            {
                                foreach (var edge in solidOp.Solid.Edges.Values)
                                {
                                    lines.AddRange(new[] { i.Transform.OfPoint(edge.Left.Vertex.Point), i.Transform.OfPoint(edge.Right.Vertex.Point) });
                                }
                            }
                        }
                    }
                }
            }

            if (e is GeometricElement ge)
            {
                if (ge.TryToGraphicsBuffers(out List<GraphicsBuffers> gb, out string id, out MeshPrimitive.ModeEnum? mode))
                {
<<<<<<< HEAD
                    gltf.AddPointsOrLines(id,
                                          buffer,
                                          bufferViews,
                                          accessors,
                                          materialIndexMap[ge.Material.Id.ToString()],
                                          gb,
                                          (MeshPrimitive.ModeEnum)mode,
                                          meshes,
                                          nodes,
                                          ge.Transform);
=======
                    AddPointsOrLines(id,
                                     buffer,
                                     bufferViews,
                                     accessors,
                                     materialIndexMap[ge.Material.Id.ToString()],
                                     gb,
                                     (MeshPrimitive.ModeEnum)mode,
                                     meshes,
                                     nodes,
                                     ge.Transform);
>>>>>>> 2a8287db
                }
            }

            if (e is ITessellate geo)
            {
                var mesh = new Geometry.Mesh();
                geo.Tessellate(ref mesh);
                if (mesh == null)
                {
                    return;
                }

                var gbuffers = mesh.GetBuffers();

                // TODO(Ian): Remove this cast to GeometricElement when we
                // consolidate mesh under geometric representations.
                meshId = AddTriangleMesh(e.Id + "_mesh",
                                         buffer,
                                         bufferViews,
                                         accessors,
                                         materialIndexMap[materialId],
                                         gbuffers,
                                         meshes);

                if (!meshElementMap.ContainsKey(e.Id))
                {
                    meshElementMap.Add(e.Id, new List<int>());
                }
                meshElementMap[e.Id].Add(meshId);

                var geom = (GeometricElement)e;
                if (!geom.IsElementDefinition)
                {
                    nodeId = NodeUtilities.CreateNodeForMesh(meshId, nodes, geom.Transform);
                }
            }

            if (e.Animation != null && nodeId != -1)
            {
                // https://github.com/KhronosGroup/glTF-Tutorials/blob/master/gltfTutorial/gltfTutorial_007_Animations.md

                var channels = new List<AnimationChannel>();
                var animationSamplers = new List<AnimationSampler>();

                if (e.Animation.HasAnimatedScale())
                {
                    var scaleTimeBufferView = AddBufferView(bufferViews, 0, buffer.Count, e.Animation.ScaleTimes.Length, null, null);
                    buffer.AddRange(e.Animation.ScaleTimes);
                    var scaleTimeAccessor = AddAccessor(accessors,
                                                        scaleTimeBufferView,
                                                        0,
                                                        Accessor.ComponentTypeEnum.FLOAT,
                                                        e.Animation.ScaleTimes.Length / sizeof(float),
                                                        new float[] { e.Animation.ScaleTimeMin },
                                                        new float[] { e.Animation.ScaleTimeMax },
                                                        Accessor.TypeEnum.SCALAR);

                    var scaleBufferView = AddBufferView(bufferViews, 0, buffer.Count, e.Animation.Scales.Length, null, null);
                    buffer.AddRange(e.Animation.Scales);
                    var scaleAccessor = AddAccessor(accessors,
                                                        scaleBufferView,
                                                        0,
                                                        Accessor.ComponentTypeEnum.FLOAT,
                                                        e.Animation.Scales.Length / sizeof(float) / 3,
                                                        e.Animation.ScaleMin,
                                                        e.Animation.ScaleMax,
                                                        Accessor.TypeEnum.VEC3);

                    var scaleSampler = new AnimationSampler
                    {
                        Input = scaleTimeAccessor,  // time
                        Output = scaleAccessor,    // scale
                        Interpolation = AnimationSampler.InterpolationEnum.LINEAR
                    };

                    var scaleTarget = new AnimationChannelTarget
                    {
                        Node = nodeId,
                        Path = AnimationChannelTarget.PathEnum.scale
                    };

                    var scaleChannel = new AnimationChannel()
                    {
                        Target = scaleTarget,
                        Sampler = animationSamplers.Count
                    };

                    animationSamplers.Add(scaleSampler);
                    channels.Add(scaleChannel);
                }
                if (e.Animation.HasAnimatedTranslation())
                {
                    var translationTimeBufferView = AddBufferView(bufferViews, 0, buffer.Count, e.Animation.TranslationTimes.Length, null, null);
                    buffer.AddRange(e.Animation.TranslationTimes);
                    var translationTimeAccessor = AddAccessor(accessors,
                                                        translationTimeBufferView,
                                                        0,
                                                        Accessor.ComponentTypeEnum.FLOAT,
                                                        e.Animation.TranslationTimes.Length / sizeof(float),
                                                        new float[] { e.Animation.TranslationTimeMin },
                                                        new float[] { e.Animation.TranslationTimeMax },
                                                        Accessor.TypeEnum.SCALAR);

                    var translationBufferView = AddBufferView(bufferViews, 0, buffer.Count, e.Animation.Translations.Length, null, null);
                    buffer.AddRange(e.Animation.Translations);
                    var translationAccessor = AddAccessor(accessors,
                                                        translationBufferView,
                                                        0,
                                                        Accessor.ComponentTypeEnum.FLOAT,
                                                        e.Animation.Translations.Length / sizeof(float) / 3,
                                                        e.Animation.TranslationMin,
                                                        e.Animation.TranslationMax,
                                                        Accessor.TypeEnum.VEC3);

                    var translationSampler = new AnimationSampler
                    {
                        Input = translationTimeAccessor,  // time
                        Output = translationAccessor,    // scale
                        Interpolation = AnimationSampler.InterpolationEnum.LINEAR
                    };

                    var translationTarget = new AnimationChannelTarget
                    {
                        Node = nodeId,
                        Path = AnimationChannelTarget.PathEnum.translation
                    };

                    var translationChannel = new AnimationChannel()
                    {
                        Target = translationTarget,
                        Sampler = animationSamplers.Count
                    };

                    animationSamplers.Add(translationSampler);
                    channels.Add(translationChannel);
                }
                if (e.Animation.HasAnimatedRotation())
                {
                    var rotationTimeBufferView = AddBufferView(bufferViews, 0, buffer.Count, e.Animation.RotationTimes.Length, null, null);
                    buffer.AddRange(e.Animation.RotationTimes);
                    var rotationTimeAccessor = AddAccessor(accessors,
                                                        rotationTimeBufferView,
                                                        0,
                                                        Accessor.ComponentTypeEnum.FLOAT,
                                                        e.Animation.RotationTimes.Length / sizeof(float),
                                                        new float[] { e.Animation.RotationTimeMin },
                                                        new float[] { e.Animation.RotationTimeMax },
                                                        Accessor.TypeEnum.SCALAR);

                    var rotationBufferView = AddBufferView(bufferViews, 0, buffer.Count, e.Animation.Rotations.Length, null, null);
                    buffer.AddRange(e.Animation.Rotations);
                    var rotationAccessor = AddAccessor(accessors,
                                                        rotationBufferView,
                                                        0,
                                                        Accessor.ComponentTypeEnum.FLOAT,
                                                        e.Animation.Rotations.Length / sizeof(float) / 4,
                                                        e.Animation.RotationMin,
                                                        e.Animation.RotationMax,
                                                        Accessor.TypeEnum.VEC4);

                    var rotationSampler = new AnimationSampler
                    {
                        Input = rotationTimeAccessor,  // time
                        Output = rotationAccessor,    // scale
                        Interpolation = AnimationSampler.InterpolationEnum.LINEAR
                    };

                    var rotationTarget = new AnimationChannelTarget
                    {
                        Node = nodeId,
                        Path = AnimationChannelTarget.PathEnum.rotation
                    };

                    var rotationChannel = new AnimationChannel()
                    {
                        Target = rotationTarget,
                        Sampler = animationSamplers.Count
                    };

                    animationSamplers.Add(rotationSampler);
                    channels.Add(rotationChannel);
                }

                var anim = new glTFLoader.Schema.Animation()
                {
                    Channels = channels.ToArray(),
                    Samplers = animationSamplers.ToArray()
                };

                animations.Add(anim);
            }
        }

        private static readonly Dictionary<string, MemoryStream> gltfCache = new Dictionary<string, MemoryStream>();

        private static void WriteGltfCacheForKey(string key, MemoryStream stream)
        {
            if (GltfCachePath == null)
            {
                return;
            }
            // write the gltfCache to disk
            var path = Path.Combine(GltfCachePath, GLTF_CACHE_FOLDER_NAME);
            if (!Directory.Exists(path))
            {
                Directory.CreateDirectory(path);
            }
            var filePath = Path.Combine(path, key + ".gltfcache");
            // we assume files aren't changing much, so if it's already been
            // written, we don't need to re-write it.
            if (!File.Exists(filePath))
            {
                using (var fileStream = File.Create(filePath))
                {
                    stream.Seek(0, SeekOrigin.Begin);
                    stream.CopyTo(fileStream);
                }
            }
        }
        private static void LoadGltfCacheFromDisk()
        {
            if (GltfCachePath == null)
            {
                return;
            }
            var path = Path.Combine(GltfCachePath, GLTF_CACHE_FOLDER_NAME);

            foreach (var file in Directory.GetFiles(path))
            {
                var fileName = Path.GetFileNameWithoutExtension(file);
                var filePath = Path.Combine(path, fileName + ".gltfcache");
                using (var fileStream = File.OpenRead(filePath))
                {
                    var stream = new MemoryStream();
                    fileStream.CopyTo(stream);
                    gltfCache.Add(fileName, stream);
                }
            }
        }

        /// <summary>
        /// Get a stream from a glb path, either file reference or remote.
        /// The streams are cached based on the location, so updates to files may
        /// not be reflected immediately, especially during long running parent processes.
        /// </summary>
        /// <param name="gltfLocation">The URI of the gltf binary file</param>
        public static Stream GetGlbStreamFromPath(string gltfLocation)
        {
            var gltfLocationSanitized = gltfLocation.Replace("/", "_");
            var responseStream = new MemoryStream();

            if (GltfCachePath != null && gltfCache.Count == 0)
            {
                LoadGltfCacheFromDisk();
            }
            if (gltfCache.TryGetValue(gltfLocationSanitized, out var foundStream))
            {
                foundStream.Position = 0;
                foundStream.CopyTo(responseStream);
                responseStream.Position = 0;
                return responseStream;
            }

            if (File.Exists(gltfLocation))
            {
                File.OpenRead(gltfLocation).CopyTo(responseStream);
            }
            else if (gltfLocation.StartsWith("https://"))
            {
                WebRequest request = WebRequest.Create(gltfLocation);
                var response = request.GetResponse();
                response.GetResponseStream().CopyTo(responseStream);
            }
            else
            {
                return Stream.Null;
            }
            responseStream.Position = 0;
            if (!gltfCache.ContainsKey(gltfLocationSanitized))
            {
                var cacheStream = new MemoryStream();
                responseStream.CopyTo(cacheStream);
                gltfCache.Add(gltfLocationSanitized, cacheStream);
                WriteGltfCacheForKey(gltfLocationSanitized, cacheStream);
            }
            return responseStream;
        }

        /// <summary>
        /// Returns the index of the mesh created while processing the Geometry.
        /// </summary>
        private static int ProcessGeometricRepresentation(Element e,
                                                           ref Dictionary<string, int> materialIndexMap,
                                                           ref List<byte> buffers,
                                                           List<BufferView> bufferViews,
                                                           List<Accessor> accessors,
                                                           List<glTFLoader.Schema.Mesh> meshes,
                                                           List<Node> nodes,
                                                           string materialId,
                                                           ref int meshId,
                                                           GeometricElement geometricElement,
                                                           out int nodeId,
                                                           bool mergeVertices = false)
        {
            geometricElement.UpdateRepresentations();
            geometricElement.UpdateBoundsAndComputeSolid();

            nodeId = -1;

            // TODO: Remove this when we get rid of UpdateRepresentation.
            // The only reason we don't fully exclude openings from processing
            // is to ensure that openings have some geometry that will be used
            // to compute csgs for their hosts.
            if (e.GetType() == typeof(Opening))
            {
                return -1;
            }

            if (geometricElement.Representation != null)
            {
                meshId = ProcessSolidsAsCSG(geometricElement,
                                    e.Id.ToString(),
                                    materialId,
                                    ref materialIndexMap,
                                    ref buffers,
                                    bufferViews,
                                    accessors,
                                    meshes);

                // If the id == -1, the mesh is malformed.
                // It may have no geometry.
                if (meshId == -1)
                {
                    return -1;
                }

                if (!geometricElement.IsElementDefinition)
                {
                    nodeId = NodeUtilities.CreateNodeForMesh(meshId, nodes, geometricElement.Transform);
                }
                return meshId;
            }
            return -1;
        }

        private static int ProcessSolidsAsCSG(GeometricElement geometricElement,
                                      string id,
                                      string materialId,
                                      ref Dictionary<string, int> materials,
                                      ref List<byte> buffer,
                                      List<BufferView> bufferViews,
                                      List<Accessor> accessors,
                                      List<glTFLoader.Schema.Mesh> meshes)
        {
            GraphicsBuffers buffers = null;

            // If we've explicitly skipped csg union or the element
            // only has one solid operation, we can perform this micro-optimization
            // of skipping CSG creation.
            if (geometricElement.Representation.SkipCSGUnion)
            {
                // There's a special flag on Representation that allows you to
                // skip CSG unions. In this case, we tessellate all solids
                // individually, and do no booleaning. Voids are also ignored.
                buffers = Tessellation.Tessellate<GraphicsBuffers>(geometricElement.Representation.SolidOperations.Select(so => new SolidTesselationTargetProvider(so.Solid, so.LocalTransform)),
                                        false,
                                        geometricElement.ModifyVertexAttributes);
            }
            else
            {
                buffers = geometricElement._csg.Tessellate(modifyVertexAttributes: geometricElement.ModifyVertexAttributes);
            }

            if (buffers.Vertices.Count == 0)
            {
                return -1;
            }

            return AddTriangleMesh(id + "_mesh",
                                   buffer,
                                   bufferViews,
                                   accessors,
                                   materials[materialId],
                                   buffers,
                                   meshes);
        }
    }
}<|MERGE_RESOLUTION|>--- conflicted
+++ resolved
@@ -16,12 +16,9 @@
 using SixLabors.ImageSharp.Formats.Png;
 using SixLabors.ImageSharp;
 using Image = glTFLoader.Schema.Image;
-<<<<<<< HEAD
 using Vector3 = Elements.Geometry.Vector3;
 using Quaternion = Elements.Geometry.Quaternion;
-=======
 using System.Reflection;
->>>>>>> 2a8287db
 
 [assembly: InternalsVisibleTo("Hypar.Elements.Tests")]
 [assembly: InternalsVisibleTo("Elements.Benchmarks")]
@@ -1297,18 +1294,6 @@
             {
                 if (ge.TryToGraphicsBuffers(out List<GraphicsBuffers> gb, out string id, out MeshPrimitive.ModeEnum? mode))
                 {
-<<<<<<< HEAD
-                    gltf.AddPointsOrLines(id,
-                                          buffer,
-                                          bufferViews,
-                                          accessors,
-                                          materialIndexMap[ge.Material.Id.ToString()],
-                                          gb,
-                                          (MeshPrimitive.ModeEnum)mode,
-                                          meshes,
-                                          nodes,
-                                          ge.Transform);
-=======
                     AddPointsOrLines(id,
                                      buffer,
                                      bufferViews,
@@ -1319,7 +1304,6 @@
                                      meshes,
                                      nodes,
                                      ge.Transform);
->>>>>>> 2a8287db
                 }
             }
 
