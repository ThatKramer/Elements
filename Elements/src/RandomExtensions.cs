using System;
using Elements.Geometry;

namespace Elements
{
    /// <summary>
    /// Extension methods for generating new random objects from an instance of System.Random.
    /// </summary>
    public static class RandomExtensions
    {
        /// <summary>
        /// Generate a new color with a random R, G, and B component. Useful for debugging purposes.
        /// </summary>
        /// <param name="random">The `Random` object.</param>
        public static Color NextColor(this Random random)
        {
            return new Color(random.NextDouble(), random.NextDouble(), random.NextDouble(), 1);
        }

        /// <summary>
        /// Generate a new material with a random color assigned. Useful for debugging purposes.
        /// </summary>
        /// <param name="random">The `Random` object.</param>
        /// <param name="unlit">Whether or not to treat the material as unlit.</param>
        public static Material NextMaterial(this Random random, bool unlit = true)
        {
            var color = random.NextColor();
            return new Material(color.ToString(), color, 0.1, 0.3, null, unlit, true);
        }

        /// <summary>
<<<<<<< HEAD
        /// Generate a ray in a random direction in the specified plane.
        /// </summary>
        /// <param name="random">The `Random` object.</param>
        /// <param name="origin">The origin of the ray.</param>
        /// <param name="normal">The normal of the plane in which the
        /// resulting ray will lie.</param>
        /// <returns>A ray pointing in a random direction, along
        /// the plane.</returns>
        public static Ray NextRayInPlane(this Random random, Vector3 origin, Vector3 normal)
        {
            var v1 = new Vector3(random.NextDouble(), random.NextDouble(), random.NextDouble()).Unitized();
            var d = v1.Cross(normal);
            return new Ray(origin, d);
        }

        /// <summary>
        /// Generate a ray in a random direction.
        /// </summary>
        /// <param name="random">The `Random` object.</param>
        /// <param name="origin">The origin of the ray.</param>
        /// <returns></returns>
        public static Ray NextRay(this Random random, Vector3 origin)
        {
            var v1 = new Vector3(random.NextDouble(), random.NextDouble(), random.NextDouble()).Unitized();
            return new Ray(origin, v1);
=======
        /// Generate a new random vector with an optional bounds.
        /// </summary>
        /// <param name="random">The `Random` object to generate from</param>
        /// <param name="bounds">If specified, the bounds within which the
        /// vectors will be generated. If not specified, vectors will be
        /// generated in the range (-1,-1,-1) to (1,1,1).</param>
        /// <returns></returns>
        public static Vector3 NextVector(this Random random, BBox3 bounds = default)
        {
            if (bounds == default)
            {
                bounds = new BBox3((-1, -1, -1), (1, 1, 1));
            }
            return new Vector3(
                random.NextDouble().MapToDomain(bounds.XDomain),
                random.NextDouble().MapToDomain(bounds.YDomain),
                random.NextDouble().MapToDomain(bounds.ZDomain));
>>>>>>> da6bf038
        }
    }

}<|MERGE_RESOLUTION|>--- conflicted
+++ resolved
@@ -29,7 +29,6 @@
         }
 
         /// <summary>
-<<<<<<< HEAD
         /// Generate a ray in a random direction in the specified plane.
         /// </summary>
         /// <param name="random">The `Random` object.</param>
@@ -55,7 +54,8 @@
         {
             var v1 = new Vector3(random.NextDouble(), random.NextDouble(), random.NextDouble()).Unitized();
             return new Ray(origin, v1);
-=======
+        }
+
         /// Generate a new random vector with an optional bounds.
         /// </summary>
         /// <param name="random">The `Random` object to generate from</param>
@@ -73,7 +73,6 @@
                 random.NextDouble().MapToDomain(bounds.XDomain),
                 random.NextDouble().MapToDomain(bounds.YDomain),
                 random.NextDouble().MapToDomain(bounds.ZDomain));
->>>>>>> da6bf038
         }
     }
 
