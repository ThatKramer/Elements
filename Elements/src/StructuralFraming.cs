using System;
using System.Collections.Generic;
using Elements.Geometry;
using Elements.Geometry.Solids;

namespace Elements
{
    /// <summary>
    /// A structural element with a profile swept along a curve.
    /// </summary>
    public abstract class StructuralFraming : GeometricElement
    {
        /// <summary>
        /// The center line of the framing element.
        /// </summary>
        public Curve Curve { get; set; }

        /// <summary>
        /// The setback of the framing's extrusion at the start.
        /// </summary>
        public double StartSetback { get; set; }

        /// <summary>
        /// The setback of the framing's extrusion at the end.
        /// </summary>
        public double EndSetback { get; set; }

        /// <summary>
        /// The structural framing's profile.
        /// </summary>
        public Profile Profile { get; set; }

        /// <summary>
        /// The profile rotation around the center curve of the beam in degrees.
        /// </summary>
        public double Rotation { get; set; }

        /// <summary>
        /// Construct a beam.
        /// </summary>
        /// <param name="curve">The center line of the beam.</param>
        /// <param name="profile">The structural framing's profile.</param>
        /// <param name="material">The structural framing's material.</param>
        /// <param name="startSetback">The setback distance of the beam's extrusion at its start.</param>
        /// <param name="endSetback">The setback distance of the beam's extrusion at its end.</param>
        /// <param name="rotation">An optional rotation in degrees of the transform around its z axis.</param>
        /// <param name="transform">The element's Transform.</param>
        /// <param name="representation">The structural framing's representation.</param>
        /// <param name="isElementDefinition">Is this an element definition?</param>
        /// <param name="id">The structural framing's id.</param>
        /// <param name="name">The structural framing's name.</param>
        public StructuralFraming(Curve curve,
                                 Profile profile,
                                 Material material = null,
                                 double startSetback = 0.0,
                                 double endSetback = 0.0,
                                 double rotation = 0.0,
                                 Transform transform = null,
                                 Representation representation = null,
                                 bool isElementDefinition = false,
                                 Guid id = default(Guid),
                                 string name = null) : base(transform != null ? transform : new Transform(),
                                                            material != null ? material : BuiltInMaterials.Steel,
                                                            representation != null ? representation : new Representation(new List<SolidOperation>()),
                                                            isElementDefinition,
                                                            id != default(Guid) ? id : Guid.NewGuid(),
                                                            name)
        {
            SetProperties(curve, profile, startSetback, endSetback, rotation);
            this.UpdateRepresentations();
        }

        /// <summary>
<<<<<<< HEAD
        /// Construct empty beam.
=======
        /// Construct a framing element.
>>>>>>> 073be402
        /// </summary>
        public StructuralFraming() { }

        private void SetProperties(Curve curve,
                                   Profile profile,
                                   double startSetback,
                                   double endSetback,
                                   double rotation)
        {
            this.Curve = curve;
            var l = this.Curve.Length();
            if (startSetback > l || endSetback > l)
            {
                throw new ArgumentOutOfRangeException($"The start and end setbacks ({startSetback},{endSetback}) must be less than the length of the beam ({l}).");
            }
            this.StartSetback = startSetback;
            this.EndSetback = endSetback;
            this.Profile = profile;
            this.Rotation = rotation;
        }

        /// <summary>
        /// Calculate the volume of the element.
        /// </summary>
        public double Volume()
        {
            if (this.Curve.GetType() != typeof(Line))
            {
                throw new InvalidOperationException("Volume calculation for non-linear elements is not yet supported");
            }
            //TODO: Support all curve / profile calculations.
            return Math.Abs(this.Profile.Area()) * this.Curve.Length();
        }

        /// <summary>
        /// Get the cross-section profile of the framing element transformed by the element's transform.
        /// </summary>
        public Profile ProfileTransformed()
        {
            return this.Transform != null ? this.Transform.OfProfile(this.Profile) : this.Profile;
        }

        /// <summary>
        /// Update the representations.
        /// </summary>
        public override void UpdateRepresentations()
        {
            if (this.Representation.SolidOperations.Count == 0)
            {
                this.Representation.SolidOperations.Add(new Sweep(this.Profile,
                                                            this.Curve,
                                                            this.StartSetback,
                                                            this.EndSetback,
                                                            this.Rotation,
                                                            false));
            }
        }
    }
}<|MERGE_RESOLUTION|>--- conflicted
+++ resolved
@@ -71,11 +71,7 @@
         }
 
         /// <summary>
-<<<<<<< HEAD
-        /// Construct empty beam.
-=======
         /// Construct a framing element.
->>>>>>> 073be402
         /// </summary>
         public StructuralFraming() { }
 
