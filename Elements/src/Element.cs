using System;
<<<<<<< HEAD
using Elements.Serialization.JSON;
=======
using Newtonsoft.Json;
>>>>>>> 444600e7

namespace Elements
{
    /// <summary>
    /// An object which is identified with a unique identifier and a name.
    /// </summary>
<<<<<<< HEAD
    [Newtonsoft.Json.JsonConverter(typeof(Elements.Serialization.JSON.JsonInheritanceConverter), "discriminator")]
    [System.Text.Json.Serialization.JsonConverter(typeof(ElementConverter<Element>))]
=======
    [JsonConverter(typeof(Elements.Serialization.JSON.JsonInheritanceConverter), "discriminator")]
>>>>>>> 444600e7
    public abstract class Element : System.ComponentModel.INotifyPropertyChanged
    {
        private System.Guid _id;
        private string _name;

        /// <summary>
        /// Construct an element.
        /// </summary>
        /// <param name="id">The unique id of the element.</param>
        /// <param name="name">The name of the element.</param>
        [JsonConstructor]
        public Element(System.Guid @id = default(Guid), string @name = null)
        {
            this._id = @id;
            this._name = @name;

            if (this._id == default(Guid))
            {
                this._id = System.Guid.NewGuid();
            }
        }

        /// <summary>A unique id.</summary>
        [JsonProperty("Id", Required = Required.Always)]
        [System.ComponentModel.DataAnnotations.Required(AllowEmptyStrings = true)]
        public System.Guid Id
        {
            get { return _id; }
            set
            {
                if (_id != value)
                {
                    _id = value;
                    RaisePropertyChanged();
                }
            }
        }

        /// <summary>A name.</summary>
        [JsonProperty("Name", Required = Required.AllowNull)]
        public string Name
        {
            get { return _name; }
            set
            {
                if (_name != value)
                {
                    _name = value;
                    RaisePropertyChanged();
                }
            }
        }

        private System.Collections.Generic.IDictionary<string, object> _additionalProperties = new System.Collections.Generic.Dictionary<string, object>();

        /// <summary>
        /// A collection of additional properties.
        /// </summary>
        [Newtonsoft.Json.JsonExtensionData]
        public System.Collections.Generic.IDictionary<string, object> AdditionalProperties
        {
            get { return _additionalProperties; }
            set { _additionalProperties = value; }
        }

        /// <summary>
        /// An event raised when a property is changed.
        /// </summary>
        public event System.ComponentModel.PropertyChangedEventHandler PropertyChanged;

        /// <summary>
        /// Raise a property change event.
        /// </summary>
        /// <param name="propertyName">The name of the property.</param>
        protected virtual void RaisePropertyChanged([System.Runtime.CompilerServices.CallerMemberName] string propertyName = null)
        {
            var handler = PropertyChanged;
            if (handler != null)
                handler(this, new System.ComponentModel.PropertyChangedEventArgs(propertyName));
        }

    }
}<|MERGE_RESOLUTION|>--- conflicted
+++ resolved
@@ -1,21 +1,14 @@
 using System;
-<<<<<<< HEAD
 using Elements.Serialization.JSON;
-=======
 using Newtonsoft.Json;
->>>>>>> 444600e7
 
 namespace Elements
 {
     /// <summary>
     /// An object which is identified with a unique identifier and a name.
     /// </summary>
-<<<<<<< HEAD
-    [Newtonsoft.Json.JsonConverter(typeof(Elements.Serialization.JSON.JsonInheritanceConverter), "discriminator")]
+    [Newtonsoft.Json.JsonConverter(typeof(JsonInheritanceConverter), "discriminator")]
     [System.Text.Json.Serialization.JsonConverter(typeof(ElementConverter<Element>))]
-=======
-    [JsonConverter(typeof(Elements.Serialization.JSON.JsonInheritanceConverter), "discriminator")]
->>>>>>> 444600e7
     public abstract class Element : System.ComponentModel.INotifyPropertyChanged
     {
         private System.Guid _id;
