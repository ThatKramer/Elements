using System.Collections.Generic;
using Elements.Geometry.Solids;
using Newtonsoft.Json;

namespace Elements.Geometry
{
    /// <summary>The representation of an element.</summary>
    public class Representation
    {
        /// <summary>A collection of solid operations.</summary>
        [JsonProperty("SolidOperations", Required = Required.Always)]
        [System.ComponentModel.DataAnnotations.Required]
        public IList<SolidOperation> SolidOperations { get; set; } = new List<SolidOperation>();

        /// <summary>
        /// Construct a representation.
        /// </summary>
        /// <param name="solidOperations">A collection of solid operations.</param>
<<<<<<< HEAD
        [Newtonsoft.Json.JsonConstructor]
        [System.Text.Json.Serialization.JsonConstructor]
=======
        [JsonConstructor]
>>>>>>> 444600e7
        public Representation(IList<SolidOperation> @solidOperations)
        {
            this.SolidOperations = @solidOperations;
        }

        /// <summary>
        /// Construct a Representation from SolidOperations. This is a convenience constructor
        /// that can be used like this: `new Representation(new Extrude(...))`
        /// </summary>
        /// <param name="solidOperations">The solid operations composing this representation.</param>
        public Representation(params SolidOperation[] solidOperations) : this(new List<SolidOperation>(solidOperations))
        {

        }

        /// <summary>
        /// Automatically convert a single solid operation into a representation containing that operation.
        /// </summary>
        /// <param name="solidOperation">The solid operation composing this Representation.</param>
        public static implicit operator Representation(SolidOperation solidOperation)
        {
            return new Representation(solidOperation);
        }

        /// <summary>
        /// A flag to disable CSG operations on this representation. Instead,
        /// all solids will be meshed, and all voids will be ignored.
        /// </summary>
        [Newtonsoft.Json.JsonIgnore]
        [System.ComponentModel.EditorBrowsable(System.ComponentModel.EditorBrowsableState.Never)]
        public bool SkipCSGUnion { get; set; } = false;
    }
}<|MERGE_RESOLUTION|>--- conflicted
+++ resolved
@@ -16,12 +16,8 @@
         /// Construct a representation.
         /// </summary>
         /// <param name="solidOperations">A collection of solid operations.</param>
-<<<<<<< HEAD
         [Newtonsoft.Json.JsonConstructor]
         [System.Text.Json.Serialization.JsonConstructor]
-=======
-        [JsonConstructor]
->>>>>>> 444600e7
         public Representation(IList<SolidOperation> @solidOperations)
         {
             this.SolidOperations = @solidOperations;
