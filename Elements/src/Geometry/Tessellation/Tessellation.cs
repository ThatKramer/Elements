using System;
using System.Collections.Generic;
using System.Diagnostics;
<<<<<<< HEAD
=======
using System.Linq;
>>>>>>> c2e659a0
using System.Runtime.CompilerServices;
using LibTessDotNet.Double;
[assembly: InternalsVisibleTo("Hypar.Elements.Tests")]

namespace Elements.Geometry.Tessellation
{
    /// <summary>
    /// Methods for the tessellation of various objects.
    /// </summary>
    internal static class Tessellation
    {
        /// <summary>
        /// Triangulate a collection of CSGs and pack the triangulated data into
        /// a supplied buffers object. 
        /// </summary>
        internal static T Tessellate<T>(IEnumerable<ITessellationTargetProvider> providers,
                                        Func<(Vector3, Vector3, UV, Color), (Vector3, Vector3, UV, Color)> modifyVertexAttributes = null) where T : IGraphicsBuffers
        {
<<<<<<< HEAD
            // var sw = new Stopwatch();
            // sw.Start();

            var allVertices = new List<(Vector3 position, Vector3 normal, UV uv, Color color)>();
=======

            // Gather all the tessellations
            var tesses = new List<Tess>();
>>>>>>> c2e659a0
            foreach (var provider in providers)
            {
                foreach (var target in provider.GetTessellationTargets())
                {
                    tesses.Add(target.GetTess());
                }
            }
            // Console.WriteLine($"tess: {sw.ElapsedMilliseconds}ms for tessellation.");
            // sw.Restart();

<<<<<<< HEAD
            if (modifyVertexAttributes != null)
            {
                for (var i = 0; i < allVertices.Count; i++)
                {
                    allVertices[i] = modifyVertexAttributes(allVertices[i]);
                }
            }
            buffers.AddVertices(allVertices);
            // Console.WriteLine($"tess: {sw.ElapsedMilliseconds}ms for packing graphics buffers.");
            // sw.Restart();
=======
            // Pre-allocate a buffer big enough to hold all the tessellations
            var buffer = (IGraphicsBuffers)Activator.CreateInstance(typeof(T));
            buffer.Initialize(tesses.Sum(tess => tess.VertexCount), tesses.Sum(tess => tess.Elements.Length));

            PackTessellationsIntoBuffers(tesses, buffer, modifyVertexAttributes);

            return (T)buffer;
>>>>>>> c2e659a0
        }

        private static void PackTessellationsIntoBuffers(List<Tess> tesses,
                                              IGraphicsBuffers buffers,
                                              Func<(Vector3, Vector3, UV, Color), (Vector3, Vector3, UV, Color)> modifyVertexAttributes)
        {
            // The vertex map enables us to re-use vertices. Csgs and solid faces 
            // create vertices which store the face id, the vertex id, and for csgs, the uv. 
            // We can use the tag as the key to lookup the index of the vertex to avoid re-creating it.
            var vertexMap = new Dictionary<(int tag, long faceId), ushort>();

            var tessOffset = 0;
            var index = 0;

            foreach (var tess in tesses)
            {
                if (tess.ElementCount == 0)
                {
                    return;
                }

                // We pick the first triangle from the tesselator,
                // instead of the first three vertices, which are not guaranteed to be
                // wound correctly.
                var a = tess.Vertices[tess.Elements[0]].ToElementsVector();
                var b = tess.Vertices[tess.Elements[1]].ToElementsVector();
                var c = tess.Vertices[tess.Elements[2]].ToElementsVector();

                // Calculate the texture space basis vectors
                // from the first triangle. This is acceptable
                // for planar faces.
                // TODO: Update this when we support non-planar faces.
                // https://gamedev.stackexchange.com/questions/172352/finding-texture-coordinates-for-plane
                var (U, V) = ComputeBasisAndNormalForTriangle(a, b, c, out Vector3 n);

                var newVerts = 0;

                for (var i = 0; i < tess.Elements.Length; i++)
                {
                    var localIndex = tess.Elements[i];
                    var v = tess.Vertices[localIndex];
                    var tessIndex = tessOffset + localIndex;

<<<<<<< HEAD
            var indices = new ushort[tess.Elements.Length];
            for (var k = 0; k < tess.Elements.Length; k++)
            {
                indices[k] = vertexIndices[tess.Elements[k]];
=======
                    // This is an optimization to use pre-existing csg vertex 
                    // data to match vertices. 

                    var (uv, tag, faceId) = ((UV uv, int tag, int faceId))v.Data;

                    if (vertexMap.ContainsKey((tag, faceId)))
                    {
                        Debug.WriteLine($"Resuing vertex (tag:{tag},faceId:{faceId}");
                        // Reference an existing vertex from csg
                        buffers.AddIndex(vertexMap[(tag, faceId)]);
                        continue;
                    }
                    else if (vertexMap.ContainsKey((index, 0)))
                    {
                        Debug.WriteLine($"Resuing vertex (tag:{tag},faceId:{faceId}");
                        // Reference an existing vertex created
                        // earlier here.
                        buffers.AddIndex(vertexMap[(index, 0)]);
                        continue;
                    }
                    else
                    {
                        // Create a new vertex.
                        var v1 = new Vector3(v.Position.X, v.Position.Y, v.Position.Z);
                        var c1 = default(Color);

                        // Solid faces won't have UV coordinates.
                        if (uv == default)
                        {
                            var uu = U.Dot(v1);
                            var vv = V.Dot(v1);
                            uv = new UV(uu, vv);
                        }

                        if (modifyVertexAttributes != null)
                        {
                            var mod = modifyVertexAttributes((v1, n, uv, c1));
                            buffers.AddVertex(mod.Item1, mod.Item2, mod.Item3, mod.Item4);
                        }
                        else
                        {
                            buffers.AddVertex(v1, n, uv, c1);
                        }
                        Debug.WriteLine($"Adding vertex (tag:{tag},faceId:{faceId}):{index}");
                        buffers.AddIndex((ushort)index);
                        vertexMap.Add((tag, faceId), (ushort)index);
                        newVerts++;
                        index++;
                    }
                }
                tessOffset += newVerts;
                Debug.WriteLine($"----------{tessOffset}");
>>>>>>> c2e659a0
            }

            buffers.AddIndices(indices);
        }

        private static Vector3 ToElementsVector(this ContourVertex v)
        {
            return new Vector3(v.Position.X, v.Position.Y, v.Position.Z);
        }

        internal static (Vector3 U, Vector3 V) ComputeBasisAndNormalForTriangle(Vector3 a, Vector3 b, Vector3 c, out Vector3 n)
        {
            var tmp = (b - a).Unitized();
            n = tmp.Cross((c - a).Unitized()).Unitized();
            var basis = n.ComputeDefaultBasisVectors();
            return basis;
        }
    }
}<|MERGE_RESOLUTION|>--- conflicted
+++ resolved
@@ -1,10 +1,7 @@
 using System;
 using System.Collections.Generic;
 using System.Diagnostics;
-<<<<<<< HEAD
-=======
 using System.Linq;
->>>>>>> c2e659a0
 using System.Runtime.CompilerServices;
 using LibTessDotNet.Double;
 [assembly: InternalsVisibleTo("Hypar.Elements.Tests")]
@@ -23,16 +20,9 @@
         internal static T Tessellate<T>(IEnumerable<ITessellationTargetProvider> providers,
                                         Func<(Vector3, Vector3, UV, Color), (Vector3, Vector3, UV, Color)> modifyVertexAttributes = null) where T : IGraphicsBuffers
         {
-<<<<<<< HEAD
-            // var sw = new Stopwatch();
-            // sw.Start();
-
-            var allVertices = new List<(Vector3 position, Vector3 normal, UV uv, Color color)>();
-=======
 
             // Gather all the tessellations
             var tesses = new List<Tess>();
->>>>>>> c2e659a0
             foreach (var provider in providers)
             {
                 foreach (var target in provider.GetTessellationTargets())
@@ -43,18 +33,6 @@
             // Console.WriteLine($"tess: {sw.ElapsedMilliseconds}ms for tessellation.");
             // sw.Restart();
 
-<<<<<<< HEAD
-            if (modifyVertexAttributes != null)
-            {
-                for (var i = 0; i < allVertices.Count; i++)
-                {
-                    allVertices[i] = modifyVertexAttributes(allVertices[i]);
-                }
-            }
-            buffers.AddVertices(allVertices);
-            // Console.WriteLine($"tess: {sw.ElapsedMilliseconds}ms for packing graphics buffers.");
-            // sw.Restart();
-=======
             // Pre-allocate a buffer big enough to hold all the tessellations
             var buffer = (IGraphicsBuffers)Activator.CreateInstance(typeof(T));
             buffer.Initialize(tesses.Sum(tess => tess.VertexCount), tesses.Sum(tess => tess.Elements.Length));
@@ -62,7 +40,6 @@
             PackTessellationsIntoBuffers(tesses, buffer, modifyVertexAttributes);
 
             return (T)buffer;
->>>>>>> c2e659a0
         }
 
         private static void PackTessellationsIntoBuffers(List<Tess> tesses,
@@ -106,12 +83,6 @@
                     var v = tess.Vertices[localIndex];
                     var tessIndex = tessOffset + localIndex;
 
-<<<<<<< HEAD
-            var indices = new ushort[tess.Elements.Length];
-            for (var k = 0; k < tess.Elements.Length; k++)
-            {
-                indices[k] = vertexIndices[tess.Elements[k]];
-=======
                     // This is an optimization to use pre-existing csg vertex 
                     // data to match vertices. 
 
@@ -164,10 +135,7 @@
                 }
                 tessOffset += newVerts;
                 Debug.WriteLine($"----------{tessOffset}");
->>>>>>> c2e659a0
             }
-
-            buffers.AddIndices(indices);
         }
 
         private static Vector3 ToElementsVector(this ContourVertex v)
