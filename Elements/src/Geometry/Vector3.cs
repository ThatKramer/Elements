--- conflicted
+++ resolved
@@ -842,221 +842,4 @@
             return new Vector3(vector.X, vector.Y);
         }
     }
-<<<<<<< HEAD
-=======
-
-    /// <summary>
-    /// Extension methods for Vector3.
-    /// </summary>
-    public static class Vector3Extensions
-    {
-        /// <summary>
-        /// Are the provided points on the same plane?
-        /// </summary>
-        /// <param name="points"></param>
-        public static bool AreCoplanar(this IList<Vector3> points)
-        {
-            if (points.Count < 3) return true;
-
-            //TODO: https://github.com/hypar-io/sdk/issues/54
-            // Ensure that all triple products are equal to 0.
-            // a.Dot(b.Cross(c));
-            var a = points[0];
-            var b = points[1];
-            var c = points[2];
-            var ab = b - a;
-            var ac = c - a;
-            for (var i = 3; i < points.Count; i++)
-            {
-                var d = points[i];
-                var cd = d - a;
-                var tp = ab.Dot(ac.Cross(cd));
-                if (Math.Abs(tp) > Vector3.EPSILON)
-                {
-                    return false;
-                }
-            }
-            return true;
-        }
-
-        /// <summary>
-        /// Are the provided points along the same line?
-        /// </summary>
-        /// <param name="points"></param>
-        public static bool AreCollinear(this IList<Vector3> points)
-        {
-            if (points == null || points.Count == 0)
-            {
-                throw new ArgumentException("Cannot test collinearity of an empty list");
-            }
-            if (points.Distinct(new Vector3Comparer()).Count() < 3)
-            {
-                return true;
-            }
-            var testVector = (points[1] - points[0]).Unitized();
-            // in general this loop should not execute. This is just a check in case the first two points are
-            // coincident.
-            while (testVector.IsZero()) //loop until you find an initial vector that isn't zero-length
-            {
-                points.RemoveAt(0);
-                if (points.Count < 3)
-                {
-                    return true;
-                }
-                testVector = (points[1] - points[0]).Unitized();
-            }
-            for (int i = 2; i < points.Count; i++)
-            {
-                var nextVector = (points[i] - points[i - 1]).Unitized();
-                if (nextVector.IsZero()) // coincident points may be safely skipped
-                {
-                    continue;
-                }
-                if (Math.Abs(nextVector.Dot(testVector)) < (1 - Vector3.EPSILON))
-                {
-                    return false;
-                }
-            }
-            return true;
-        }
-
-        /// <summary>
-        /// Compute a transform with the origin at points[0], with
-        /// an X axis along points[1]->points[0], and a normal
-        /// computed using the vectors points[2]->points[1] and
-        /// points[1]->points[0].
-        /// </summary>
-        /// <param name="points"></param>
-        /// <returns></returns>
-        public static Transform ToTransform(this IList<Vector3> points)
-        {
-            var a = (points[1] - points[0]).Unitized();
-            // We need to search for a second vector that is not colinear
-            // with the first. If all the vectors are tried, and one isn't
-            // found that's not parallel to the first, you'll
-            // get a zero-length normal.
-            Vector3 b = new Vector3();
-            for (var i = 2; i < points.Count; i++)
-            {
-                b = (points[i] - points[1]).Unitized();
-                var dot = b.Dot(a);
-                if (dot > -1 + Vector3.EPSILON && dot < 1 - Vector3.EPSILON)
-                {
-                    // Console.WriteLine("Found valid second vector.");
-                    break;
-                }
-            }
-
-            var n = b.Cross(a);
-            var t = new Transform(points[0], a, n);
-            return t;
-        }
-
-        /// <summary>
-        /// Find the average of a collection of Vector3.
-        /// </summary>
-        /// <param name="points">The Vector3 collection to average.</param>
-        /// <returns>A Vector3 representing the average.</returns>
-        public static Vector3 Average(this IList<Vector3> points)
-        {
-            double x = 0.0, y = 0.0, z = 0.0;
-            foreach (var p in points)
-            {
-                x += p.X;
-                y += p.Y;
-                z += p.Z;
-            }
-            return new Vector3(x / points.Count, y / points.Count, z / points.Count);
-        }
-
-        /// <summary>
-        /// Shrink a collection of Vector3 towards their average.
-        /// </summary>
-        /// <param name="points">The collection of Vector3 to shrink.</param>
-        /// <param name="distance">The distance to shrink along the vector to average.</param>
-        /// <returns></returns>
-        public static Vector3[] Shrink(this Vector3[] points, double distance)
-        {
-            var avg = points.Average();
-            var shrink = new Vector3[points.Length];
-            for (var i = 0; i < shrink.Length; i++)
-            {
-                var p = points[i];
-                shrink[i] = p + (avg - p).Unitized() * distance;
-            }
-            return shrink;
-        }
-
-        /// <summary>
-        /// Convert a collection of Vector3 to a flat array of double.
-        /// </summary>
-        /// <param name="points">The collection of Vector3 to convert.</param>
-        /// <returns>An array containing x,y,z,x1,y1,z1,x2,y2,z2,...</returns>
-        public static double[] ToArray(this IList<Vector3> points)
-        {
-            var arr = new double[points.Count * 3];
-            var c = 0;
-            for (var i = 0; i < points.Count; i++)
-            {
-                var v = points[i];
-                arr[c] = v.X;
-                arr[c + 1] = v.Y;
-                arr[c + 2] = v.Z;
-                c += 3;
-            }
-            return arr;
-        }
-
-        internal static GraphicsBuffers ToGraphicsBuffers(this IList<Vector3> vertices, bool lineLoop)
-        {
-            var gb = new GraphicsBuffers();
-
-            for (var i = 0; i < vertices.Count; i++)
-            {
-                var v = vertices[i];
-                gb.AddVertex(v, default(Vector3), default(UV), null);
-
-                var write = lineLoop ? (i < vertices.Count - 1) : (i % 2 == 0 && i < vertices.Count - 1);
-                if (write)
-                {
-                    gb.AddIndex((ushort)i);
-                    gb.AddIndex((ushort)(i + 1));
-                }
-            }
-            return gb;
-        }
-
-        /// <summary>
-        /// Calculate the normal of the plane containing a set of points.
-        /// </summary>
-        /// <param name="points">The points in the plane.</param>
-        /// <returns>The normal of the plane containing the points.</returns>
-        internal static Vector3 NormalFromPlanarWoundPoints(this IList<Vector3> points)
-        {
-            var normal = new Vector3();
-            for (int i = 0; i < points.Count; i++)
-            {
-                var p0 = points[i];
-                var p1 = points[(i + 1) % points.Count];
-                normal.X += (p0.Y - p1.Y) * (p0.Z + p1.Z);
-                normal.Y += (p0.Z - p1.Z) * (p0.X + p1.X);
-                normal.Z += (p0.X - p1.X) * (p0.Y + p1.Y);
-            }
-            return normal.Unitized(0);
-        }
-    }
-
-    internal class Vector3Comparer : EqualityComparer<Vector3>
-    {
-        public override bool Equals(Vector3 x, Vector3 y)
-        {
-            return x.IsAlmostEqualTo(y);
-        }
-
-        public override int GetHashCode(Vector3 obj)
-        {
-            return obj.GetHashCode();
-        }
-    }
->>>>>>> 28e05978
 }