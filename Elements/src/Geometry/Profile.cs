--- conflicted
+++ resolved
@@ -416,14 +416,6 @@
                 // so that clipper can handle them as a subtraction, since it doesn't have a built-in split mechanism.
                 // We increase the tolerance so that the result is well within the specified tolerance of the expected result.
                 // This is imperfect, but no more imperfect than all of the other clipper-based operations we currently employ.  
-<<<<<<< HEAD
-                var clipRegion = line.Offset(tolerance / 10, EndType.Butt, tolerance / 10);
-                var clipperPaths = clipRegion.Select(s => s.ToClipperPath(tolerance / 10)).ToList();
-                clipper.AddPaths(clipperPaths, PolyType.ptClip, true);
-            }
-            PolyTree solution = new PolyTree();
-            clipper.Execute(ClipType.ctDifference, solution, PolyFillType.pftEvenOdd);
-=======
                 var unionClipper = new Clipper();
                 var clipRegion = line.Offset(tolerance, EndType.Butt, tolerance / 10);
                 List<List<IntPoint>> unionSolution = new List<List<IntPoint>>();
@@ -435,7 +427,6 @@
             }
             PolyTree solution = new PolyTree();
             clipper.Execute(ClipType.ctDifference, solution, PolyFillType.pftNonZero);
->>>>>>> ad0fd66a
             var joinedProfiles = solution.ToProfiles(tolerance / 10);
             return joinedProfiles;
         }
