--- conflicted
+++ resolved
@@ -1,12 +1,7 @@
 using Elements.Search;
 using Elements.Serialization.JSON;
 using LibTessDotNet.Double;
-<<<<<<< HEAD
 using System.Text.Json.Serialization;
-using Octree;
-=======
-using Newtonsoft.Json;
->>>>>>> c2e659a0
 using System;
 using System.Collections.Generic;
 using System.IO;
@@ -22,23 +17,14 @@
     public partial class Mesh
     {
 
-<<<<<<< HEAD
-        /// <summary>The mesh' vertices.</summary>
-        public IList<Vertex> Vertices { get; set; }
-
-        /// <summary>The mesh' triangles.</summary>
-=======
         private double _maxTriangleSize = 0;
         private PointOctree<Vertex> _octree = null;
         private readonly Dictionary<int, Vertex> _vertexMap = new Dictionary<int, Vertex>();
 
         /// <summary>The mesh's vertices.</summary>
-        [JsonProperty("Vertices", Required = Required.DisallowNull, NullValueHandling = Newtonsoft.Json.NullValueHandling.Ignore)]
         public IList<Vertex> Vertices { get; set; }
 
         /// <summary>The mesh's triangles.</summary>
-        [JsonProperty("Triangles", Required = Required.DisallowNull, NullValueHandling = Newtonsoft.Json.NullValueHandling.Ignore)]
->>>>>>> c2e659a0
         public IList<Triangle> Triangles { get; set; }
 
         private BBox3 _bbox = new BBox3(new List<Vector3> { });
