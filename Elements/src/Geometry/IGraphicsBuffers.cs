--- conflicted
+++ resolved
@@ -40,14 +40,9 @@
         void AddVertex(double x, double y, double z, double nx, double ny, double nz, double u, double v, Color? color = null);
 
         /// <summary>
-<<<<<<< HEAD
         /// Add vertices to the graphics buffers.
         /// </summary>
         /// <param name="vertices">The vertices to add.</param>
-=======
-        /// Add vertices to the graphics buffers
-        /// </summary>
->>>>>>> 588a5e7d
         void AddVertices(IList<(Vector3 position, Vector3 normal, UV uv, Color? color)> vertices);
 
         /// <summary>
@@ -57,11 +52,7 @@
         void AddIndex(ushort index);
 
         /// <summary>
-<<<<<<< HEAD
-        /// Add indices to the graphics buffers.
-=======
         /// Add multiple indices to the graphics buffers.
->>>>>>> 588a5e7d
         /// </summary>
         /// <param name="indices">The indices to add.</param>
         void AddIndices(IList<ushort> indices);
