--- conflicted
+++ resolved
@@ -6,12 +6,8 @@
     /// <summary>
     /// The base class for all operations which create solids.
     /// </summary>
-<<<<<<< HEAD
     [Newtonsoft.Json.JsonConverter(typeof(Elements.Serialization.JSON.JsonInheritanceConverter), "discriminator")]
     [System.Text.Json.Serialization.JsonConverter(typeof(ElementConverter<SolidOperation>))]
-=======
-    [JsonConverter(typeof(Elements.Serialization.JSON.JsonInheritanceConverter), "discriminator")]
->>>>>>> 444600e7
     public abstract class SolidOperation
     {
         internal Solid _solid;
@@ -39,12 +35,8 @@
         /// Construct a solid operation.
         /// </summary>
         /// <param name="isVoid"></param>
-<<<<<<< HEAD
         [Newtonsoft.Json.JsonConstructor]
         [System.Text.Json.Serialization.JsonConstructor]
-=======
-        [JsonConstructor]
->>>>>>> 444600e7
         public SolidOperation(bool @isVoid)
         {
             this.IsVoid = @isVoid;
