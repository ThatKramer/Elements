using Newtonsoft.Json;
using System;
using System.Collections.Generic;
using System.Linq;
using ClipperLib;
using Elements.Validators;
using Elements.Search;

namespace Elements.Geometry
{
    /// <summary>
    /// A continuous set of lines.
    /// </summary>
    /// <example>
    /// [!code-csharp[Main](../../Elements/test/PolylineTests.cs?name=example)]
    /// </example>
    public class Polyline : Curve, IEquatable<Polyline>
    {
        /// <summary>
        /// A bounding box created once during the polyline's construction.
        /// This will not be updated when a polyline's vertices are changed.
        /// </summary>
        internal BBox3 _bounds;

        /// <summary>The vertices of the polygon.</summary>
        [JsonProperty("Vertices", Required = Required.Always)]
        [System.ComponentModel.DataAnnotations.Required]
        [System.ComponentModel.DataAnnotations.MinLength(2)]
        public IList<Vector3> Vertices { get; set; } = new List<Vector3>();

        /// <summary>
        /// Construct a polyline.
        /// </summary>
        /// <param name="vertices">A collection of vertex locations.</param>
        [JsonConstructor]
        public Polyline(IList<Vector3> @vertices) : base()
        {
            this.Vertices = @vertices;

            if (!Validator.DisableValidationOnConstruction)
            {
                ValidateVertices();
            }
            _bounds = new BBox3(Vertices);
        }


        /// <summary>
        /// Construct a polyline.
        /// </summary>
        /// <param name="vertices">A collection of vertex locations.</param>
        /// <param name="disableValidation">Should self intersection testing be disabled?</param>
        public Polyline(IList<Vector3> @vertices, bool disableValidation = false) : base()
        {
            this.Vertices = @vertices;

            if (!Validator.DisableValidationOnConstruction && !disableValidation)
            {
                ValidateVertices();
            }
            _bounds = new BBox3(Vertices);
        }

        /// <summary>
        /// Clean up any duplicate vertices, and warn about any vertices that are too close to each other.
        /// </summary>
        protected virtual void ValidateVertices()
        {
            Vertices = Vector3.RemoveSequentialDuplicates(Vertices);
            CheckSegmentLengthAndThrow(Edges());
        }

        /// <summary>
        /// Construct a polyline from points. This is a convenience constructor
        /// that can be used like this: `new Polyline((0,0,0), (10,0,0), (10,10,0))`
        /// </summary>
        /// <param name="vertices">The vertices of the polyline.</param>
        public Polyline(params Vector3[] vertices) : this(new List<Vector3>(vertices))
        {

        }

        /// <summary>
        /// Construct a polyline from points. This is a convenience constructor
        /// that can be used like this: `new Polyline((0,0,0), (10,0,0), (10,10,0))`
        /// </summary>
        /// <param name="disableValidation">Should self intersection testing be disabled?</param>
        /// <param name="vertices">The vertices of the polyline.</param>
        public Polyline(bool disableValidation, params Vector3[] vertices) : this(new List<Vector3>(vertices), disableValidation)
        {

        }

        /// <summary>
        /// Calculate the length of the polygon.
        /// </summary>
        public override double Length()
        {
            var length = 0.0;
            for (var i = 0; i < this.Vertices.Count - 1; i++)
            {
                length += this.Vertices[i].DistanceTo(this.Vertices[i + 1]);
            }
            return length;
        }

        /// <summary>
        /// The start of the polyline.
        /// </summary>
        [JsonIgnore]
        public Vector3 Start
        {
            get { return this.Vertices[0]; }
        }

        /// <summary>
        /// The end of the polyline.
        /// </summary>
        [JsonIgnore]
        public Vector3 End
        {
            get { return this.Vertices[this.Vertices.Count - 1]; }
        }

        /// <summary>
        /// Reverse the direction of a polyline.
        /// </summary>
        /// <returns>Returns a new polyline with opposite winding.</returns>
        public Polyline Reversed()
        {
            var revVerts = new List<Vector3>(this.Vertices);
            revVerts.Reverse();
            return new Polyline(revVerts);
        }

        /// <summary>
        /// Get a string representation of this polyline.
        /// </summary>
        /// <returns></returns>
        public override string ToString()
        {
            return string.Join<Vector3>(",", this.Vertices);
        }

        /// <summary>
        /// Get a collection a lines representing each segment of this polyline.
        /// </summary>
        /// <returns>A collection of Lines.</returns>
        public virtual Line[] Segments()
        {
            return SegmentsInternal(this.Vertices);
        }

        // TODO: Investigate converting Polyline to IEnumerable<(Vector3, Vector3)>
        virtual internal IEnumerable<(Vector3 from, Vector3 to)> Edges()
        {
            for (var i = 0; i < Vertices.Count - 1; i++)
            {
                var from = Vertices[i];
                var to = Vertices[i + 1];
                yield return (from, to);
            }
        }

        /// <summary>
        /// Get a point on the polygon at parameter u.
        /// </summary>
        /// <param name="u">A value between 0.0 and 1.0.</param>
        /// <returns>Returns a Vector3 indicating a point along the Polygon length from its start vertex.</returns>
        public override Vector3 PointAt(double u)
        {
            var segmentIndex = 0;
            var p = PointAtInternal(u, out segmentIndex);
            return p;
        }

        /// <summary>
        /// Get the Transform at the specified parameter along the Polygon.
        /// </summary>
        /// <param name="u">The parameter on the Polygon between 0.0 and 1.0.</param>
        /// <returns>A Transform with its Z axis aligned trangent to the Polygon.</returns>
        public override Transform TransformAt(double u)
        {
            if (u < 0.0 || u > 1.0)
            {
                throw new ArgumentOutOfRangeException($"The provided value for u ({u}) must be between 0.0 and 1.0.");
            }

            var segmentIndex = 0;
            var o = PointAtInternal(u, out segmentIndex);
            Vector3 x = Vector3.XAxis; // Vector3: Convert to XAxis

            // Check if the provided parameter is equal
            // to one of the vertices.
            Vector3 a = new Vector3();
            var isEqualToVertex = false;
            foreach (var v in this.Vertices)
            {
                if (v.Equals(o))
                {
                    isEqualToVertex = true;
                    a = v;
                }
            }

            var normals = this.NormalsAtVertices();

            if (isEqualToVertex)
            {
                var idx = this.Vertices.IndexOf(a);

                if (idx == 0 || idx == this.Vertices.Count - 1)
                {
                    return CreateOrthogonalTransform(idx, a, normals[idx]);
                }
                else
                {
                    return CreateMiterTransform(idx, a, normals[idx]);
                }
            }

            var d = this.Length() * u;
            var totalLength = 0.0;
            var segments = Segments();
            var normal = new Vector3();
            for (var i = 0; i < segments.Length; i++)
            {
                var s = segments[i];
                var currLength = s.Length();
                if (totalLength <= d && totalLength + currLength >= d)
                {
                    var parameterOnSegment = (d - totalLength) / currLength;
                    o = s.PointAt(parameterOnSegment);
                    var previousNormal = normals[i];
                    var nextNormal = normals[(i + 1) % this.Vertices.Count];
                    normal = ((nextNormal - previousNormal) * parameterOnSegment + previousNormal).Unitized();
                    x = s.Direction().Cross(normal);
                    break;
                }
                totalLength += currLength;
            }
            return new Transform(o, x, normal, x.Cross(normal));
        }

        /// <summary>
        /// Construct a transformed copy of this Polyline.
        /// </summary>
        /// <param name="transform">The transform to apply.</param>
        public Polyline TransformedPolyline(Transform transform)
        {
            if (transform == null)
            {
                return this;
            }

            var transformed = new Vector3[this.Vertices.Count];
            for (var i = 0; i < transformed.Length; i++)
            {
                transformed[i] = transform.OfPoint(this.Vertices[i]);
            }
            var p = new Polyline(transformed);
            return p;
        }

        /// <summary>
        /// Construct a transformed copy of this Curve.
        /// </summary>
        /// <param name="transform">The transform to apply.</param>
        public override Curve Transformed(Transform transform)
        {
            if (transform == null)
            {
                return this;
            }

            return TransformedPolyline(transform);
        }

        /// <summary>
        /// Transform a specified segment of this polyline in place.
        /// </summary>
        /// <param name="t">The transform. If it is not within the polygon plane, then an exception will be thrown.</param>
        /// <param name="i">The segment to transform. If it does not exist, then no work will be done.</param>
        /// <param name="isClosed">If set to true, the segment between the start end end point will be considered a valid target.</param>
        /// <param name="isPlanar">If set to true, an exception will be thrown if the resultant shape is no longer planar.</param>
        public void TransformSegment(Transform t, int i, bool isClosed = false, bool isPlanar = false)
        {
            var v = this.Vertices;

            if (i < 0 || i > v.Count)
            {
                // Segment index is out of range, do no work.
                return;
            }

            var candidates = new List<Vector3>(this.Vertices);

            var endIndex = (i + 1) % v.Count;

            candidates[i] = t.OfPoint(v[i]);
            candidates[endIndex] = t.OfPoint(v[endIndex]);

            // All motion for a triangle results in a planar shape, skip this case.
            var enforcePlanar = v.Count != 3 && isPlanar;

            if (enforcePlanar && !candidates.AreCoplanar())
            {
                throw new Exception("Segment transformation must be within the polygon's plane.");
            }

            this.Vertices = candidates;
        }

        /// <summary>
        /// Get the normal of each vertex on the polyline.
        /// </summary>
        /// <returns>A collection of unit vectors, each corresponding to a single vertex.</returns>
        protected virtual Vector3[] NormalsAtVertices()
        {
            // Vertex normals will be the cross product of the previous edge and the next edge.
            var nextDirection = (this.Vertices[1] - this.Vertices[0]).Unitized();

            // At the first point, use either the next non-collinear edge or a cardinal direction to choose a normal.
            var previousDirection = new Vector3();
            if (Vector3Extensions.AreCollinearByDistance(this.Vertices))
            {
                // If the polyline is collinear, use whichever cardinal direction isn't collinear with it.
                if (Math.Abs(nextDirection.Dot(Vector3.YAxis)) < 1 - Vector3.EPSILON)
                {
                    previousDirection = Vector3.YAxis;
                }
                else
                {
                    previousDirection = Vector3.XAxis;
                }
            }
            else
            {
                // Find the next non-collinear edge and use that to hint the normal of the first vertex.
                for (var i = 2; i < this.Vertices.Count; i++)
                {
                    previousDirection = (this.Vertices[i] - this.Vertices[1]).Unitized();
                    if (Math.Abs(previousDirection.Dot(nextDirection)) < 1 - Vector3.EPSILON)
                    {
                        break;
                    }
                }
            }

            // Create an array of transforms with the same number of items as the vertices.
            var result = new Vector3[this.Vertices.Count];
            var previousNormal = new Vector3();
            for (var i = 0; i < result.Length; i++)
            {
                // If this vertex has a bend, use the normal computed from the previous and next edges.
                // Otherwise keep using the normal from the previous bend.
                if (i > 0 && i < result.Length - 1)
                {
                    var direction = (this.Vertices[i + 1] - this.Vertices[i]).Unitized();
                    if (Math.Abs(nextDirection.Dot(direction)) < 1 - Vector3.EPSILON)
                    {
                        previousDirection = nextDirection;
                        nextDirection = direction;
                    }
                }
                var normal = nextDirection.Cross(previousDirection);

                // Flip the normal if it's pointing away from the previous point's normal.
                if (i >= 1 && previousNormal.Dot(normal) < 0)
                {
                    normal *= -1;
                }
                result[i] = normal.Unitized();
                previousNormal = result[i];
            }
            return result;
        }

        /// <summary>
        /// Get the transforms used to transform a Profile extruded along this Polyline.
        /// </summary>
        /// <param name="startSetback"></param>
        /// <param name="endSetback"></param>
<<<<<<< HEAD
        /// <param name="additionalRotation"></param>
        public override Transform[] Frames(double startSetback = 0.0,
                                           double endSetback = 0.0,
                                           double additionalRotation = 0.0)
=======
        public override Transform[] Frames(double startSetback = 0, double endSetback = 0)
>>>>>>> f89e2751
        {
            var normals = this.NormalsAtVertices();

            // Create an array of transforms with the same number of items as the vertices.
            var result = new Transform[this.Vertices.Count];
            for (var i = 0; i < result.Length; i++)
            {
                var a = this.Vertices[i];
                result[i] = CreateOrthogonalTransform(i, a, normals[i]);
                if (additionalRotation != 0.0)
                {
                    result[i].RotateAboutPoint(result[i].Origin, result[i].ZAxis, additionalRotation);
                }
            }
            return result;
        }

        /// <summary>
        /// Get the bounding box for this curve.
        /// </summary>
        public override BBox3 Bounds()
        {
            return new BBox3(this.Vertices);
        }

        /// <summary>
        /// Compute the Plane defined by the first three non-collinear vertices of the Polygon.
        /// </summary>
        /// <returns>A Plane.</returns>
        public virtual Plane Plane()
        {
            var xform = Vertices.ToTransform();
            return xform.OfPlane(new Plane(Vector3.Origin, Vector3.ZAxis));
        }

        /// <summary>
        /// A list of vertices describing the arc for rendering.
        /// </summary>
        internal override IList<Vector3> RenderVertices()
        {
            return this.Vertices;
        }

        /// <summary>
        /// Check for coincident vertices in the supplied vertex collection.
        /// </summary>
        /// <param name="vertices"></param>
        protected void CheckCoincidenceAndThrow(IList<Vector3> vertices)
        {
            for (var i = 0; i < vertices.Count; i++)
            {
                for (var j = 0; j < vertices.Count; j++)
                {
                    if (i == j)
                    {
                        continue;
                    }
                    if (vertices[i].IsAlmostEqualTo(vertices[j]))
                    {
                        throw new ArgumentException($"The polyline could not be created. Two vertices were almost equal: {i} {vertices[i]} {j} {vertices[j]}.");
                    }
                }
            }
        }

        /// <summary>
        /// Check if any of the polygon segments have zero length.
        /// </summary>
        internal static void CheckSegmentLengthAndThrow(IEnumerable<(Vector3 from, Vector3 to)> segments)
        {
            foreach (var (from, to) in segments)
            {
                if (from.DistanceTo(to) == 0)
                {
                    throw new ArgumentException("A segment of the polyline has zero length.");
                }
            }
        }

        /// <summary>
        /// Check for self-intersection in the supplied line segment collection.
        /// </summary>
        /// <param name="t">The transform representing the plane of the polygon.</param>
        /// <param name="segments"></param>
        internal static void CheckSelfIntersectionAndThrow(Transform t, IEnumerable<(Vector3 from, Vector3 to)> segments)
        {
            var segmentsT = new List<(Vector3 from, Vector3 to)>();
            foreach (var (from, to) in segments)
            {
                segmentsT.Add((t.OfPoint(from), t.OfPoint(to)));
            }

            for (var i = 0; i < segmentsT.Count; i++)
            {
                for (var j = 0; j < segmentsT.Count; j++)
                {
                    if (i == j)
                    {
                        // Don't check against itself.
                        continue;
                    }
                    var s1 = segmentsT[i];
                    var s2 = segmentsT[j];

                    if (Line.Intersects2d(s1.from, s1.to, s2.from, s2.to))
                    {
                        throw new ArgumentException($"The polyline could not be created. Segments {i} and {j} intersect.");
                    }
                }
            }
        }

        internal static Line[] SegmentsInternal(IList<Vector3> vertices)
        {
            var result = new Line[vertices.Count - 1];
            for (var i = 0; i < vertices.Count - 1; i++)
            {
                var a = vertices[i];
                var b = vertices[i + 1];
                result[i] = new Line(a, b);
            }
            return result;
        }

        /// <summary>
        /// Generates a transform that expresses the plane of a miter join at a point on the curve.
        /// </summary>
        protected Transform CreateMiterTransform(int i, Vector3 a, Vector3 up)
        {
            var b = i == 0 ? this.Vertices[this.Vertices.Count - 1] : this.Vertices[i - 1];
            var c = i == this.Vertices.Count - 1 ? this.Vertices[0] : this.Vertices[i + 1];
            var l1 = (a - b).Unitized();
            var l2 = (c - a).Unitized();
            var x1 = l1.Cross(up);
            var x2 = l2.Cross(up);
            var x = x1.Average(x2);
            return new Transform(this.Vertices[i], x, x.Cross(up));
        }

        private Transform CreateOrthogonalTransform(int i, Vector3 origin, Vector3 up)
        {
            Vector3 prev, next, tangent;

            if (i == 0)
            {
                next = this.Vertices[i + 1];
                tangent = (next - origin).Unitized();
            }
            else if (i == this.Vertices.Count - 1)
            {
                prev = this.Vertices[i - 1];
                tangent = (origin - prev).Unitized();
            }
            else
            {
                prev = this.Vertices[i - 1];
                next = this.Vertices[i + 1];
                var v1 = (origin - prev).Unitized();
                var v2 = (next - origin).Unitized();
                tangent = v1.Average(v2).Unitized();
                // if a segment doubles back on itself, this will be zero — just
                // pick one tangent if this happens.
                if (tangent.IsZero())
                {
                    tangent = v1;
                }
            }
            tangent = tangent.Negate();
            return new Transform(origin, up.Cross(tangent), tangent);
        }

        /// <summary>
        /// Get a point on the polygon at parameter u.
        /// </summary>
        /// <param name="u">A value between 0.0 and 1.0.</param>
        /// <param name="segmentIndex">The index of the segment containing parameter u.</param>
        /// <returns>Returns a Vector3 indicating a point along the Polygon length from its start vertex.</returns>
        protected virtual Vector3 PointAtInternal(double u, out int segmentIndex)
        {
            if (u < 0.0 || u > 1.0)
            {
                throw new Exception($"The value of u ({u}) must be between 0.0 and 1.0.");
            }

            var d = this.Length() * u;
            var totalLength = 0.0;
            for (var i = 0; i < this.Vertices.Count - 1; i++)
            {
                var a = this.Vertices[i];
                var b = this.Vertices[i + 1];
                var currLength = a.DistanceTo(b);
                var currVec = (b - a);
                if (totalLength <= d && totalLength + currLength >= d)
                {
                    segmentIndex = i;
                    return a + currVec * ((d - totalLength) / currLength);
                }
                totalLength += currLength;
            }
            segmentIndex = this.Vertices.Count - 1;
            return this.End;
        }

        /// <summary>
        /// Offset this polyline by the specified amount.
        /// </summary>
        /// <param name="offset">The amount to offset.</param>
        /// <param name="endType">The closure type to use on the offset polygon.</param>
        /// <param name="tolerance">An optional tolerance.</param>
        /// <returns>A new closed Polygon offset in all directions by offset from the polyline.</returns>
        public virtual Polygon[] Offset(double offset, EndType endType, double tolerance = Vector3.EPSILON)
        {
            var clipperScale = 1.0 / tolerance;
            var path = this.ToClipperPath(tolerance);

            var solution = new List<List<IntPoint>>();
            var co = new ClipperOffset();
            ClipperLib.EndType clEndType;
            switch (endType)
            {
                case EndType.Butt:
                    clEndType = ClipperLib.EndType.etOpenButt;
                    break;
                case EndType.ClosedPolygon:
                    clEndType = ClipperLib.EndType.etClosedPolygon;
                    break;
                case EndType.Square:
                default:
                    clEndType = ClipperLib.EndType.etOpenSquare;
                    break;
            }
            co.AddPath(path, JoinType.jtMiter, clEndType);
            co.Execute(ref solution, offset * clipperScale);  // important, scale also used here

            var result = new Polygon[solution.Count];
            for (var i = 0; i < result.Length; i++)
            {
                result[i] = solution[i].ToPolygon(tolerance);
            }
            return result;
        }

        /// <summary>
        /// Offset this polyline by the specified amount, only on one side.
        /// </summary>
        /// <remarks>This blunts sharp corners to keep widths close to the target.</remarks>
        /// <param name="offset">The amount to offset.</param>
        /// <param name="flip">Offset on the opposite of the default side. The default is to draw on the +X side of a polyline that goes up the +Y axis.</param>
        /// <returns>An array of polygons that are extruded from each segment of the polyline.</returns>
        public Polygon[] OffsetOnSide(double offset, bool flip)
        {
            var polygons = new List<Polygon>();
            if (this.Vertices.Count <= 1)
            {
                return polygons.ToArray();
            }

            var isCycle = this.Vertices.Count > 2 && this.Vertices[0].DistanceTo(this.Vertices.Last()) <= offset / 2;
            var segments = this.Segments();

            // Step through each point, collecting info on what its join will look like.
            var joinInfo = new List<Vector3[]>();
            for (var vertexIndex = 0; vertexIndex < this.Vertices.Count; vertexIndex++)
            {
                var vertex = this.Vertices[vertexIndex];

                // Don't draw both the first and last point if treating as a cycle.
                if (isCycle && vertexIndex == this.Vertices.Count - 1)
                {
                    continue;
                }

                Line previousSegment = null;
                Line previousOffsetSegment = null;
                if (vertexIndex - 1 >= 0 || isCycle)
                {
                    if (vertexIndex == 0)
                    {
                        previousSegment = new Line(this.Vertices[this.Vertices.Count - 2], vertex);
                    }
                    else
                    {
                        previousSegment = segments[vertexIndex - 1];
                    }
                    previousOffsetSegment = previousSegment.Offset(offset, flip);
                }

                Line nextSegment = null;
                Line nextOffsetSegment = null;
                if (vertexIndex + 1 < this.Vertices.Count || isCycle)
                {
                    if (vertexIndex + 1 == this.Vertices.Count)
                    {
                        nextSegment = new Line(vertex, this.Vertices[0]);
                    }
                    else
                    {
                        nextSegment = segments[vertexIndex];
                    }
                    nextOffsetSegment = nextSegment.Offset(offset, flip);
                }

                var joinPoints = new List<Vector3>();
                if (previousOffsetSegment != null && nextOffsetSegment != null)
                {
                    // Find where the virtual edges would naturally intersect.
                    var intersects = previousOffsetSegment.Intersects(nextOffsetSegment, out Vector3 offsetIntersection, true);

                    // When the end of one of the thickened segments overlaps with the other one, the intersection point may be very far away.
                    // Address this by either picking an intersection point on one of the thickened segments or adding a cap (which happens when offsetIntersection is null)
                    if (intersects)
                    {
                        // Identify if the offset interection lands beyond the previous point or beyond the next point in the polyline.
                        if (previousOffsetSegment.Start.DistanceTo(previousOffsetSegment.End) < previousOffsetSegment.End.DistanceTo(offsetIntersection) &&
                            previousOffsetSegment.Start.DistanceTo(offsetIntersection) < previousOffsetSegment.End.DistanceTo(offsetIntersection))
                        {
                            // The edge at the end of the outgoing segment.
                            var endOfNextSegment = new Line(nextOffsetSegment.End, nextSegment.End);
                            if (previousOffsetSegment.Intersects(endOfNextSegment, out Vector3 endOfNextSegmentIntersection))
                            {
                                // If the virtual offset point of the next line segment is inside the previous segment, the incoming virtual edge should be inside the outgoing thickened segment.
                                offsetIntersection = endOfNextSegmentIntersection;
                            }
                            else if (previousSegment.Intersects(endOfNextSegment, out _))
                            {
                                // If the next point is entirely inside the previous segment, add a cap since any accute angle would be too narrow.
                                intersects = false;
                            }
                            else
                            {
                                previousOffsetSegment.Start.DistanceTo(nextOffsetSegment, out offsetIntersection);
                            }
                        }
                        else if (nextOffsetSegment.Start.DistanceTo(nextOffsetSegment.End) < nextOffsetSegment.Start.DistanceTo(offsetIntersection) &&
                            nextOffsetSegment.Start.DistanceTo(offsetIntersection) > nextOffsetSegment.End.DistanceTo(offsetIntersection))
                        {
                            // The edge at the end of the incoming segment.
                            var endOfPreviousSegment = new Line(previousOffsetSegment.Start, previousSegment.Start);
                            if (nextOffsetSegment.Intersects(endOfPreviousSegment, out Vector3 endOfPreviousSegmentIntersection))
                            {
                                // If the virtual offset point of the previous line segment is inside the next segment, the outgoing virtual edge should be inside the incoming thickened segment.
                                offsetIntersection = endOfPreviousSegmentIntersection;
                            }
                            else if (nextSegment.Intersects(endOfPreviousSegment, out _))
                            {
                                // If the previous point is entirely inside the next segment, add a cap since any accute angle would be too narrow.
                                intersects = false;
                            }
                            else
                            {
                                nextOffsetSegment.End.DistanceTo(previousOffsetSegment, out offsetIntersection);
                            }
                        }
                    }

                    var isAcuteExteriorAngle = false;
                    if (intersects)
                    {
                        isAcuteExteriorAngle = nextOffsetSegment.Direction().Dot((offsetIntersection - vertex).Unitized()) < Math.Cos(Math.PI * -3 / 4);
                    }

                    // Tight joins should get a cap, to maintain minimum width.
                    if (!intersects ||
                        isAcuteExteriorAngle &&
                        (previousOffsetSegment.End.DistanceTo(offsetIntersection) > offset ||
                        nextOffsetSegment.Start.DistanceTo(offsetIntersection) > offset))
                    {
                        var offsetPoint1 = previousOffsetSegment.Direction() * offset + previousOffsetSegment.End;
                        var offsetPoint2 = nextOffsetSegment.Direction() * (offset * -1) + nextOffsetSegment.Start;
                        joinPoints.Add(offsetPoint1);
                        if (offsetPoint1.DistanceTo(offsetPoint2) != 0)
                        {
                            joinPoints.Add(offsetPoint2);
                        }
                    }
                    else
                    {
                        joinPoints.Add(offsetIntersection);
                    }
                }
                else if (previousOffsetSegment != null)
                {
                    joinPoints.Add(previousOffsetSegment.End);
                }
                else if (nextOffsetSegment != null)
                {
                    joinPoints.Add(nextOffsetSegment.Start);
                }
                else
                {
                    continue;
                }

                joinPoints.Add(vertex);
                joinInfo.Add(joinPoints.ToArray());
            }

            // Create a polygon for each point's join, connecting back to the end of the previous point's join.
            for (var joinIndex = 0; joinIndex < joinInfo.Count; joinIndex++)
            {
                if (joinIndex == 0 && !isCycle)
                {
                    continue;
                }

                var joinPoints = joinInfo[joinIndex];
                var previousJoinPoints = joinIndex > 0 ? joinInfo[joinIndex - 1] : joinInfo.Last();
                var vertices = new List<Vector3>();
                vertices.Add(previousJoinPoints.Last());
                vertices.Add(previousJoinPoints[previousJoinPoints.Length - 2]);
                vertices.AddRange(joinPoints);
                var polygon = new Polygon(vertices);
                if (polygon.IsClockWise())
                {
                    polygons.Add(polygon.Reversed());
                }
                else
                {
                    polygons.Add(polygon);
                }
            }

            return polygons.ToArray();
        }

        /// <summary>
        /// A naïve control-point-only 2D open offset. This algorithm does not
        /// do any self-intersection checking.
        /// </summary>
        /// <param name="offset">The offset distance.</param>
        /// <returns>A new polyline with the same number of control points.</returns>
        public Polyline OffsetOpen(double offset)
        {
            var newVertices = new List<Vector3>();
            var segments = Segments().Select(s => s.Offset(offset, false)).ToList();
            if (segments.Count == 1)
            {
                return new Polyline(segments[0].Start, segments[0].End);
            }
            for (int i = 0; i < segments.Count - 1; i++)
            {
                var currSegment = segments[i];
                var nextSegment = segments[i + 1];
                if (i == 0)
                {
                    newVertices.Add(currSegment.Start);
                }

                if (currSegment.Direction().Dot(nextSegment.Direction()) > 1 - Vector3.EPSILON)
                {
                    newVertices.Add(currSegment.End);
                }
                else
                {
                    if (currSegment.Intersects(nextSegment, out Vector3 intersection, true, true))
                    {
                        newVertices.Add(intersection);
                    }
                    else
                    {
                        newVertices.Add(currSegment.End);
                    }
                }

                if (i == segments.Count - 2)
                {
                    newVertices.Add(nextSegment.End);
                }
            }
            var polyline = new Polyline(newVertices);
            if (polyline.Vertices.Count < 2)
            {
                throw new Exception("The offset of the polyline resulted in invalid geometry, such as a single point.");
            }
            return polyline;
        }

        /// <summary>
        /// Does this polyline equal the provided polyline?
        /// </summary>
        /// <param name="other"></param>
        /// <returns></returns>
        public bool Equals(Polyline other)
        {
            if (this.Vertices.Count != other.Vertices.Count)
            {
                return false;
            }
            for (var i = 0; i < Vertices.Count; i++)
            {
                if (!this.Vertices[i].Equals(other.Vertices[i]))
                {
                    return false;
                }
            }
            return true;
        }

        /// <summary>
        /// Project this polyline onto the plane.
        /// </summary>
        /// <param name="plane">The plane of the returned polyline.</param>
        public Polyline Project(Plane plane)
        {
            var projected = new Vector3[this.Vertices.Count];
            for (var i = 0; i < projected.Length; i++)
            {
                projected[i] = this.Vertices[i].Project(plane);
            }
            return new Polyline(projected);
        }

        /// <summary>
        /// Identify any shared segments between two polylines.
        /// </summary>
        /// <param name="a">The first polyline to compare.</param>
        /// <param name="b">The second polyline to compare.</param>
        /// <param name="isClosed">Flag as closed to include segment between first and last vertex.</param>
        /// <returns>Returns a list of tuples of indices for the segments that match in each polyline.</returns>
        public static List<(int indexOnA, int indexOnB)> SharedSegments(Polyline a, Polyline b, bool isClosed = false)
        {
            var result = new List<(int, int)>();

            // Abbreviate lists to compare
            var va = a.Vertices;
            var vb = b.Vertices;

            for (var i = 0; i < va.Count; i++)
            {
                var ia = va[i];
                var ib = va[(i + 1) % va.Count];

                var iterations = isClosed ? vb.Count : vb.Count - 1;

                for (var j = 0; j < iterations; j++)
                {
                    var ja = vb[j];

                    if (ia.IsAlmostEqualTo(ja))
                    {
                        // Current vertices match, compare next vertices
                        var jNext = (j + 1) % vb.Count;
                        var jPrev = j == 0 ? vb.Count - 1 : j - 1;

                        var jb = vb[jNext];
                        var jc = vb[jPrev];

                        if (ib.IsAlmostEqualTo(jb))
                        {
                            // Match is current segment a and current segment b
                            result.Add((i, j));
                        }

                        if (ib.IsAlmostEqualTo(jc))
                        {
                            // Match is current segment a and previous segment b
                            result.Add((i, jPrev));
                        }
                    }
                }
            }

            return result;
        }

        /// <summary>
        /// Insert a point into the polyline if it lies along one
        /// of the polyline's segments.
        /// </summary>
        /// <param name="points">The points at which to split the polyline.</param>
        /// <returns>The index of the new vertex.</returns>
        public virtual void Split(IList<Vector3> points)
        {
            Split(points);
        }

        /// <summary>
        /// Insert a point into the polyline if it lies along one
        /// of the polyline's segments.
        /// </summary>
        /// <param name="points">The points at which to split the polyline.</param>
        /// <param name="closed">Is the polyline closed?</param>
        protected void Split(IList<Vector3> points, bool closed = false)
        {
            for (var i = 0; i < this.Vertices.Count; i++)
            {
                var a = this.Vertices[i];
                var b = closed && i == this.Vertices.Count - 1 ? this.Vertices[0] : this.Vertices[i + 1];
                var edge = (a, b);

                // An edge may have multiple split points. 
                // We store these in a list and sort it along the
                // direction of the edge, before inserting the points
                // into the vertex list and incrementing i by the correct
                // amount to move forward to the next edge.
                var newEdgeVertices = new List<Vector3>();
                var comparer = new DirectionComparer((edge.a - edge.b).Unitized());

                for (var j = points.Count - 1; j >= 0; j--)
                {
                    var point = points[j];

                    if (point.IsAlmostEqualTo(edge.a) || point.IsAlmostEqualTo(edge.b))
                    {
                        // The split point is coincident with a vertex.
                        continue;
                    }

                    if (point.DistanceTo(edge, out var newPoint).ApproximatelyEquals(0.0))
                    {
                        if (!newEdgeVertices.Contains(newPoint))
                        {
                            newEdgeVertices.Add(newPoint);
                        }
                    }
                }
                newEdgeVertices.Sort(comparer);
                ((List<Vector3>)this.Vertices).InsertRange(i + 1, newEdgeVertices);
                i += newEdgeVertices.Count;
            }
            return;
        }

        /// <summary>
        /// Calculate U parameter for point on polyline
        /// </summary>
        /// <param name="point">Point on polyline</param>
        /// <returns>Returns U parameter for point on polyline</returns>
        public double GetParameterAt(Vector3 point)
        {
            var segment = Segments().FirstOrDefault(x => x.PointOnLine(point, true));

            if (segment == null)
            {
                return -1;
            }

            var segmentIndex = Segments().ToList().IndexOf(segment);

            var segmentsLength = Segments().Where((x, i) => i < segmentIndex).Sum(x => x.Length());
            var pointLength = segmentsLength + point.DistanceTo(segment.Start);

            return pointLength / Length();
        }

        /// <summary>
        /// Check if polyline intersects with line
        /// </summary>
        /// <param name="line">Line to check</param>
        /// <param name="intersections">Intersections between polyline and line</param>
        /// <param name="infinite">Threat the line as infinite?</param>
        /// <param name="includeEnds">If the end of line lies exactly on the vertex of polyline, count it as an intersection? </param>
        /// <returns>True if line intersects with polyline, false if they do not intersect</returns>
        public bool Intersects(Line line, out List<Vector3> intersections, bool infinite = false, bool includeEnds = false)
        {
            var segments = Segments();

            intersections = new List<Vector3>();

            foreach (var segment in segments)
            {
                if (segment.Intersects(line, out var point, infinite: infinite, includeEnds: includeEnds))
                {
                    if (segment.PointOnLine(point, includeEnds) && intersections.All(x => !x.IsAlmostEqualTo(point)))
                    {
                        intersections.Add(point);
                    }
                }
            }

            return intersections.Any();
        }

        /// <summary>
        /// Checks if polyline intersects with polygon
        /// </summary>
        /// <param name="polygon">Polygon to check</param>
        /// <param name="sharedSegments">List of shared subsegments</param>
        /// <returns>Result of check if polyline and polygon intersects</returns>
        public bool Intersects(Polygon polygon, out List<Polyline> sharedSegments)
        {
            sharedSegments = new List<Polyline>();

            var intersections = polygon.Segments()
                .SelectMany(x =>
                {
                    Intersects(x, out var result);
                    return result;
                })
                .OrderBy(x => GetParameterAt(x))
                .ToList();

            if (intersections.Count == 0)
            {
                if (polygon.Contains(Start) && polygon.Contains(End))
                {
                    sharedSegments.Add(this);
                }
                return sharedSegments.Any();
            }

            if (polygon.Contains(Start))
            {
                var intersection = intersections.First();
                var startSegment = GetSubsegment(Start, intersection);
                sharedSegments.Add(startSegment);
                intersections.Remove(intersection);
            }

            for (int i = 1; i < intersections.Count; i += 2)
            {
                var subsegment = GetSubsegment(intersections[i - 1], intersections[i]);
                sharedSegments.Add(subsegment);
            }

            if (polygon.Contains(End))
            {
                var intersection = intersections.Last();
                var endSegment = GetSubsegment(intersection, End);
                sharedSegments.Add(endSegment);
                intersections.Remove(intersection);
            }

            return sharedSegments.Any();
        }

        /// <summary>
        /// Get new polyline between two points
        /// </summary>
        /// <param name="start">Start point</param>
        /// <param name="end">End point</param>
        /// <returns>New polyline or null if any of points is not on polyline</returns>
        public Polyline GetSubsegment(Vector3 start, Vector3 end)
        {
            if (start.IsAlmostEqualTo(end))
            {
                return null;
            }

            var startParameter = GetParameterAt(start);
            var endParameter = GetParameterAt(end);

            if (startParameter < 0 || endParameter < 0)
            {
                return null;
            }

            var firstParameter = 0d;
            var lastParameter = 0d;
            var vertices = new List<Vector3>();
            var lastVertex = Vector3.Origin;

            if (startParameter < endParameter)
            {
                firstParameter = startParameter;
                lastParameter = endParameter;
                vertices.Add(start);
                lastVertex = end;
            }
            else
            {
                firstParameter = endParameter;
                lastParameter = startParameter;
                vertices.Add(end);
                lastVertex = start;
            }

            var verticesToAdd = Vertices.Where(x =>
            {
                var parameter = GetParameterAt(x);
                return parameter > firstParameter && parameter < lastParameter;
            });

            vertices.AddRange(verticesToAdd);
            vertices.Add(lastVertex);

            return new Polyline(vertices);
        }
    }

    /// <summary>
    /// Polyline extension methods.
    /// </summary>
    internal static class PolylineExtensions
    {
        /// <summary>
        /// Construct a clipper path from a Polygon.
        /// </summary>
        /// <param name="p"></param>
        /// <param name="tolerance">An optional tolerance. If converting back to a Polyline, be sure to use the same tolerance.</param>
        /// <returns></returns>
        internal static List<IntPoint> ToClipperPath(this Polyline p, double tolerance = Vector3.EPSILON)
        {
            var clipperScale = Math.Round(1.0 / tolerance);
            var path = new List<IntPoint>();
            foreach (var v in p.Vertices)
            {
                path.Add(new IntPoint(Math.Round(v.X * clipperScale), Math.Round(v.Y * clipperScale)));
            }
            return path;
        }

        /// <summary>
        /// Convert a line to a polyline
        /// </summary>
        /// <param name="l">The line to convert.</param>
        public static Polyline ToPolyline(this Line l) => new Polyline(new[] { l.Start, l.End });

    }

    /// <summary>
    /// Offset end types
    /// </summary>
    public enum EndType
    {
        /// <summary>
        /// Open ends are extended by the offset distance and squared off
        /// </summary>
        Square,
        /// <summary>
        /// Ends are squared off with no extension
        /// </summary>
        Butt,
        /// <summary>
        /// If open, ends are joined and treated as a closed polygon
        /// </summary>
        ClosedPolygon,
    }
}<|MERGE_RESOLUTION|>--- conflicted
+++ resolved
@@ -381,14 +381,10 @@
         /// </summary>
         /// <param name="startSetback"></param>
         /// <param name="endSetback"></param>
-<<<<<<< HEAD
         /// <param name="additionalRotation"></param>
         public override Transform[] Frames(double startSetback = 0.0,
                                            double endSetback = 0.0,
                                            double additionalRotation = 0.0)
-=======
-        public override Transform[] Frames(double startSetback = 0, double endSetback = 0)
->>>>>>> f89e2751
         {
             var normals = this.NormalsAtVertices();
 
