using ClipperLib;
using Elements.Geometry.Interfaces;
using LibTessDotNet.Double;
using System;
using System.Collections.Generic;
using System.Linq;

namespace Elements.Geometry
{
    /// <summary>
    /// A closed planar polygon.
    /// </summary>
    /// <example>
    /// [!code-csharp[Main](../../Elements/test/PolygonTests.cs?name=example)]
    /// </example>
    public partial class Polygon : Polyline
    {
        /// <summary>
        /// Implicitly convert a polygon to a profile.
        /// </summary>
        /// <param name="p">The polygon to convert.</param>
        public static implicit operator Profile(Polygon p) => new Profile(p);

        // Though this conversion may seem redundant to the Curve => ModelCurve converter, it is needed to
        // make this the default implicit conversion from a polygon to an element (rather than the
        // polygon => profile conversion above.)
        /// <summary>
        /// Implicitly convert a Polygon to a ModelCurve Element.
        /// </summary>
        /// <param name="c">The curve to convert.</param>
        public static implicit operator Element(Polygon c) => new ModelCurve(c);

        /// <summary>
        /// Construct a transformed copy of this Polygon.
        /// </summary>
        /// <param name="transform">The transform to apply.</param>
        public Polygon TransformedPolygon(Transform transform)
        {
            var transformed = new Vector3[this.Vertices.Count];
            for (var i = 0; i < transformed.Length; i++)
            {
                transformed[i] = transform.OfPoint(this.Vertices[i]);
            }
            var p = new Polygon(transformed);
            return p;
        }

        /// <summary>
        /// Construct a transformed copy of this Curve.
        /// </summary>
        /// <param name="transform">The transform to apply.</param>
        public override Curve Transformed(Transform transform)
        {
            return TransformedPolygon(transform);
        }

        /// <summary>
        /// Tests if the supplied Vector3 is within this Polygon without coincidence with an edge when compared on a shared plane.
        /// </summary>
        /// <param name="vector">The Vector3 to compare to this Polygon.</param>
        /// <returns>
        /// Returns true if the supplied Vector3 is within this Polygon when compared on a shared plane. Returns false if the Vector3 is outside this Polygon or if the supplied Vector3 is null.
        /// </returns>
        public bool Contains(Vector3 vector)
        {
            Contains(vector, out Containment containment);
            return containment == Containment.Inside;
        }

        /// <summary>
        /// Tests if the supplied Vector3 is within this Polygon, using a 2D method.
        /// </summary>
        /// <param name="vector">The position to test.</param>
        /// <param name="containment">Whether the point is inside, outside, at an edge, or at a vertex.</param>
        /// <returns>Returns true if the supplied Vector3 is within this polygon.</returns>
        public bool Contains(Vector3 vector, out Containment containment)
        {
            return Contains(Segments(), vector, out containment);
        }

        // Adapted from https://stackoverflow.com/questions/46144205/point-in-polygon-using-winding-number/46144206
        internal static bool Contains(IEnumerable<Line> segments, Vector3 location, out Containment containment)
        {
            int windingNumber = 0;

            foreach (var edge in segments)
            {
                // check for coincidence with edge vertices
                var toStart = location - edge.Start;
                if (toStart.IsZero())
                {
                    containment = Containment.CoincidesAtVertex;
                    return true;
                }
                var toEnd = location - edge.End;
                if (toEnd.IsZero())
                {
                    containment = Containment.CoincidesAtVertex;
                    return true;
                }
                //along segment - check if perpendicular distance to segment is below tolerance and that point is between ends
                var a = toStart.Length();
                var b = toStart.Dot((edge.End - edge.Start).Unitized());
                if (a * a - b * b < Vector3.EPSILON * Vector3.EPSILON && toStart.Dot(toEnd) < 0)
                {
                    containment = Containment.CoincidesAtEdge;
                    return true;
                }


                if (edge.AscendingRelativeTo(location) &&
                    edge.LocationInRange(location, Line.Orientation.Ascending))
                {
                    windingNumber += Wind(location, edge, Line.Position.Left);
                }
                if (!edge.AscendingRelativeTo(location) &&
                    edge.LocationInRange(location, Line.Orientation.Descending))
                {
                    windingNumber -= Wind(location, edge, Line.Position.Right);
                }
            }

            var result = windingNumber != 0;
            containment = result ? Containment.Inside : Containment.Outside;
            return result;
        }

        private static int Wind(Vector3 location, Line edge, Line.Position position)
        {
            return edge.RelativePositionOf(location) != position ? 0 : 1;
        }


        /// <summary>
        /// Tests if the supplied Polygon is within this Polygon without coincident edges when compared on a shared plane.
        /// </summary>
        /// <param name="polygon">The Polygon to compare to this Polygon.</param>
        /// <returns>
        /// Returns true if every vertex of the supplied Polygon is within this Polygon when compared on a shared plane. Returns false if the supplied Polygon is not entirely within this Polygon, or if the supplied Polygon is null.
        /// </returns>
        public bool Contains(Polygon polygon)
        {
            if (polygon == null)
            {
                return false;
            }
            var thisPath = this.ToClipperPath();
            var polyPath = polygon.ToClipperPath();
            foreach (IntPoint vertex in polyPath)
            {
                if (Clipper.PointInPolygon(vertex, thisPath) != 1)
                {
                    return false;
                }
            }
            return true;
        }

        /// <summary>
        /// Calculates whether this polygon is configured clockwise.
        /// </summary>
        /// <returns>True if this polygon is oriented clockwise.</returns>
        public bool IsClockWise()
        {
            // https://en.wikipedia.org/wiki/Shoelace_formula
            var sum = 0.0;
            for (int i = 0; i < this.Vertices.Count; i++)
            {
                var point = this.Vertices[i];
                var nextPoint = this.Vertices[(i + 1) % this.Vertices.Count];
                sum += (nextPoint.X - point.X) * (nextPoint.Y + point.Y);
            }
            return sum > 0;
        }

        /// <summary>
        /// Tests if the supplied Vector3 is within this Polygon or coincident with an edge when compared on a shared plane.
        /// </summary>
        /// <param name="vector">The Vector3 to compare to this Polygon.</param>
        /// <returns>
        /// Returns true if the supplied Vector3 is within this Polygon or coincident with an edge when compared on a shared plane. Returns false if the supplied Vector3 is outside this Polygon, or if the supplied Vector3 is null.
        /// </returns>
        public bool Covers(Vector3 vector)
        {
            var clipperScale = 1 / Vector3.EPSILON;
            var thisPath = this.ToClipperPath();
            var intPoint = new IntPoint(vector.X * clipperScale, vector.Y * clipperScale);
            if (Clipper.PointInPolygon(intPoint, thisPath) == 0)
            {
                return false;
            }
            return true;
        }

        /// <summary>
        /// Tests if the supplied Polygon is within this Polygon with or without edge coincident vertices when compared on a shared plane.
        /// </summary>
        /// <param name="polygon">The Polygon to compare to this Polygon.</param>
        /// <returns>
        /// Returns true if every vertex of the supplied Polygon is within this Polygon or coincident with an edge when compared on a shared plane. Returns false if any vertex of the supplied Polygon is outside this Polygon, or if the supplied Polygon is null.
        /// </returns>
        public bool Covers(Polygon polygon)
        {
            if (polygon == null)
            {
                return false;
            }
            if (this.IsClockWise() != polygon.IsClockWise())
            {
                polygon = polygon.Reversed();
            }
            var clipper = new Clipper();
            var solution = new List<List<IntPoint>>();
            clipper.AddPath(this.ToClipperPath(), PolyType.ptSubject, true);
            clipper.AddPath(polygon.ToClipperPath(), PolyType.ptClip, true);
            clipper.Execute(ClipType.ctUnion, solution);
            if (solution.Count != 1)
            {
                return false;
            }
            return Math.Abs(solution.First().ToPolygon().Area() - this.ToClipperPath().ToPolygon().Area()) <= 0.0001;
        }

        /// <summary>
        /// Tests if the supplied Vector3 is outside this Polygon when compared on a shared plane.
        /// </summary>
        /// <param name="vector">The Vector3 to compare to this Polygon.</param>
        /// <returns>
        /// Returns true if the supplied Vector3 is outside this Polygon when compared on a shared plane or if the supplied Vector3 is null.
        /// </returns>
        public bool Disjoint(Vector3 vector)
        {
            var clipperScale = 1.0 / Vector3.EPSILON;
            var thisPath = this.ToClipperPath();
            var intPoint = new IntPoint(vector.X * clipperScale, vector.Y * clipperScale);
            if (Clipper.PointInPolygon(intPoint, thisPath) != 0)
            {
                return false;
            }
            return true;
        }

        /// <summary>
        /// Tests if the supplied Polygon and this Polygon are coincident in any way when compared on a shared plane.
        /// </summary>
        /// <param name="polygon">The Polygon to compare to this Polygon.</param>
        /// <returns>
        /// Returns true if the supplied Polygon do not intersect or touch this Polygon when compared on a shared plane or if the supplied Polygon is null.
        /// </returns>
        public bool Disjoint(Polygon polygon)
        {
            if (polygon == null)
            {
                return true;
            }
            var thisPath = this.ToClipperPath();
            var polyPath = polygon.ToClipperPath();
            foreach (IntPoint vertex in thisPath)
            {
                if (Clipper.PointInPolygon(vertex, polyPath) != 0)
                {
                    return false;
                }
            }
            foreach (IntPoint vertex in polyPath)
            {
                if (Clipper.PointInPolygon(vertex, thisPath) != 0)
                {
                    return false;
                }
            }
            return true;
        }

        /// <summary>
        /// Tests if the supplied Polygon shares one or more areas with this Polygon when compared on a shared plane.
        /// </summary>
        /// <param name="polygon">The Polygon to compare with this Polygon.</param>
        /// <returns>
        /// Returns true if the supplied Polygon shares one or more areas with this Polygon when compared on a shared plane. Returns false if the supplied Polygon does not share an area with this Polygon or if the supplied Polygon is null.
        /// </returns>
        public bool Intersects(Polygon polygon)
        {
            if (polygon == null)
            {
                return false;
            }
            var clipper = new Clipper();
            var solution = new List<List<IntPoint>>();
            clipper.AddPath(this.ToClipperPath(), PolyType.ptSubject, true);
            clipper.AddPath(polygon.ToClipperPath(), PolyType.ptClip, true);
            clipper.Execute(ClipType.ctIntersection, solution);
            return solution.Count != 0;
        }

        /// <summary>
        /// Tests if the supplied Vector3 is coincident with an edge of this Polygon when compared on a shared plane.
        /// </summary>
        /// <param name="vector">The Vector3 to compare to this Polygon.</param>
        /// <param name="tolerance">An optional tolerance.</param>
        /// <returns>
        /// Returns true if the supplied Vector3 coincides with an edge of this Polygon when compared on a shared plane. Returns false if the supplied Vector3 is not coincident with an edge of this Polygon, or if the supplied Vector3 is null.
        /// </returns>
        public bool Touches(Vector3 vector, double tolerance = Vector3.EPSILON)
        {
            var clipperScale = 1.0 / tolerance;
            var thisPath = this.ToClipperPath(tolerance);
            var intPoint = new IntPoint(vector.X * clipperScale, vector.Y * clipperScale);
            if (Clipper.PointInPolygon(intPoint, thisPath) != -1)
            {
                return false;
            }
            return true;
        }

        /// <summary>
        /// Tests if at least one point of an edge of the supplied Polygon is shared with an edge of this Polygon without the Polygons interesecting when compared on a shared plane.
        /// </summary>
        /// <param name="polygon">The Polygon to compare to this Polygon.</param>
        /// <param name="tolerance">An optional tolerance.</param>
        /// <returns>
        /// Returns true if the supplied Polygon shares at least one edge point with this Polygon without the Polygons intersecting when compared on a shared plane. Returns false if the Polygons intersect, are disjoint, or if the supplied Polygon is null.
        /// </returns>
        public bool Touches(Polygon polygon, double tolerance = Vector3.EPSILON)
        {
            if (polygon == null || this.Intersects(polygon))
            {
                return false;
            }
            var thisPath = this.ToClipperPath(tolerance);
            var polyPath = polygon.ToClipperPath(tolerance);
            foreach (IntPoint vertex in thisPath)
            {
                if (Clipper.PointInPolygon(vertex, polyPath) == -1)
                {
                    return true;
                }
            }
            return false;
        }

        /// <summary>
        /// Split this polygon with an open polyline.
        /// </summary>
        /// <param name="pl">The polyline with which to split.</param>
        public List<Polygon> Split(Polyline pl)
        {
<<<<<<< HEAD
            // Construct a half-edge graph from the polygon and the polyline
            ConstructHalfEdgeGraph(this, pl, out var vertices, out var edgesPerVertex);
            // Find closed regions in that graph
            return Polygonize(vertices, edgesPerVertex);
        }

        /// <summary>
        /// Split this polygon with a collection of open polylines.
        /// </summary>
        /// <param name="polylines">The polylines with which to split.</param>
        public List<Polygon> Split(IEnumerable<Polyline> polylines)
        {
            // Construct a half-edge graph from the polygon and the polylines
            Polygon.ConstructHalfEdgeGraph(new[] { this }, polylines, out var vertices, out var edgesPerVertex);
            // Find closed regions in that graph
            return Polygonize(vertices, edgesPerVertex);
=======
            // Construct a half-ede graph from the polygon and the polyline
            Polygon.ConstructHalfEdgeGraph(this, pl, out var vertices, out var edgesPerVertex);
            // Find closed regions in that graph
            List<Polygon> newPolygons = Polygonize(vertices, edgesPerVertex);

            return newPolygons;
        }

        /// <summary>
        /// Split this polygon with a collection of open polylines.
        /// </summary>
        /// <param name="polylines">The polylines with which to split.</param>
        public List<Polygon> Split(IEnumerable<Polyline> polylines)
        {
            // Construct a half-ede graph from the polygon and the polylines
            Polygon.ConstructHalfEdgeGraph(new[] { this }, polylines, out var vertices, out var edgesPerVertex);
            // Find closed regions in that graph
            List<Polygon> newPolygons = Polygonize(vertices, edgesPerVertex);

            return newPolygons;
>>>>>>> aadd9160
        }

        internal static List<Polygon> Polygonize(List<Vector3> vertices, List<List<(int from, int to)>> edgesPerVertex)
        {
            var newPolygons = new List<Polygon>();
            // construct polygons from half edge graph.
            // remove edges from edgesPerVertex as they get "consumed" by a polygon,
            // and stop when you run out of edges. 
            // Guranteed to terminate because every loop step removes at least 1 edge, and
            // edges are never added.
            while (edgesPerVertex.Any(l => l.Count > 0))
            {
                var currentEdgeList = new List<(int from, int to)>();
                // pick a starting point
                var startingSet = edgesPerVertex.First(l => l.Count > 0);
                var currentSegment = startingSet[0];
                startingSet.RemoveAt(0);
                var initialFrom = currentSegment.from;

                // loop until we reach the point at which we started for this polygon loop.
                // Since we have a finite set of edges, and we consume / remove every edge we traverse,
                // we must eventually either find an edge that points back to our start, or hit
                // a dead end where no more edges are available (in which case we throw an exception) 
                while (currentSegment.to != initialFrom)
                {
                    currentEdgeList.Add(currentSegment);
                    var toVertex = vertices[currentSegment.to];
                    var fromVertex = vertices[currentSegment.from];

                    var vectorToTest = fromVertex - toVertex;
                    // get all segments pointing outwards from our "to" vertex
                    var possibleNextSegments = edgesPerVertex[currentSegment.to];
                    if (possibleNextSegments.Count == 0)
                    {
                        // this should never happen.
                        throw new Exception("Something went wrong building polygons from split results. Unable to proceed.");
                    }
                    // at every node, we pick the next segment forming the largest counter-clockwise angle with our opposite.
                    var nextSegment = possibleNextSegments.OrderBy(cand => vectorToTest.PlaneAngleTo(vertices[cand.to] - vertices[cand.from])).Last();
                    possibleNextSegments.Remove(nextSegment);
                    currentSegment = nextSegment;
                }
                currentEdgeList.Add(currentSegment);
                var currentVertexList = new List<Vector3>();

                // remove duplicate edges in the same new polygon, 
                // which will occur if we have a polyline that doesn't cross all the way through.
                var validEdges = new List<(int from, int to)>(currentEdgeList);
                int i = 0;
                // guaranteed to terminate, since at every step we either increment i by one, or make validEdges.Count smaller by 2 (and decrement i by 1).
                // validEdges.Count-i always gets smaller, every step, until 0. 
                while (validEdges.Count > 0 && i < validEdges.Count)
                {
                    var index = (i + validEdges.Count) % validEdges.Count;
                    var nextIndex = (i + 1 + validEdges.Count) % validEdges.Count;
                    var thisEdge = validEdges[index];
                    var nextEdge = validEdges[nextIndex];
                    if (thisEdge.from == nextEdge.to)
                    {
                        // we found a degenerate section — two duplicate edges, joined at a vertex. 
<<<<<<< HEAD
                        // we remove the two duplicate edges. we have to do this in a descending sorted order 
                        // so the removal of the first one doesn't shift the position of the second one,
                        // and if we're straddling the end of the list eg (5, 0), "nextIndex" is before "index". 
                        foreach (var indexToRemove in new[] { index, nextIndex }.OrderByDescending(v => v))
                        {
                            validEdges.RemoveAt(indexToRemove);
                        }
=======
                        // we remove the two duplicate edges. nextindex goes first, because otherwise its index would change
                        // when we removed at index (we could also do "validEdges.RemoveAt(index)" twice.)
                        validEdges.RemoveAt(nextIndex);
                        validEdges.RemoveAt(index % validEdges.Count); // mod is necessary because if we're straddling the end of the list (eg 5 and 0), we might remove 0 and then be unable to remove 5.
>>>>>>> aadd9160
                        // it's conceivable that the two other edges on either side of these removed edges are ALSO identical.
                        // in this case, we actually step backwards — to compare "the one before the first one we just removed" and
                        // "the one after the second one we just removed", which will now be adjacent in the list. 
                        i--;
                    }
                    else
                    {
                        i++;
                    }

                }

                foreach (var edge in validEdges)
                {
                    currentVertexList.Add(vertices[edge.to]);
                }
                // if we have a wholly-contained polyline, this cleanup can result in a totally empty list,
                // so we check before trying to construct a polygon.
                if (currentVertexList.Count > 0)
                {
                    newPolygons.Add(new Polygon(currentVertexList));
                }
            }

            return newPolygons;
        }

        internal static void ConstructHalfEdgeGraph(Polygon pg, Polyline pl, out List<Vector3> vertices, out List<List<(int from, int to)>> edgesPerVertex)
        {
            ConstructHalfEdgeGraph(new[] { pg }, new[] { pl }, out vertices, out edgesPerVertex);
        }
<<<<<<< HEAD

=======
>>>>>>> aadd9160
        internal static void ConstructHalfEdgeGraph(IEnumerable<Polygon> pg, IEnumerable<Polyline> pl, out List<Vector3> vertexList, out List<List<(int from, int to)>> edgesPerVertex)
        {
            var plArray = pl.ToArray();
            var plSegments = pl.SelectMany(p => p.Segments()).ToArray();
            var vertices = new List<Vector3>();
            edgesPerVertex = new List<List<(int from, int to)>>();

            // Check each polygon segment against each polyline segment for intersections. 
            // Build up a half-edge structure.

            // for each segment, store a list of vertices. If an intersection is found, additional vertices will be added to the list for that segment.

            var polylineSplitPoints = plSegments.Select(p => new List<Vector3> { p.Start, p.End }).ToArray();
            // first we check polyline-polyline intersections, and add those to split points
            var plCount = plArray.Length;
            if (plCount > 1)
            {
                var flatListPosition = 0;
                for (int i = 0; i < plCount - 1; i++)
                {
                    // check each segment in this polyline with all segments starting after this polyline
                    // to avoid checking for intersections between a polyline and its own segments.
                    // flatListPosition keeps track of how far along the flat list of segments we should start.
                    var segmentsA = plArray[i].Segments();
                    for (int j = flatListPosition; j < plSegments.Count(); j++)
                    {
                        var otherSegment = plSegments[j];
                        for (int segAIndex = 0; segAIndex < segmentsA.Length; segAIndex++)
                        {
                            Line segA = (Line)segmentsA[segAIndex];
                            if (segA.Intersects(otherSegment, out var intersectionPt, false, true))
                            {
                                polylineSplitPoints[flatListPosition + segAIndex].Add(intersectionPt);
                                polylineSplitPoints[j].Add(intersectionPt);
                            }
                        }
                    }
                    flatListPosition += segmentsA.Count();
                }
            }
            // next we check each polygon against all polyline segments
            foreach (var polygon in pg)
            {
                var pgSegments = polygon.Segments();
                for (int i = 0; i < pgSegments.Length; i++)
                {
                    var polygonSegment = pgSegments[i];
                    // collect the vertices of each segment — if an intersection is found, additional vertices will be added to this list.
                    var polygonSegmentSplitPoints = new List<Vector3> { polygonSegment.Start, polygonSegment.End };
                    for (int j = 0; j < plSegments.Length; j++)
                    {
                        var polylineSegment = plSegments[j];
                        if (polygonSegment.Intersects(polylineSegment, out var intersectionPt, false, true))
                        {
                            polylineSplitPoints[j].Add(intersectionPt);
                            polygonSegmentSplitPoints.Add(intersectionPt);
                        }
                    }
                    // sort the unique polygon edge vertices along the segment's length, and start the halfEdge graph.
                    var pgIntersectionsOrdered = polygonSegmentSplitPoints.Distinct().OrderBy(sp => sp.DistanceTo(polygonSegment.Start)).ToArray();
                    for (int k = 0; k < pgIntersectionsOrdered.Length - 1; k++)
                    {
                        var from = pgIntersectionsOrdered[k];
                        var to = pgIntersectionsOrdered[k + 1];
                        var fromIndex = vertices.FindIndex(v => v.IsAlmostEqualTo(from));
                        if (fromIndex == -1)
                        {
                            fromIndex = vertices.Count;
                            vertices.Add(from);
                            edgesPerVertex.Add(new List<(int from, int to)>());
                        }
                        var toIndex = vertices.FindIndex(v => v.IsAlmostEqualTo(to));
                        if (toIndex == -1)
                        {
                            toIndex = vertices.Count;
                            vertices.Add(to);
                            edgesPerVertex.Add(new List<(int from, int to)>());
                        }
                        // only add one set of polygon halfEdges, so we don't wind up with an outer loop.
                        if (fromIndex != toIndex)
                        {
                            edgesPerVertex[fromIndex].Add((fromIndex, toIndex));
                        }
                    }
                }
            }
            // do the same with the polyline's vertices — sort and add to the halfEdge graph.
            foreach (var splitSet in polylineSplitPoints)
            {
                var splitSetOrdered = splitSet.Distinct().OrderBy(v => v.DistanceTo(splitSet[0])).ToArray();
                for (int i = 0; i < splitSetOrdered.Length - 1; i++)
                {
                    var from = splitSetOrdered[i];
                    var to = splitSetOrdered[i + 1];

                    var fromIndex = vertices.FindIndex(v => v.IsAlmostEqualTo(from));
                    if (fromIndex == -1)
                    {
                        fromIndex = vertices.Count;
                        vertices.Add(from);
                        edgesPerVertex.Add(new List<(int from, int to)>());
                    }
                    var toIndex = vertices.FindIndex(v => v.IsAlmostEqualTo(to));
                    if (toIndex == -1)
                    {
                        toIndex = vertices.Count;
                        vertices.Add(to);
                        edgesPerVertex.Add(new List<(int from, int to)>());
                    }
                    // add both half edges for polyline segments
                    if (fromIndex != toIndex)
                    {
                        edgesPerVertex[fromIndex].Add((fromIndex, toIndex));
                        edgesPerVertex[toIndex].Add((toIndex, fromIndex));
                    }
                }
            }
            vertexList = vertices;
        }

        /// <summary>
        /// Constructs the geometric difference between two sets of polygons.
        /// </summary>
        /// <param name="firstSet">First set of polygons</param>
        /// <param name="secondSet">Second set of polygons</param>
        /// <param name="tolerance">An optional tolerance.</param>
        /// <returns>Returns a list of Polygons representing the subtraction of the second set of polygons from the first set.</returns>
        public static IList<Polygon> Difference(IList<Polygon> firstSet, IList<Polygon> secondSet, double tolerance = Vector3.EPSILON)
        {
            return BooleanTwoSets(firstSet, secondSet, BooleanMode.Difference, VoidTreatment.PreserveInternalVoids, tolerance);
        }

        /// <summary>
        /// Constructs the geometric union of two sets of polygons.
        /// </summary>
        /// <param name="firstSet">First set of polygons</param>
        /// <param name="secondSet">Second set of polygons</param>
        /// <param name="tolerance">An optional tolerance.</param>
        /// <returns>Returns a list of Polygons representing the union of both sets of polygons.</returns>
        [Obsolete("Please use UnionAll, which takes a single list of polygons.")]
        public static IList<Polygon> Union(IList<Polygon> firstSet, IList<Polygon> secondSet, double tolerance = Vector3.EPSILON)
        {
            return BooleanTwoSets(firstSet, secondSet, BooleanMode.Union, VoidTreatment.IgnoreInternalVoids, tolerance);
        }

        /// <summary>
        /// Constructs the geometric union of a set of polygons.
        /// </summary>
        /// <param name="polygons">The polygons to union</param>
        /// <param name="tolerance">An optional tolerance.</param>
        /// <returns>Returns a list of Polygons representing the union of all polygons.</returns>
        public static IList<Polygon> UnionAll(IList<Polygon> polygons, double tolerance = Vector3.EPSILON)
        {
            return BooleanTwoSets(polygons, new List<Polygon>(), BooleanMode.Union, VoidTreatment.IgnoreInternalVoids, tolerance);
        }

        /// <summary>
        /// Returns Polygons representing the symmetric difference between two sets of polygons.
        /// </summary>
        /// <param name="firstSet">First set of polygons</param>
        /// <param name="secondSet">Second set of polygons</param>
        /// <param name="tolerance">An optional tolerance.</param>
        /// <returns>
        /// Returns a list of Polygons representing the symmetric difference of these two sets of polygons.
        /// Returns a representation of all polygons if they do not intersect.
        /// </returns>
        public static IList<Polygon> XOR(IList<Polygon> firstSet, IList<Polygon> secondSet, double tolerance = Vector3.EPSILON)
        {
            return BooleanTwoSets(firstSet, secondSet, BooleanMode.XOr, VoidTreatment.PreserveInternalVoids, tolerance);
        }

        /// <summary>
        /// Constructs the Polygon intersections between two sets of polygons.
        /// </summary>
        /// <param name="firstSet">First set of polygons</param>
        /// <param name="secondSet">Second set of polygons</param>
        /// <param name="tolerance">An optional tolerance.</param>
        /// <returns>
        /// Returns a list of Polygons representing the intersection of the first set of Polygons with the second set.
        /// Returns null if the Polygons do not intersect.
        /// </returns>
        public static IList<Polygon> Intersection(IList<Polygon> firstSet, IList<Polygon> secondSet, double tolerance = Vector3.EPSILON)
        {
            return BooleanTwoSets(firstSet, secondSet, BooleanMode.Intersection, VoidTreatment.PreserveInternalVoids, tolerance);
        }


        /// <summary>
        /// Apply a boolean operation (Union, Difference, Intersection, or XOr) to two lists of Polygons.
        /// </summary>
        /// <param name="subjectPolygons">Polygons to clip</param>
        /// <param name="clippingPolygons">Polygons with which to clip</param>
        /// <param name="booleanMode">The operation to apply: Union, Difference, Intersection, or XOr</param>
        /// <param name="voidTreatment">Optional setting for how to process the polygons in each set: either treat polygons inside others as voids, or treat them all as solid (thereby ignoring internal polygons).</param>
        /// <param name="tolerance">Optional override of the tolerance for determining if two polygons are identical.</param>
        private static IList<Polygon> BooleanTwoSets(IList<Polygon> subjectPolygons, IList<Polygon> clippingPolygons, BooleanMode booleanMode, VoidTreatment voidTreatment = VoidTreatment.PreserveInternalVoids, double tolerance = Vector3.EPSILON)
        {
            var subjectPaths = subjectPolygons.Select(s => s.ToClipperPath(tolerance)).ToList();
            var clipPaths = clippingPolygons.Select(s => s.ToClipperPath(tolerance)).ToList();
            Clipper clipper = new Clipper();
            clipper.AddPaths(subjectPaths, PolyType.ptSubject, true);
            clipper.AddPaths(clipPaths, PolyType.ptClip, true);
            var solution = new List<List<IntPoint>>();
            var executionMode = ClipType.ctDifference;
            var polyFillType = PolyFillType.pftEvenOdd;
            if (voidTreatment == VoidTreatment.IgnoreInternalVoids)
            {
                polyFillType = PolyFillType.pftNonZero;
            }
            switch (booleanMode)
            {
                case BooleanMode.Difference:
                    executionMode = ClipType.ctDifference;
                    break;
                case BooleanMode.Union:
                    executionMode = ClipType.ctUnion;
                    break;
                case BooleanMode.Intersection:
                    executionMode = ClipType.ctIntersection;
                    break;
                case BooleanMode.XOr:
                    executionMode = ClipType.ctXor;
                    break;
            }
            clipper.Execute(executionMode, solution, polyFillType);
            if (solution.Count == 0)
            {
                return null;
            }
            var polygons = new List<Polygon>();
            foreach (List<IntPoint> path in solution)
            {
                polygons.Add(PolygonExtensions.ToPolygon(path, tolerance));
            }
            return polygons;
        }

        /// <summary>
        /// Constructs the geometric difference between this Polygon and the supplied Polygon.
        /// </summary>
        /// <param name="polygon">The intersecting Polygon.</param>
        /// <param name="tolerance">An optional tolerance value.</param>
        /// <returns>
        /// Returns a list of Polygons representing the subtraction of the supplied Polygon from this Polygon.
        /// Returns null if the area of this Polygon is entirely subtracted.
        /// Returns a list containing a representation of the perimeter of this Polygon if the two Polygons do not intersect.
        /// </returns>
        public IList<Polygon> Difference(Polygon polygon, double tolerance = Vector3.EPSILON)
        {
            var thisPath = this.ToClipperPath(tolerance);
            var polyPath = polygon.ToClipperPath(tolerance);
            Clipper clipper = new Clipper();
            clipper.AddPath(thisPath, PolyType.ptSubject, true);
            clipper.AddPath(polyPath, PolyType.ptClip, true);
            var solution = new List<List<IntPoint>>();
            clipper.Execute(ClipType.ctDifference, solution, PolyFillType.pftNonZero);
            if (solution.Count == 0)
            {
                return null;
            }
            var polygons = new List<Polygon>();
            foreach (List<IntPoint> path in solution)
            {
                polygons.Add(PolygonExtensions.ToPolygon(path, tolerance));
            }
            return polygons;
        }

        /// <summary>
        /// Constructs the geometric difference between this Polygon and the supplied Polygons.
        /// </summary>
        /// <param name="difPolys">The list of intersecting Polygons.</param>
        /// <param name="tolerance">An optional tolerance value.</param>
        /// <returns>
        /// Returns a list of Polygons representing the subtraction of the supplied Polygons from this Polygon.
        /// Returns null if the area of this Polygon is entirely subtracted.
        /// Returns a list containing a representation of the perimeter of this Polygon if the two Polygons do not intersect.
        /// </returns>
        public IList<Polygon> Difference(IList<Polygon> difPolys, double tolerance = Vector3.EPSILON)
        {
            var thisPath = this.ToClipperPath(tolerance);
            var polyPaths = new List<List<IntPoint>>();
            foreach (Polygon polygon in difPolys)
            {
                polyPaths.Add(polygon.ToClipperPath(tolerance));
            }
            Clipper clipper = new Clipper();
            clipper.AddPath(thisPath, PolyType.ptSubject, true);
            clipper.AddPaths(polyPaths, PolyType.ptClip, true);
            var solution = new List<List<IntPoint>>();
            clipper.Execute(ClipType.ctDifference, solution);
            if (solution.Count == 0)
            {
                return null;
            }
            var polygons = new List<Polygon>();
            foreach (List<IntPoint> path in solution)
            {
                try
                {
                    polygons.Add(PolygonExtensions.ToPolygon(path.Distinct().ToList(), tolerance));
                }
                catch
                {
                    // swallow invalid polygons
                }
            }
            return polygons;
        }

        /// <summary>
        /// Constructs the Polygon intersections between this Polygon and the supplied Polygon.
        /// </summary>
        /// <param name="polygon">The intersecting Polygon.</param>
        /// <param name="tolerance">An optional tolerance.</param>
        /// <returns>
        /// Returns a list of Polygons representing the intersection of this Polygon with the supplied Polygon.
        /// Returns null if the two Polygons do not intersect.
        /// </returns>
        public IList<Polygon> Intersection(Polygon polygon, double tolerance = Vector3.EPSILON)
        {
            var thisPath = this.ToClipperPath(tolerance);
            var polyPath = polygon.ToClipperPath(tolerance);
            Clipper clipper = new Clipper();
            clipper.AddPath(thisPath, PolyType.ptSubject, true);
            clipper.AddPath(polyPath, PolyType.ptClip, true);
            var solution = new List<List<IntPoint>>();
            clipper.Execute(ClipType.ctIntersection, solution);
            if (solution.Count == 0)
            {
                return null;
            }
            var polygons = new List<Polygon>();
            foreach (List<IntPoint> path in solution)
            {
                polygons.Add(PolygonExtensions.ToPolygon(path, tolerance));
            }
            return polygons;
        }

        /// <summary>
        /// Constructs the geometric union between this Polygon and the supplied Polygon.
        /// </summary>
        /// <param name="polygon">The Polygon to be combined with this Polygon.</param>
        /// <param name="tolerance">An optional tolerance.</param>
        /// <returns>
        /// Returns a single Polygon from a successful union.
        /// Returns null if a union cannot be performed on the two Polygons.
        /// </returns>
        public Polygon Union(Polygon polygon, double tolerance = Vector3.EPSILON)
        {
            var thisPath = this.ToClipperPath(tolerance);
            var polyPath = polygon.ToClipperPath(tolerance);
            Clipper clipper = new Clipper();
            clipper.AddPath(thisPath, PolyType.ptSubject, true);
            clipper.AddPath(polyPath, PolyType.ptClip, true);
            var solution = new List<List<IntPoint>>();
            clipper.Execute(ClipType.ctUnion, solution);
            if (solution.Count > 1)
            {
                return null;
            }
            return solution.First().ToPolygon(tolerance);
        }

        /// <summary>
        /// Constructs the geometric union between this Polygon and the supplied list of Polygons.
        /// </summary>
        /// <param name="polygons">The list of Polygons to be combined with this Polygon.</param>
        /// <param name="tolerance">An optional tolerance.</param>
        /// <returns>
        /// Returns a single Polygon from a successful union.
        /// Returns null if a union cannot be performed on the complete list of Polygons.
        /// </returns>
        public Polygon Union(IList<Polygon> polygons, double tolerance = Vector3.EPSILON)
        {
            var thisPath = this.ToClipperPath(tolerance);
            var polyPaths = new List<List<IntPoint>>();
            foreach (Polygon polygon in polygons)
            {
                polyPaths.Add(polygon.ToClipperPath(tolerance));
            }
            Clipper clipper = new Clipper();
            clipper.AddPath(thisPath, PolyType.ptSubject, true);
            clipper.AddPaths(polyPaths, PolyType.ptClip, true);
            var solution = new List<List<IntPoint>>();
            clipper.Execute(ClipType.ctUnion, solution);
            if (solution.Count > 1)
            {
                return null;
            }
            return solution.First().Distinct().ToList().ToPolygon(tolerance);
        }

        /// <summary>
        /// Returns Polygons representing the symmetric difference between this Polygon and the supplied Polygon.
        /// </summary>
        /// <param name="polygon">The intersecting polygon.</param>
        /// <param name="tolerance">An optional tolerance.</param>
        /// <returns>
        /// Returns a list of Polygons representing the symmetric difference of this Polygon and the supplied Polygon.
        /// Returns a representation of this Polygon and the supplied Polygon if the Polygons do not intersect.
        /// </returns>
        public IList<Polygon> XOR(Polygon polygon, double tolerance = Vector3.EPSILON)
        {
            var thisPath = this.ToClipperPath(tolerance);
            var polyPath = polygon.ToClipperPath(tolerance);
            Clipper clipper = new Clipper();
            clipper.AddPath(thisPath, PolyType.ptSubject, true);
            clipper.AddPath(polyPath, PolyType.ptClip, true);
            var solution = new List<List<IntPoint>>();
            clipper.Execute(ClipType.ctUnion, solution);
            var polygons = new List<Polygon>();
            foreach (List<IntPoint> path in solution)
            {
                polygons.Add(PolygonExtensions.ToPolygon(path, tolerance));
            }
            return polygons;
        }

        /// <summary>
        /// Offset this polygon by the specified amount.
        /// </summary>
        /// <param name="offset">The amount to offset.</param>
        /// <param name="endType">The type of closure used for the offset polygon.</param>
        /// <param name="tolerance">An optional tolerance.</param>
        /// <returns>A new Polygon offset by offset.</returns>
        ///
        public override Polygon[] Offset(double offset, EndType endType = EndType.ClosedPolygon, double tolerance = Vector3.EPSILON)
        {
            return base.Offset(offset, endType, tolerance);
        }


        /// <summary>
        /// Get a collection a lines representing each segment of this polyline.
        /// </summary>
        /// <returns>A collection of Lines.</returns>
        public override Line[] Segments()
        {
            return SegmentsInternal(this.Vertices);
        }

        internal new static Line[] SegmentsInternal(IList<Vector3> vertices)
        {
            var lines = new Line[vertices.Count];
            for (var i = 0; i < vertices.Count; i++)
            {
                var a = vertices[i];
                var b = i == vertices.Count - 1 ? vertices[0] : vertices[i + 1];
                lines[i] = new Line(a, b);
            }
            return lines;
        }

        /// <summary>
        /// Reverse the direction of a polygon.
        /// </summary>
        /// <returns>Returns a new Polygon whose vertices are reversed.</returns>
        public new Polygon Reversed()
        {
            return new Polygon(this.Vertices.Reverse().ToArray());
        }

        /// <summary>
        /// Is this polygon equal to the provided polygon?
        /// </summary>
        /// <param name="obj"></param>
        public override bool Equals(object obj)
        {
            var p = obj as Polygon;
            if (p == null)
            {
                return false;
            }
            if (this.Vertices.Count != p.Vertices.Count)
            {
                return false;
            }

            for (var i = 0; i < this.Vertices.Count; i++)
            {
                if (!this.Vertices[i].Equals(p.Vertices[i]))
                {
                    return false;
                }
            }

            return true;
        }

        /// <summary>
        /// Test if this polygon has the same vertex count and shape as another, within tolerance.
        /// </summary>
        /// <param name="other">The other polygon.</param>
        /// <param name="tolerance">The optional tolerance value to use. If not supplied, the global tolerance will be used.</param>
        /// <param name="ignoreWinding">If true, polygons with opposite winding will be considered as equal.</param>
        /// <returns></returns>
        public bool IsAlmostEqualTo(Polygon other, double tolerance = Vector3.EPSILON, bool ignoreWinding = false)
        {
            var otherVertices = other.Vertices;
            if (otherVertices.Count != Vertices.Count) return false;
            if (ignoreWinding && other.Normal().Dot(Normal()) < 0)
            {
                //ensure winding is consistent
                otherVertices = other.Vertices.Reverse().ToList();
            }

            var firstVertex = Vertices[0];
            var distance = double.MaxValue;
            //find index of closest vertex to this 0 vertex
            int indexOffset = -1;
            for (int i = 0; i < otherVertices.Count; i++)
            {
                Vector3 otherVertex = otherVertices[i];
                var thisDistance = firstVertex.DistanceTo(otherVertex);
                if (thisDistance < distance)
                {
                    distance = thisDistance;
                    indexOffset = i;
                }
            }

            // rounding errors could occur in X and Y, so the max distance tolerance is the linear tolerance * sqrt(2).
            var distanceTolerance = Math.Sqrt(2) * tolerance;

            if (distance > distanceTolerance) return false;

            for (int i = 0; i < Vertices.Count; i++)
            {
                var thisVertex = Vertices[i];
                var otherVertex = otherVertices[(i + indexOffset) % otherVertices.Count];
                if (thisVertex.DistanceTo(otherVertex) > distanceTolerance)
                {
                    return false;
                }
            }

            return true;

        }

        /// <summary>
        /// Find the minimum-area rotated rectangle containing a set of points, 
        /// calculated without regard for Z coordinate. 
        /// </summary>
        /// <param name="points">The points to contain within the rectangle</param>
        /// <returns>A rectangular polygon that contains all input points</returns>
        public static Polygon FromAlignedBoundingBox2d(IEnumerable<Vector3> points)
        {
            var hull = ConvexHull.FromPoints(points);
            var minBoxArea = double.MaxValue;
            BBox3 minBox = new BBox3();
            Transform minBoxXform = new Transform();
            foreach (var edge in hull.Segments())
            {
                var edgeVector = edge.End - edge.Start;
                var xform = new Transform(Vector3.Origin, edgeVector, Vector3.ZAxis, 0);
                var invertedXform = new Transform(xform);
                invertedXform.Invert();
                var transformedPolygon = hull.TransformedPolygon(invertedXform);
                var bbox = new BBox3(transformedPolygon.Vertices);
                var bboxArea = (bbox.Max.X - bbox.Min.X) * (bbox.Max.Y - bbox.Min.Y);
                if (bboxArea < minBoxArea)
                {
                    minBoxArea = bboxArea;
                    minBox = bbox;
                    minBoxXform = xform;
                }
            }
            var xy = new Plane(Vector3.Origin, Vector3.ZAxis);
            var boxRect = Polygon.Rectangle(minBox.Min.Project(xy), minBox.Max.Project(xy));
            return boxRect.TransformedPolygon(minBoxXform);
        }

        /// <summary>
        /// Find a point that is guaranteed to be internal to the polygon.
        /// </summary>
        public Vector3 PointInternal()
        {
            var centroid = Centroid();
            if (Contains(centroid))
            {
                return centroid;
            }
            int currentIndex = 0;
            while (true)
            {
                if (currentIndex == Vertices.Count)
                {
                    return centroid;
                }
                // find midpoint of the diagonal between two non-adjacent vertices.
                // At any convex corner, this will be inside the boundary 
                // (unless it passes all the way through to the other side — but
                // this can't be true for all corners). Inspired by 
                // http://apodeline.free.fr/FAQ/CGAFAQ/CGAFAQ-3.html 3.6
                var a = Vertices[currentIndex];
                var b = Vertices[(currentIndex + 2) % Vertices.Count];
                var candidate = (a + b) * 0.5;
                if (Contains(candidate))
                {
                    return candidate;
                }
                currentIndex++;
            }
        }

        /// <summary>
        /// Get the hash code for the polygon.
        /// </summary>
        /// <returns></returns>
        public override int GetHashCode()
        {
            return this.Vertices.GetHashCode();
        }

        /// <summary>
        /// Project the specified vector onto the plane.
        /// </summary>
        /// <param name="p"></param>
        public Polygon Project(Plane p)
        {
            var projected = new Vector3[this.Vertices.Count];
            for (var i = 0; i < projected.Length; i++)
            {
                projected[i] = this.Vertices[i].Project(p);
            }
            return new Polygon(projected);
        }

        /// <summary>
        /// Project this Polygon onto a Plane along a vector.
        /// </summary>
        /// <param name="direction">The projection vector.</param>
        /// <param name="p">The Plane onto which to project the Polygon.</param>
        /// <returns>A Polygon projected onto the Plane.</returns>
        public Polygon ProjectAlong(Vector3 direction, Plane p)
        {
            var projected = new Vector3[this.Vertices.Count];
            for (var i = 0; i < this.Vertices.Count; i++)
            {
                projected[i] = this.Vertices[i].ProjectAlong(direction, p);
            }
            return new Polygon(projected);
        }

        /// <summary>
        /// Get the transforms used to transform a Profile extruded along this Polyline.
        /// </summary>
        /// <param name="startSetback"></param>
        /// <param name="endSetback"></param>
        public override Transform[] Frames(double startSetback, double endSetback)
        {
            // Create an array of transforms with the same
            // number of items as the vertices.
            var result = new Transform[this.Vertices.Count];

            // Cache the normal so we don't have to recalculate
            // using Newell for every frame.
            var up = Normal();
            for (var i = 0; i < result.Length; i++)
            {
                var a = this.Vertices[i];
                result[i] = CreateMiterTransform(i, a, up);
            }
            return result;
        }

        /// <summary>
        /// The string representation of the Polygon.
        /// </summary>
        /// <returns>A string containing the string representations of this Polygon's vertices.</returns>
        public override string ToString()
        {
            return string.Join(", ", this.Vertices.Select(v => v.ToString()));
        }

        /// <summary>
        /// Calculate the length of the polygon.
        /// </summary>
        public override double Length()
        {
            var length = 0.0;
            for (var i = 0; i < this.Vertices.Count; i++)
            {
                var next = i == this.Vertices.Count - 1 ? 0 : i + 1;
                length += this.Vertices[i].DistanceTo(this.Vertices[next]);
            }
            return length;
        }

        /// <summary>
        /// Calculate the centroid of the polygon.
        /// </summary>
        public Vector3 Centroid()
        {
            var x = 0.0;
            var y = 0.0;
            var z = 0.0;
            foreach (var pnt in Vertices)
            {
                x += pnt.X;
                y += pnt.Y;
                z += pnt.Z;
            }
            return new Vector3(x / Vertices.Count, y / Vertices.Count, z / Vertices.Count);
        }

        /// <summary>
        /// Calculate the polygon's area.
        /// </summary>
        public double Area()
        {
            var area = 0.0;
            for (var i = 0; i <= this.Vertices.Count - 1; i++)
            {
                var j = (i + 1) % this.Vertices.Count;
                area += this.Vertices[i].X * this.Vertices[j].Y;
                area -= this.Vertices[i].Y * this.Vertices[j].X;
            }
            return area / 2.0;
        }

        /// <summary>
        /// Transform this polygon in place.
        /// </summary>
        /// <param name="t">The transform.</param>
        public void Transform(Transform t)
        {
            for (var i = 0; i < this.Vertices.Count; i++)
            {
                this.Vertices[i] = t.OfPoint(this.Vertices[i]);
            }
        }

        /// <summary>
        /// Transform a specified segment of this polygon in place.
        /// </summary>
        /// <param name="t">The transform. If it is not within the polygon plane, then an exception will be thrown.</param>
        /// <param name="i">The segment to transform. If it does not exist, then no work will be done.</param>
        public void TransformSegment(Transform t, int i)
        {
            this.TransformSegment(t, i, true, true);
        }

        /// <summary>
        /// Fillet all corners on this polygon.
        /// </summary>
        /// <param name="radius">The fillet radius.</param>
        /// <returns>A contour containing trimmed edge segments and fillets.</returns>
        public Contour Fillet(double radius)
        {
            var curves = new List<Curve>();
            Vector3 contourStart = new Vector3();
            Vector3 contourEnd = new Vector3();

            var segs = this.Segments();
            for (var i = 0; i < segs.Length; i++)
            {
                var a = segs[i];
                var b = i == segs.Length - 1 ? segs[0] : segs[i + 1];
                var fillet = a.Fillet(b, radius);

                var right = a.Direction().Cross(Vector3.ZAxis);
                var dot = b.Direction().Dot(right);
                var convex = dot <= 0.0;
                if (i > 0)
                {
                    var l = new Line(contourEnd, convex ? fillet.Start : fillet.End);
                    curves.Add(l);
                }
                else
                {
                    contourStart = convex ? fillet.Start : fillet.End;
                }
                contourEnd = convex ? fillet.End : fillet.Start;
                curves.Add(fillet);
            }
            curves.Add(new Line(contourEnd, contourStart));
            return new Contour(curves);
        }

        /// <summary>
        /// Get a point on the polygon at parameter u.
        /// </summary>
        /// <param name="u">A value between 0.0 and 1.0.</param>
        /// <param name="segmentIndex">The index of the segment containing parameter u.</param>
        /// <returns>Returns a Vector3 indicating a point along the Polygon length from its start vertex.</returns>
        protected override Vector3 PointAtInternal(double u, out int segmentIndex)
        {
            if (u < 0.0 || u > 1.0)
            {
                throw new Exception($"The value of u ({u}) must be between 0.0 and 1.0.");
            }

            var d = this.Length() * u;
            var totalLength = 0.0;
            for (var i = 0; i < this.Vertices.Count; i++)
            {
                var a = this.Vertices[i];
                var b = i == this.Vertices.Count - 1 ? this.Vertices[0] : this.Vertices[i + 1];
                var currLength = a.DistanceTo(b);
                var currVec = (b - a);
                if (totalLength <= d && totalLength + currLength >= d)
                {
                    segmentIndex = i;
                    return a + currVec * ((d - totalLength) / currLength);
                }
                totalLength += currLength;
            }
            segmentIndex = this.Vertices.Count - 1;
            return this.End;
        }

        /// <summary>
        /// The normal of this polygon, according to Newell's Method.
        /// </summary>
        /// <returns>The unitized sum of the cross products of each pair of edges.</returns>
        public Vector3 Normal()
        {
            var normal = new Vector3();
            for (int i = 0; i < Vertices.Count; i++)
            {
                var p0 = Vertices[i];
                var p1 = Vertices[(i + 1) % Vertices.Count];
                normal.X += (p0.Y - p1.Y) * (p0.Z + p1.Z);
                normal.Y += (p0.Z - p1.Z) * (p0.X + p1.X);
                normal.Z += (p0.X - p1.X) * (p0.Y + p1.Y);
            }
            return normal.Unitized();
        }
        /// <summary>
        /// Get the normal of each vertex on the polygon.
        /// </summary>
        /// <remarks>All normals will be the same since polygons are coplanar by definition.</remarks>
        /// <returns>A collection of unit vectors, each corresponding to a single vertex.</returns>
        protected override Vector3[] NormalsAtVertices()
        {
            // Create an array of transforms with the same number of items as the vertices.
            var result = new Vector3[this.Vertices.Count];

            // Since polygons must be coplanar, all vertex normals can match the polygon's normal.
            var normal = this.Normal();
            for (int i = 0; i < Vertices.Count; i++)
            {
                result[i] = normal;
            }
            return result;
        }

        /// <summary>
        /// A list of vertices describing the arc for rendering.
        /// </summary>
        internal override IList<Vector3> RenderVertices()
        {
            var verts = new List<Vector3>(this.Vertices);
            verts.Add(this.Start);
            return verts;
        }
    }

    /// <summary>
    /// Mode to apply a boolean operation
    /// </summary>
    public enum BooleanMode
    {
        /// <summary>
        /// A and not B
        /// </summary>
        Difference,
        /// <summary>
        /// A or B
        /// </summary>
        Union,
        /// <summary>
        /// A and B
        /// </summary>
        Intersection,
        /// <summary>
        /// Exclusive or — either A or B but not both.
        /// </summary>
        XOr
    }


    /// <summary>
    /// Controls the handling of internal regions in a polygon boolean operation.
    /// </summary>
    public enum VoidTreatment
    {
        /// <summary>
        /// Use an Even/Odd fill pattern to decide whether internal polygons are solid or void.
        /// This corresponds to Clipper's "EvenOdd" PolyFillType.
        /// </summary>
        PreserveInternalVoids = 0,
        /// <summary>
        /// Treat all contained or overlapping polygons as solid.
        /// This corresponds to Clipper's "Positive" PolyFillType.
        /// </summary>
        IgnoreInternalVoids = 1
    }

    /// <summary>
    /// Polygon extension methods.
    /// </summary>
    internal static class PolygonExtensions
    {
        /// <summary>
        /// Construct a clipper path from a Polygon.
        /// </summary>
        /// <param name="p"></param>
        /// <param name="tolerance">Optional tolerance value. If converting back to a polygon after the operation, be sure to use the same tolerance value.</param>
        /// <returns></returns>
        internal static List<IntPoint> ToClipperPath(this Polygon p, double tolerance = Vector3.EPSILON)
        {
            var scale = Math.Round(1.0 / tolerance);
            var path = new List<IntPoint>();
            foreach (var v in p.Vertices)
            {
                path.Add(new IntPoint(Math.Round(v.X * scale), Math.Round(v.Y * scale)));
            }
            return path;
        }

        /// <summary>
        /// Construct a Polygon from a clipper path
        /// </summary>
        /// <param name="p"></param>
        /// <param name="tolerance">Optional tolerance value. Be sure to use the same tolerance value as you used when converting to Clipper path.</param>
        /// <returns></returns>
        internal static Polygon ToPolygon(this List<IntPoint> p, double tolerance = Vector3.EPSILON)
        {
            var scale = Math.Round(1.0 / tolerance);
            var converted = new Vector3[p.Count];
            for (var i = 0; i < converted.Length; i++)
            {
                var v = p[i];
                converted[i] = new Vector3(v.X / scale, v.Y / scale);
            }
            try
            {
                return new Polygon(converted);
            }
            catch
            {
                // Often, the polygons coming back from clipper will have self-intersections, in the form of lines that go out and back. 
                // here we make a last-ditch attempt to fix this and construct a new polygon. 
                var cleanedVertices = Vector3.AttemptPostClipperCleanup(converted);
                try
                {
                    return new Polygon(cleanedVertices);
                }
                catch
                {
                    throw new Exception("Unable to clean up bad polygon resulting from a polygon boolean operation.");
                }
            }
        }

        public static IList<Polygon> Reversed(this IList<Polygon> polygons)
        {
            return polygons.Select(p => p.Reversed()).ToArray();
        }

        internal static ContourVertex[] ToContourVertexArray(this Polygon poly)
        {
            var contour = new List<ContourVertex>();
            foreach (var vert in poly.Vertices)
            {
                var cv = new ContourVertex();
                cv.Position = new Vec3 { X = vert.X, Y = vert.Y, Z = vert.Z };
                contour.Add(cv);
            }
            return contour.ToArray();
        }
    }
}<|MERGE_RESOLUTION|>--- conflicted
+++ resolved
@@ -345,7 +345,6 @@
         /// <param name="pl">The polyline with which to split.</param>
         public List<Polygon> Split(Polyline pl)
         {
-<<<<<<< HEAD
             // Construct a half-edge graph from the polygon and the polyline
             ConstructHalfEdgeGraph(this, pl, out var vertices, out var edgesPerVertex);
             // Find closed regions in that graph
@@ -362,28 +361,6 @@
             Polygon.ConstructHalfEdgeGraph(new[] { this }, polylines, out var vertices, out var edgesPerVertex);
             // Find closed regions in that graph
             return Polygonize(vertices, edgesPerVertex);
-=======
-            // Construct a half-ede graph from the polygon and the polyline
-            Polygon.ConstructHalfEdgeGraph(this, pl, out var vertices, out var edgesPerVertex);
-            // Find closed regions in that graph
-            List<Polygon> newPolygons = Polygonize(vertices, edgesPerVertex);
-
-            return newPolygons;
-        }
-
-        /// <summary>
-        /// Split this polygon with a collection of open polylines.
-        /// </summary>
-        /// <param name="polylines">The polylines with which to split.</param>
-        public List<Polygon> Split(IEnumerable<Polyline> polylines)
-        {
-            // Construct a half-ede graph from the polygon and the polylines
-            Polygon.ConstructHalfEdgeGraph(new[] { this }, polylines, out var vertices, out var edgesPerVertex);
-            // Find closed regions in that graph
-            List<Polygon> newPolygons = Polygonize(vertices, edgesPerVertex);
-
-            return newPolygons;
->>>>>>> aadd9160
         }
 
         internal static List<Polygon> Polygonize(List<Vector3> vertices, List<List<(int from, int to)>> edgesPerVertex)
@@ -444,7 +421,6 @@
                     if (thisEdge.from == nextEdge.to)
                     {
                         // we found a degenerate section — two duplicate edges, joined at a vertex. 
-<<<<<<< HEAD
                         // we remove the two duplicate edges. we have to do this in a descending sorted order 
                         // so the removal of the first one doesn't shift the position of the second one,
                         // and if we're straddling the end of the list eg (5, 0), "nextIndex" is before "index". 
@@ -452,12 +428,6 @@
                         {
                             validEdges.RemoveAt(indexToRemove);
                         }
-=======
-                        // we remove the two duplicate edges. nextindex goes first, because otherwise its index would change
-                        // when we removed at index (we could also do "validEdges.RemoveAt(index)" twice.)
-                        validEdges.RemoveAt(nextIndex);
-                        validEdges.RemoveAt(index % validEdges.Count); // mod is necessary because if we're straddling the end of the list (eg 5 and 0), we might remove 0 and then be unable to remove 5.
->>>>>>> aadd9160
                         // it's conceivable that the two other edges on either side of these removed edges are ALSO identical.
                         // in this case, we actually step backwards — to compare "the one before the first one we just removed" and
                         // "the one after the second one we just removed", which will now be adjacent in the list. 
@@ -489,10 +459,6 @@
         {
             ConstructHalfEdgeGraph(new[] { pg }, new[] { pl }, out vertices, out edgesPerVertex);
         }
-<<<<<<< HEAD
-
-=======
->>>>>>> aadd9160
         internal static void ConstructHalfEdgeGraph(IEnumerable<Polygon> pg, IEnumerable<Polyline> pl, out List<Vector3> vertexList, out List<List<(int from, int to)>> edgesPerVertex)
         {
             var plArray = pl.ToArray();
