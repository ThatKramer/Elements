﻿using Elements.Geometry;
<<<<<<< HEAD
=======
using Elements.Search;
using Newtonsoft.Json;
>>>>>>> c2e659a0
using System;
using System.Collections.Generic;
using System.Linq;

namespace Elements.Spatial.AdaptiveGrid
{
    /// <summary>
    /// A graph like edge-vertex structure with planar spaces connected by vertical edges.
    /// The grid doesn't do any intersections when new sections are added, they are stitched
    /// only by common vertices. Make sure that regions that are added into the graph are
    /// aligned with respect to boundaries and split points.
    /// </summary>
    /// <example>
    /// [!code-csharp[Main](../../Elements/test/AdaptiveGridTests.cs?name=example)]
    /// </example>
    public class AdaptiveGrid
    {
        #region Private fields

        private ulong _edgeId = 1; // we start at 1 because 0 is returned as default value from dicts

        private ulong _vertexId = 1; // we start at 1 because 0 is returned as default value from dicts

        /// <summary>
        /// Vertices by ID.
        /// </summary>
        public Dictionary<ulong, Vertex> Vertices = new Dictionary<ulong, Vertex>();

        /// <summary>
        /// Edges by ID.
        /// </summary>
        public Dictionary<ulong, Edge> Edges = new Dictionary<ulong, Edge>();

        // See Edge.GetHash for how edges are identified as unique.
        private Dictionary<string, ulong> _edgesLookup = new Dictionary<string, ulong>();

        // Vertex lookup by x, y, z coordinate.
        private Dictionary<double, Dictionary<double, Dictionary<double, ulong>>> _verticesLookup = new Dictionary<double, Dictionary<double, Dictionary<double, ulong>>>();

        #endregion

        #region Private enums

        /// <summary>
        /// Convenient way to store information if some number is smaller, larger or inside a number range.
        /// </summary>
        private enum PointOrientation
        {
            Low,
            Inside,
            Hi
        }

        #endregion

        #region Properties

        /// <summary>
        /// Tolerance for points being considered the same.
        /// Applies individually to X, Y, and Z coordinates, not the cumulative difference!
        /// Tolerance is twice the epsilon to make sure graph has no cracks when new sections are added.
        /// </summary>
        public double Tolerance { get; } = Vector3.EPSILON * 2;

        /// <summary>
        /// Transformation with which planar spaces are aligned
        /// </summary>
        public Transform Transform { get; set; }

        /// <summary>
        /// Grid boundary used in obstacle perimeter clipping. Can be null.
        /// </summary>
        public Polygon Boundaries { get; set; }

        #endregion

        #region Constructors

        /// <summary>
        /// Create default AdaptiveGrid
        /// </summary>
        /// <returns></returns>
        public AdaptiveGrid()
        {
            Transform = new Transform();
        }

        /// <summary>
        /// Create an AdaptiveGrid with custom transformation.
        /// </summary>
        /// <param name="transform">Transformation, grid is aligned with.</param>
        /// <returns></returns>
        public AdaptiveGrid(Transform transform)
        {
            Transform = transform;
        }

        #endregion

        #region Public logic

        /// <summary>
        /// Add graph section using bounding box, divided by a set of key points.
        /// Key points don't respect "MinimumResolution" at the moment.
        /// Any vertices that already exist are not created but reused.
        /// This way new region is connected with the rest of the graph.
        /// </summary>
        /// <param name="bBox">Box which region is populated with graph.</param>
        /// <param name="keyPoints">Set of 3D points, region is split with.</param>
        /// <example>
        /// [!code-csharp[Main](../../Elements/test/AdaptiveGridTests.cs?name=example2)]
        /// </example>
        public void AddFromBbox(BBox3 bBox, List<Vector3> keyPoints)
        {
            var height = bBox.Max.Z - bBox.Min.Z;
            var boundary = new Polygon(new List<Vector3>
            {
                new Vector3(bBox.Min.X, bBox.Min.Y),
                new Vector3(bBox.Min.X, bBox.Max.Y),
                new Vector3(bBox.Max.X, bBox.Max.Y),
                new Vector3(bBox.Max.X, bBox.Min.Y)
            }).TransformedPolygon(new Transform(new Vector3(0, 0, bBox.Min.Z)));
            AddFromExtrude(boundary, Vector3.ZAxis, height, keyPoints);
        }

        /// <summary>
        /// Add graph section using polygon, extruded in given direction.
        /// Any vertices that already exist are not created but reused.
        /// This way new region is connected with the rest of the graph.
        /// </summary>
        /// <param name="boundingPolygon">Base polygon</param>
        /// <param name="extrusionAxis">Extrusion direction</param>
        /// <param name="distance">Height of polygon extrusion</param>
        /// <param name="keyPoints">Set of 3D points, region is split with.</param>
        public void AddFromExtrude(Polygon boundingPolygon, Vector3 extrusionAxis, double distance, List<Vector3> keyPoints)
        {
            var gridZ = new Grid1d(new Line(boundingPolygon.Start, boundingPolygon.Start + distance * extrusionAxis));
            gridZ.SplitAtPoints(keyPoints);
            var edgesBefore = GetEdges();

            var zCells = gridZ.GetCells();
            for (var i = 0; i < zCells.Count; i++)
            {
                var elevationVector = zCells[i].Domain.Min * extrusionAxis;
                var transformedPolygonBottom = boundingPolygon.TransformedPolygon(new Transform(elevationVector));
                var grid = CreateGridFromPolygon(transformedPolygonBottom);
                SplitGrid(grid, keyPoints);
                SplitGridAtIntersectionPoints(boundingPolygon, grid, edgesBefore);
                var addedEdges = AddFromGrid(grid, edgesBefore);
                AddVerticalEdges(extrusionAxis, zCells[i].Domain.Length, addedEdges);
                if (i == zCells.Count - 1)
                {
                    var transformedPolygonTop = boundingPolygon.TransformedPolygon(
                        new Transform(zCells[i].Domain.Max * extrusionAxis));
                    grid = CreateGridFromPolygon(transformedPolygonTop);
                    SplitGrid(grid, keyPoints);
                    SplitGridAtIntersectionPoints(boundingPolygon, grid, edgesBefore);
                    AddFromGrid(grid, edgesBefore);
                }
            }
        }

        /// <summary>
        /// Add single planar region to the graph section using polygon.
        /// Any vertices that already exist are not created but reused.
        /// This way new region is connected with the rest of the graph.
        /// </summary>
        /// <param name="boundingPolygon">Base polygon</param>
        /// <param name="keyPoints">Set of 3D points, region is split with.</param>
        /// <returns></returns>
        public HashSet<Edge> AddFromPolygon(Polygon boundingPolygon, IEnumerable<Vector3> keyPoints)
        {
            var grid = CreateGridFromPolygon(boundingPolygon);
            var edgesBefore = GetEdges();
            SplitGrid(grid, keyPoints);
            SplitGridAtIntersectionPoints(boundingPolygon, grid, edgesBefore);
            return AddFromGrid(grid, edgesBefore);
        }

        /// <summary>
        /// Intersect the grid with a list of obstacles.
        /// </summary>
        /// <param name="obstacles">List of obstacles.</param>
        /// <returns>True if any obstacle intersects with any edge on the grid.</returns>
        public bool SubtractObstacles(IEnumerable<Obstacle> obstacles)
        {
            bool intersected = false;
            foreach (var obstacle in obstacles)
            {
                intersected &= SubtractObstacle(obstacle);
            }
            return intersected;
        }

        /// <summary>
        /// Intersect the grid with an obstacle, defined from a set of points with offset.
        /// </summary>
        /// <param name="obstacle">Obstacle object.</param>
        /// <returns>True if obstacle intersects with any edge on the grid.</returns>
        public bool SubtractObstacle(Obstacle obstacle)
        {
            var frame = obstacle.Transform == null ? Transform : obstacle.Transform;
            var toGrid = frame.Inverted();
            List<Vector3> localPoints = obstacle.Points.Select(p => toGrid.OfPoint(p)).ToList();
            BBox3 localBox = new BBox3(localPoints).Offset(obstacle.Offset);

            var edgesToDelete = new List<Edge>();
            var edgesToAdd = new List<(Vertex Anchor, Edge Edge, Vector3 New)>();

            foreach (var edge in GetEdges())
            {
                var start = GetVertex(edge.StartId);
                var end = GetVertex(edge.EndId);
                var localStartP = toGrid.OfPoint(start.Point);
                var localEndP = toGrid.OfPoint(end.Point);

                //Z coordinates and X/Y are treated differently.
                //If edge lies on one of X or Y planes of the box - it's not treated as "Inside" and edge is kept.
                //If edge lies on one of Z planes - it's still "Inside", so edge is cut or removed.
                //This is because we don't want travel under or over obstacles on elevation where they start/end.
                if (!IsLineInDomain((localStartP, localEndP), (localBox.Min, localBox.Max),
                    -Tolerance, 0, out bool startInside, out bool endInside))
                {
                    continue;
                }

                if (startInside && endInside)
                {
                    edgesToDelete.Add(edge);
                }
                else
                {
                    var localLine = new Line(localStartP, localEndP);
                    List<Vector3> intersections;
                    localLine.Intersects(localBox, out intersections, tolerance: Tolerance);
                    if (intersections.Count == 1)
                    {
                        //Need to find which end is inside the box.
                        //If none - we just touched the corner
                        var intersection = frame.OfPoint(intersections[0]);
                        if (startInside)
                        {
                            edgesToDelete.Add(edge);
                            edgesToAdd.Add((end, edge, intersection));
                        }
                        else if (endInside)
                        {
                            edgesToDelete.Add(edge);
                            edgesToAdd.Add((start, edge, intersection));
                        }
                        else
                        {
                            edgesToAdd.Add((null, edge, intersection));
                        }
                    }
                    else if (intersections.Count == 2)
                    {
                        edgesToDelete.Add(edge);
                        var startIntersection = frame.OfPoint(intersections[0]);
                        var endIntersection = frame.OfPoint(intersections[1]);
                        edgesToAdd.Add((start, edge, startIntersection));
                        edgesToAdd.Add((end, edge, endIntersection));
                    }
                }
            }

            if (obstacle.Perimeter && edgesToAdd.Any())
            {
                var corners = localBox.Corners().Take(4).Select(c => frame.OfPoint(c)).ToList();
                var intersectionsByElevations = edgesToAdd.GroupBy(
                    e => e.New.Z, new DoubleToleranceComparer(Tolerance));
                foreach (var group in intersectionsByElevations)
                {
                    var intersections = group.Select(i => i.New);

                    var plane = new Plane(new Vector3(0, 0, group.Key), Vector3.ZAxis);
                    var cornersAtElevation = corners.Select(
                        c => c.ProjectAlong(frame.ZAxis, plane)).ToList();

                    AddEdgesOnLine(cornersAtElevation[0], cornersAtElevation[1], intersections);
                    AddEdgesOnLine(cornersAtElevation[1], cornersAtElevation[2], intersections);
                    AddEdgesOnLine(cornersAtElevation[2], cornersAtElevation[3], intersections);
                    AddEdgesOnLine(cornersAtElevation[3], cornersAtElevation[0], intersections);

                    foreach (var item in group)
                    {
                        if (item.Anchor != null)
                        {
                            if (!item.Anchor.Point.IsAlmostEqualTo(item.New, Tolerance))
                            {
                                Vertex v = AddVertex(item.New);
                                AddInsertEdge(v.Id, item.Anchor.Id);
                            }
                        }
                        else
                        {
                            CutEdge(item.Edge, item.New);
                        }
                    }
                }
            }

            foreach (var e in edgesToDelete)
            {
                RemoveEdge(e);
            }

            return edgesToDelete.Any();
        }

        /// <summary>
        /// Get a Vertex by its ID.
        /// </summary>
        /// <param name="vertexId"></param>
        /// <returns></returns>
        public Vertex GetVertex(ulong vertexId)
        {
            this.Vertices.TryGetValue(vertexId, out var vertex);
            return vertex;
        }

        /// <summary>
        /// Get all Vertices.
        /// </summary>
        /// <returns></returns>
        public List<Vertex> GetVertices()
        {
            return this.Vertices.Values.ToList();
        }

        /// <summary>
        /// Get all Edges.
        /// </summary>
        /// <returns></returns>
        public List<Edge> GetEdges()
        {
            return this.Edges.Values.ToList();
        }

        /// <summary>
        /// Whether a vertex location already exists in the AdaptiveGrid.
        /// </summary>
        /// <param name="point"></param>
        /// <param name="id">The ID of the Vertex, if a match is found.</param>
        /// <param name="tolerance">Amount of tolerance in the search against each component of the coordinate.</param>
        /// <returns></returns>
        public bool TryGetVertexIndex(Vector3 point, out ulong id, double? tolerance = null)
        {
            var zDict = GetAddressParent(_verticesLookup, point, tolerance: tolerance);
            if (zDict == null)
            {
                id = 0;
                return false;
            }
            return TryGetValue(zDict, point.Z, out id, tolerance);
        }

        /// <summary>
        /// Add a Vertex or return existing one if it's withing grid tolerance.
        /// Doesn't connect new Vertex to the grid with edges.
        /// </summary>
        /// <param name="point">Position of required vertex</param>
        /// <returns>New or existing Vertex.</returns>
        public Vertex AddVertex(Vector3 point)
        {
            if (!TryGetVertexIndex(point, out var id, Tolerance))
            {
                var zDict = GetAddressParent(_verticesLookup, point, true, Tolerance);
                id = this._vertexId;
                var vertex = new Vertex(id, point);
                zDict[point.Z] = id;
                _vertices[id] = vertex;
                this._vertexId++;
            }

            return GetVertex(id);
        }

        /// <summary>
        /// Add a Vertex and connect in to one or more other vertices.
        /// </summary>
        /// <param name="point">Position of required Vertex.</param>
        /// <param name="strategy">Vertex insertion strategy.</param>
        /// <param name="cut">Should new edges be intersected with existing edges.</param>
        /// <returns>New Vertex or existing one if it's within grid tolerance.</returns>
        public Vertex AddVertex(Vector3 point, IAddVertexStrategy strategy, bool cut = true)
        {
            return strategy.Add(this, point, cut);
        }

        /// <summary>
        /// Execution style for AddVertices function.
        /// Each option performs more operations than the previous one.
        /// </summary>
        public enum VerticesInsertionMethod
        {
            /// <summary>
            /// Just put vertices into the grid without connecting them.
            /// Inserted vertices are returned in order.
            /// </summary>
            Insert,

            /// <summary>
            /// Insert vertices and connect them to each other.
            /// Inserted vertices are returned in order.
            /// </summary>
            Connect,

            /// <summary>
            /// Insert vertices and connect them to each other.
            /// Find any intersections between new edges.
            /// Inserted vertices are returned in order including self intersection vertices twice. 
            /// 
            /// </summary>
            ConnectAndSelfIntersect,

            /// <summary>
            /// Insert vertices and connect them to each other.
            /// New vertices are inserted where new edges intersect with existing edges.
            /// All vertices are returned in order from first vertex to the last including all intersection vertices.
            /// </summary>
            ConnectAndCut,

            /// <summary>
            /// Insert vertices and connect them to each other.
            /// New vertices are inserted where new edges intersect with existing edges.
            /// Each vertex is extended in direction of two neighbor edges until first hit.
            /// Extensions are done even if vertex is already on an edge.
            /// All vertices are returned in order from first vertex to the last including all intersection and extension vertices.
            /// </summary>
            ConnectCutAndExtend
        }

        /// <summary>
        /// Create a chain of vertices. Exact behavior depends on the method used. 
        /// </summary>
        /// <param name="points">List of points to insert. Must have at least two points.</param>
        /// <param name="method">Insertion method.</param>
        /// <returns>Vertices in order between provided points. Depends on used method.</returns>
        public List<Vertex> AddVertices(IList<Vector3> points, VerticesInsertionMethod method)
        {
            if (points.Count < 2)
            {
                throw new ArgumentException("At least two points required");
            }

            if (method == VerticesInsertionMethod.ConnectCutAndExtend)
            {
                return AddExtendVertices(points);
            }

            var vertices = new List<Vertex>();
            vertices.Add(AddVertex(points[0]));
            for (int i = 1; i < points.Count; i++)
            {
                if (points[i].IsAlmostEqualTo(vertices.Last().Point, Tolerance))
                {
                    continue;
                }

                var tailVertex = AddVertex(points[i]);
                if (method == VerticesInsertionMethod.ConnectAndCut)
                {
                    var edges = AddCutEdge(vertices.Last().Id, tailVertex.Id);
                    var lastId = vertices.Last().Id;
                    foreach (var e in edges)
                    {
                        var otherId = e.StartId == lastId ? e.EndId : e.StartId;
                        vertices.Add(GetVertex(otherId));
                        lastId = otherId;
                    }
                }
                else if (method == VerticesInsertionMethod.ConnectAndSelfIntersect)
                {
                    AddInsertEdge(tailVertex.Id, vertices.Last().Id);
                    for (int j = 0; j < vertices.Count - 1; j++)
                    {
                        if (Line.Intersects(vertices.Last().Point, tailVertex.Point,
                                            vertices[j].Point, vertices[j + 1].Point,
                                            out var intersection))
                        {
                            var cross = AddVertex(intersection, new ConnectVertexStrategy(
                                tailVertex, vertices.Last(), vertices[j], vertices[j + 1]), cut: false);
                            RemoveEdge(tailVertex.GetEdge(vertices.Last().Id));
                            RemoveEdge(vertices[j].GetEdge(vertices[j + 1].Id));
                            vertices.Insert(j + 1, cross);
                            vertices.Add(cross);
                            j++;
                        }
                    }
                    vertices.Add(tailVertex);
                }
                else if (method == VerticesInsertionMethod.Connect)
                {
                    AddInsertEdge(tailVertex.Id, vertices.Last().Id);
                    vertices.Add(tailVertex);
                }
                else if (method == VerticesInsertionMethod.Insert)
                {
                    vertices.Add(tailVertex);
                }
            }
            return vertices;
        }

        /// <summary>
        /// Split provided edge by given point. Edge is removed and replaced by two new edges.
        /// New vertex position is not required to be in the edge line.
        /// </summary>
        /// <param name="edge">Edge to cut.</param>
        /// <param name="position">Cut position where new Vertex is created.</param>
        /// <returns>New Vertex at cut position.</returns>
        public Vertex CutEdge(Edge edge, Vector3 position)
        {
            var startVertex = GetVertex(edge.StartId);
            var endVertex = GetVertex(edge.EndId);
            if (!position.IsAlmostEqualTo(startVertex.Point, Tolerance) &&
                !position.IsAlmostEqualTo(endVertex.Point, Tolerance))
            {
                var newVertex = AddVertex(position, new ConnectVertexStrategy(startVertex, endVertex));
                RemoveEdge(edge);
                return newVertex;
            }
            return null;
        }

        /// <summary>
        /// Get associated Vertices.
        /// </summary>
        /// <returns></returns>
        public List<Vertex> GetVertices(Edge edge)
        {
            return new List<Vertex>() { GetVertex(edge.StartId), GetVertex(edge.EndId) };
        }

        /// <summary>
        /// Get the geometry that represents this Edge or DirectedEdge.
        /// </summary>
        /// <returns></returns>
        public Line GetLine(Edge edge)
        {
            return new Line(GetVertex(edge.StartId).Point, GetVertex(edge.EndId).Point);
        }

        /// <summary>
        /// Find closest Vertex on the grid to given location.
        /// If several vertices are no the same closest distance - first found is returned.
        /// </summary>
        /// <param name="location">Position to which closest Vertex is searched.</param>
        /// <returns>Closest Vertex</returns>
        public Vertex ClosestVertex(Vector3 location)
        {
            double lowestDist = double.MaxValue;
            Vertex closest = null;
            foreach (var v in GetVertices())
            {
                double dist = v.Point.DistanceTo(location);
                if (dist < lowestDist)
                {
                    lowestDist = dist;
                    closest = v;
                }
            }
            return closest;
        }

        /// <summary>
        /// Find closest Edge on the grid to given location.
        /// If several edges are no the same closest distance - first found is returned.
        /// </summary>
        /// <param name="location">Position to which closest Vertex is searched.</param>
        /// <param name="point">Closest point of the found edge line.</param>
        /// <returns>Closest Edge</returns>
        public Edge ClosestEdge(Vector3 location, out Vector3 point)
        {
            double lowestDist = double.MaxValue;
            Edge closestEdge = null;
            point = Vector3.Origin;
            foreach (var e in GetEdges())
            {
                var start = GetVertex(e.StartId);
                var end = GetVertex(e.EndId);
                double dist = location.DistanceTo((start.Point, end.Point), out var closest);
                if (dist < lowestDist)
                {
                    lowestDist = dist;
                    closestEdge = e;
                    point = closest;
                }
            }
            return closestEdge;
        }

        /// <summary>
        /// Add an edge between two vertices represented by their ids.
        /// </summary>
        /// <param name="vertexId1">Id of the first vertex.</param>
        /// <param name="vertexId2">Id of the second vertex.</param>
        /// <param name="cut">Intersect new edge with existing edges.</param>
        /// <returns>Edges between two vertices. Single if cut is false.</returns>
        public List<Edge> AddEdge(ulong vertexId1, ulong vertexId2, bool cut = true)
        {
            if (cut)
            {
<<<<<<< HEAD
                throw new ArgumentException("Can't create edge. The vertices of the edge cannot be the same.", $"{vertexId1}, {vertexId2}");
            }

            var hash = Edge.GetHash(new List<ulong> { vertexId1, vertexId2 });

            if (!this._edgesLookup.TryGetValue(hash, out var edgeId))
            {
                var edge = new Edge(this, this._edgeId, vertexId1, vertexId2);
                edgeId = edge.Id;

                this._edgesLookup[hash] = edgeId;
                this.Edges.Add(edgeId, edge);

                this.GetVertex(edge.StartId).Edges.Add(edge);
                this.GetVertex(edge.EndId).Edges.Add(edge);

                this._edgeId++;
                return edge;
            }
            else
            {
                this.Edges.TryGetValue(edgeId, out var edge);
                return edge;
=======
                return AddCutEdge(vertexId1, vertexId2);
            }
            else
            {
                return new List<Edge> { AddInsertEdge(vertexId1, vertexId2) };
>>>>>>> c2e659a0
            }
        }

        /// <summary>
        /// Add an edge between two vertices.
        /// </summary>
        /// <param name="a">First vertex.</param>
        /// <param name="b">Second vertex.</param>
        /// <param name="cut">Intersect new edge with existing edges.</param>
        /// <returns>Edges between two vertices. Single if cut is false.</returns>
        public List<Edge> AddEdge(Vertex a, Vertex b, bool cut = true)
        {
            return AddEdge(a.Id, b.Id, cut);
        }

        /// <summary>
        /// Add an edge between two vertices represented by their position.
        /// Positions that are not yet present in the grid are created as new vertices.
        /// </summary>
        /// <param name="a"></param>
        /// <param name="b"></param>
        /// <param name="cut">Intersect new edge with existing edges.</param>
        /// <returns>Edges between two vertices. Single if cut is false.</returns>
        public List<Edge> AddEdge(Vector3 a, Vector3 b, bool cut = true)
        {
            var vertexA = AddVertex(a);
            var vertexB = AddVertex(b);
            return AddEdge(vertexA.Id, vertexB.Id, cut);
        }

        /// <summary>
        /// Remove the Vertex from the grid.
        /// All it's edges are removed as well, including any neighbor
        /// vertices that are left without edges.
        /// </summary>
        /// <param name="v">Vertex to delete.</param>
        public void RemoveVertex(Vertex v)
        {
            //If there are no edges - delete the vertex manually.
            if (!v.Edges.Any())
            {
                DeleteVertex(v.Id);
                return;
            }

            //Otherwise, edges will remove it's orphan vertices.
            foreach (var edge in v.Edges.ToList())
            {
                RemoveEdge(edge);
            }
        }

        /// <summary>
        /// Remove the Edge from the grid.
        /// </summary>
        /// <param name="edge">Edge to delete</param>
        public void RemoveEdge(Edge edge)
        {
            var hash = Edge.GetHash(new List<ulong> { edge.StartId, edge.EndId });
<<<<<<< HEAD
            this._edgesLookup.Remove(hash);
            this.Edges.Remove(edge.Id);
=======
            if (!this._edgesLookup.Remove(hash))
            {
                return;
            }

            if (!this._edges.Remove(edge.Id))
            {
                return;
            }
>>>>>>> c2e659a0

            var startVertexEdges = this.GetVertex(edge.StartId).Edges;
            startVertexEdges.Remove(edge);
            if (!startVertexEdges.Any())
            {
                DeleteVertex(edge.StartId);
            }
            var endVertexEdges = this.GetVertex(edge.EndId).Edges;
            endVertexEdges.Remove(edge);
            if (!endVertexEdges.Any())
            {
                DeleteVertex(edge.EndId);
            }
        }

        #endregion

        #region Private logic

        /// <summary>
        /// Add an Edge or return the exiting one with given indexes.
        /// </summary>
        /// <param name="vertexId1">Index of the first Vertex</param>
        /// <param name="vertexId2">Index of the second Vertex</param>
        /// <returns>New or existing Edge.</returns>
        private Edge AddInsertEdge(ulong vertexId1, ulong vertexId2)
        {
            if (vertexId1 == vertexId2)
            {
<<<<<<< HEAD
                var zDict = GetAddressParent(_verticesLookup, point, true, Tolerance);
                id = this._vertexId;
                var vertex = new Vertex(id, point);
                zDict[point.Z] = id;
                Vertices[id] = vertex;
                this._vertexId++;
=======
                throw new ArgumentException("Can't create edge. The vertices of the edge cannot be the same.", $"{vertexId1}, {vertexId2}");
>>>>>>> c2e659a0
            }

            var hash = Edge.GetHash(new List<ulong> { vertexId1, vertexId2 });

            if (!this._edgesLookup.TryGetValue(hash, out var edgeId))
            {
                var startVertex = this.GetVertex(vertexId1);
                var endVertex = this.GetVertex(vertexId2);

                if (startVertex == null)
                {
                    throw new ArgumentException("Can't create edge. Start vertex id is not present in the grid.", $"{vertexId1}");
                }

                if (endVertex == null)
                {
                    throw new ArgumentException("Can't create edge. End vertex id is not present in the grid.", $"{vertexId2}");
                }

                var edge = new Edge(this, this._edgeId, vertexId1, vertexId2);
                edgeId = edge.Id;

                this._edgesLookup[hash] = edgeId;
                this._edges.Add(edgeId, edge);

                startVertex.Edges.Add(edge);
                endVertex.Edges.Add(edge);

                this._edgeId++;
                return edge;
            }
            else
            {
                this._edges.TryGetValue(edgeId, out var edge);
                return edge;
            }
        }

        /// <summary>
        /// Add an edge between two vertices and intersect it with other edges on the grid. 
        /// </summary>
        /// <param name="startId">Index of start vertex.</param>
        /// <param name="endId">Index of end vertex.</param>
        /// <returns>Ordered list of edges between start and end vertices.</returns>
        private List<Edge> AddCutEdge(ulong startId, ulong endId)
        {
            var startVertex = GetVertex(startId);
            var endVertex = GetVertex(endId);

            if (startVertex == null)
            {
                throw new ArgumentException("Can't create edge. Start vertex id is not present in the grid.", $"{startId}");
            }

            if (endVertex == null)
            {
                throw new ArgumentException("Can't create edge. End vertex id is not present in the grid.", $"{endId}");
            }

            var sp = startVertex.Point;
            var ep = endVertex.Point;
            List<Edge> edgesToRemove = new List<Edge>();
            var intersectionPoints = new List<Vector3>();

            foreach (var edge in GetEdges())
            {
                var edgeV0 = GetVertex(edge.StartId);
                var edgeV1 = GetVertex(edge.EndId);

                if ((startId == edgeV0.Id && endId == edgeV1.Id) ||
                    (startId == edgeV1.Id && endId == edgeV0.Id))
                {
                    continue;
                }

                (double minX, double maxX) = edgeV0.Point.X < edgeV1.Point.X ?
                    (edgeV0.Point.X, edgeV1.Point.X) : (edgeV1.Point.X, edgeV0.Point.X);
                (double minY, double maxY) = edgeV0.Point.Y < edgeV1.Point.Y ?
                    (edgeV0.Point.Y, edgeV1.Point.Y) : (edgeV1.Point.Y, edgeV0.Point.Y);
                (double minZ, double maxZ) = edgeV0.Point.Z < edgeV1.Point.Z ?
                    (edgeV0.Point.Z, edgeV1.Point.Z) : (edgeV1.Point.Z, edgeV0.Point.Z);
                //Positive tolerance means that space, tolerance outside the min max box is still considered inside.
                if (!IsLineInDomain((sp, ep), (new Vector3(minX, minY, minZ), new Vector3(maxX, maxY, maxZ)),
                    Tolerance, Tolerance, out _, out _))
                {
                    continue;
                }

                var newEdgeLine = new Line(sp, ep);
                var oldEdgeLine = new Line(edgeV0.Point, edgeV1.Point);
                if (newEdgeLine.Intersects(oldEdgeLine, out var intersectionPoint, includeEnds: true))
                {
                    intersectionPoints.Add(intersectionPoint);
                    var newVertex = AddVertex(intersectionPoint);
                    if (edge.StartId != newVertex.Id && edge.EndId != newVertex.Id)
                    {
                        AddInsertEdge(edge.StartId, newVertex.Id);
                        AddInsertEdge(edge.EndId, newVertex.Id);
                        edgesToRemove.Add(edge);
                    }
                }
                else if (oldEdgeLine.Direction().IsParallelTo(newEdgeLine.Direction()))
                {
                    var isNewEdgeStartOnOldEdge = oldEdgeLine.PointOnLine(newEdgeLine.Start);
                    var isNewEdgeEndOnOldEdge = oldEdgeLine.PointOnLine(newEdgeLine.End);
                    var isOldEdgeStartOnNewEdge = newEdgeLine.PointOnLine(oldEdgeLine.Start, true);
                    var isOldEdgeEndOnNewEdge = newEdgeLine.PointOnLine(oldEdgeLine.End, true);
                    // new edge is inside old edge
                    if (isNewEdgeStartOnOldEdge && isNewEdgeEndOnOldEdge &&
                        AddEdgeInsideExisting(edgeV0, edgeV1, startVertex, endVertex))
                    {
                        edgesToRemove.Add(edge);
                    }
                    // edges overlap
                    else if (isNewEdgeStartOnOldEdge || isNewEdgeEndOnOldEdge)
                    {
                        if (isOldEdgeEndOnNewEdge &&
                            AddEdgeOverlappingExisting(edgeV0, edgeV1, startVertex, endVertex, true))
                        {
                            edgesToRemove.Add(edge);
                        }

                        if (isOldEdgeStartOnNewEdge &&
                            AddEdgeOverlappingExisting(edgeV0, edgeV1, startVertex, endVertex, false))
                        {
                            edgesToRemove.Add(edge);
                        }
                    }
                    // old edge is inside new edge
                    else if (isOldEdgeStartOnNewEdge && isOldEdgeEndOnNewEdge)
                    {
                        intersectionPoints.Add(oldEdgeLine.Start);
                        intersectionPoints.Add(oldEdgeLine.End);
                    }
                }
            }

            List<Edge> addedEdges = null;
            if (intersectionPoints.Any())
            {
                addedEdges = AddEdgesInBetween(startVertex, endVertex,
                    intersectionPoints.OrderBy(p => p.DistanceTo(startVertex.Point)));
            }
            else
            {
                addedEdges = new List<Edge>() { AddInsertEdge(startVertex.Id, endVertex.Id) };
            }

            foreach (var edge in edgesToRemove)
            {
                RemoveEdge(edge);
            }

            return addedEdges;
        }

        private bool AddEdgeInsideExisting(Vertex oldV0, Vertex oldV1,
                                           Vertex newV0, Vertex newV1)
        {
            bool startInserted = false;
            bool endInserted = false;
            if (oldV0.Point.DistanceTo(newV0.Point) < oldV0.Point.DistanceTo(newV1.Point))
            {
                if (oldV0.Id != newV0.Id)
                {
                    AddInsertEdge(oldV0.Id, newV0.Id);
                    startInserted = true;
                }

                if (oldV1.Id != newV1.Id)
                {
                    AddInsertEdge(oldV1.Id, newV1.Id);
                    endInserted = true;
                }
            }
            else
            {
                if (oldV0.Id != newV1.Id)
                {
                    AddInsertEdge(oldV0.Id, newV1.Id);
                    endInserted = true;
                }

                if (oldV1.Id != newV0.Id)
                {
                    AddInsertEdge(oldV1.Id, newV0.Id);
                    startInserted = true;
                }
            }
            return startInserted || endInserted;
        }

        private bool AddEdgeOverlappingExisting(Vertex oldV0, Vertex oldV1,
                                                Vertex newV0, Vertex newV1,
                                                bool isOldEdgeEndOnNewEdge)
        {
            bool inserted = false;
            var oldStart = isOldEdgeEndOnNewEdge ? oldV0 : oldV1;
            var oldEnd = isOldEdgeEndOnNewEdge ? oldV1 : oldV0;
            if (oldStart.Point.DistanceTo(newV0.Point) < oldStart.Point.DistanceTo(newV1.Point))
            {
                if (newV0.Id != oldEnd.Id)
                {
                    AddInsertEdge(oldStart.Id, newV0.Id);
                    inserted = true;
                }
            }
            else
            {
                if (newV1.Id != oldEnd.Id)
                {
                    AddInsertEdge(oldStart.Id, newV1.Id);
                    inserted = true;
                }
            }
            return inserted;
        }

        private List<Edge> AddEdgesInBetween(Vertex start, Vertex end, IEnumerable<Vector3> points)
        {
            var addedEdges = new List<Edge>();
            var v1 = start;
            foreach (var p in points)
            {
                if (!v1.Point.IsAlmostEqualTo(p, Tolerance))
                {
                    var v2 = AddVertex(p);
                    addedEdges.Add(AddInsertEdge(v1.Id, v2.Id));
                    v1 = v2;
                }
            }

            if (v1 != end)
            {
                addedEdges.Add(AddInsertEdge(v1.Id, end.Id));
            }
            return addedEdges;
        }

        private void AddEdgesOnLine(Vector3 start, Vector3 end, IEnumerable<Vector3> candidates)
        {
            if (Boundaries != null)
            {
                var boundary2d = new Polygon(Boundaries.Vertices.Select(v => new Vector3(v.X, v.Y)).ToList());
                var inside = new Line(new Vector3(start.X, start.Y), new Vector3(end.X, end.Y)).Trim(boundary2d, out var _);
                if (!inside.Any())
                {
                    return;
                }

                var fi = inside.First();
                start = new Vector3(fi.Start.X, fi.Start.Y, start.Z);
                end = new Vector3(fi.End.X, fi.End.Y, end.Z);
            }

            var onLine = candidates.Where(x => Line.PointOnLine(x, start, end));
            var ordered = onLine.OrderBy(x => (x - start).Dot(end - start));
            var strip = new List<Vector3>();
            strip.Add(start);
            foreach (var point in ordered)
            {
                if (!point.IsAlmostEqualTo(start, Tolerance) &&
                    !point.IsAlmostEqualTo(end, Tolerance) &&
                    !point.IsAlmostEqualTo(strip.Last(), Tolerance))
                {
                    strip.Add(point);
                }
            }
            strip.Add(end);

            AddVertices(strip, VerticesInsertionMethod.Connect);
        }

        /// <summary>
        /// Intersect points into grid and connect them into edges.
        /// New edges are intersected along intersection points.
        /// End points of each segment are extended until the next hit on both sides.
        /// </summary>
        /// <param name="points"></param>
        private List<Vertex> AddExtendVertices(IList<Vector3> points)
        {
            List<Vertex> vertices = new List<Vertex>();

            for (int i = 0; i < points.Count - 1; i++)
            {
                var segmentLength = (points[i + 1] - points[i]).Length();
                var hits = IntersectGraph(points[i], points[i + 1]);

                int index = LastNegativeHit(hits, segmentLength);
                if (index < 0 || index + 1 >= hits.Count)
                {
                    continue;
                }

                Vertex lastCut;
                if (hits[index].EdgeParam.ApproximatelyEquals(0, Tolerance))
                {
                    lastCut = GetVertex(hits[index].Edge.StartId);
                }
                else if (hits[index].EdgeParam.ApproximatelyEquals(hits[index].EdgeLength, Tolerance))
                {
                    lastCut = GetVertex(hits[index].Edge.EndId);
                }
                else
                {
                    var startPoint = GetVertex(hits[index].Edge.StartId).Point;
                    var endPoint = GetVertex(hits[index].Edge.EndId).Point;
                    var cutPoint = startPoint + hits[index].EdgeParam * (endPoint - startPoint).Unitized();
                    lastCut = CutEdge(hits[index].Edge, cutPoint);
                }
                index++;
                vertices.Add(lastCut);

                while (index < hits.Count && hits[index].LineParam < segmentLength + Tolerance)
                {
                    var newCut = InsertHit(hits[index], lastCut);
                    if (newCut != null)
                    {
                        vertices.Add(newCut);
                        lastCut = newCut;
                    }
                    index++;
                }

                if (index < hits.Count && !hits[index - 1].LineParam.ApproximatelyEquals(segmentLength, Tolerance))
                {
                    var newCut = InsertHit(hits[index], lastCut);
                    if (newCut != null)
                    {
                        vertices.Add(newCut);
                    }
                }
            }
            return vertices;
        }

        private List<(Edge Edge, double LineParam, double EdgeParam, double EdgeLength)> IntersectGraph(
            Vector3 start, Vector3 end)
        {
            var hits = new List<(Edge Edge, double D1, double D2, double L2)>();
            foreach (var edge in GetEdges())
            {
                var startVertex = GetVertex(edge.StartId);
                var endVertex = GetVertex(edge.EndId);
                var edgeStartPoint = startVertex.Point;
                var edgeEndPoint = endVertex.Point;
                if (edgeStartPoint.IsAlmostEqualTo(edgeEndPoint))
                {
                    continue;
                }

                if (Line.Intersects(start, end, edgeStartPoint, edgeEndPoint, out var result, true, true))
                {
                    var dot1 = (result - start).Dot((end - start).Unitized());
                    var dot2 = (result - edgeStartPoint).Dot((edgeEndPoint - edgeStartPoint).Unitized());
                    var l2 = (edgeEndPoint - edgeStartPoint).Length();
                    if (dot2 > -Vector3.EPSILON && dot2 < l2 + Vector3.EPSILON)
                    {
                        hits.Add((edge, dot1, dot2, l2));
                    }
                }
            }

            return hits.OrderBy(h => h.D1).ToList();
        }

        private int LastNegativeHit(
            List<(Edge edge, double LineParam, double EdgeParam, double EdgeLength)> hits,
            double segmentLength)
        {
            int index = -1;
            for (int j = 0; j < hits.Count; j++)
            {
                if (hits[j].LineParam < -Tolerance)
                {
                    index = j;
                }
                else
                {
                    if (index < 0)
                    {
                        if (hits[j].LineParam > segmentLength + Tolerance)
                        {
                            index = -1;
                        }
                        else
                        {
                            index = j;
                        }
                    }
                    break;
                }
            }
            return index;
        }

        private Vertex InsertHit(
            (Edge Edge, double LineParam, double EdgeParam, double EdgeLength) hit,
            Vertex lastCut)
        {
            Vertex newCut = null;
            if (hit.EdgeParam.ApproximatelyEquals(0, Tolerance))
            {
                if (hit.Edge.StartId != lastCut.Id)
                {
                    newCut = GetVertex(hit.Edge.StartId);
                    AddInsertEdge(lastCut.Id, newCut.Id);
                }
            }
            else if (hit.EdgeParam.ApproximatelyEquals(hit.EdgeLength, Tolerance))
            {
                if (hit.Edge.EndId != lastCut.Id)
                {
                    newCut = GetVertex(hit.Edge.EndId);
                    AddInsertEdge(lastCut.Id, newCut.Id);
                }
            }
            else
            {
                var startPoint = GetVertex(hit.Edge.StartId).Point;
                var endPoint = GetVertex(hit.Edge.EndId).Point;
                var cutPoint = startPoint + hit.EdgeParam * (endPoint - startPoint).Unitized();
                newCut = CutEdge(hit.Edge, cutPoint);
                if (newCut.Id != lastCut.Id)
                {
                    AddInsertEdge(lastCut.Id, newCut.Id);
                }
            }
            return newCut;
        }

        private void DeleteVertex(ulong id)
        {
            var vertex = Vertices[id];
            Vertices.Remove(id);
            var zDict = GetAddressParent(_verticesLookup, vertex.Point, tolerance: Tolerance);
            if (zDict == null)
            {
                return;
            }
            zDict.Remove(vertex.Point.Z);

            TryGetValue(_verticesLookup, vertex.Point.X, out var yzDict, Tolerance);
            if (zDict.Count == 0)
            {
                yzDict.Remove(vertex.Point.Y);
            }
            if (yzDict.Count == 0)
            {
                _verticesLookup.Remove(vertex.Point.X);
            }
        }

        private Grid2d CreateGridFromPolygon(Polygon boundingPolygon)
        {
            var boundingPolygonPlane = boundingPolygon.Plane();
            var primaryAxisDirection = Transform.XAxis - Transform.XAxis.Dot(boundingPolygonPlane.Normal) * boundingPolygonPlane.Normal;
            if (primaryAxisDirection.IsZero())
            {
                primaryAxisDirection = Transform.ZAxis - Transform.ZAxis.Dot(boundingPolygonPlane.Normal) * boundingPolygonPlane.Normal;
            }
            var grid = new Grid2d(boundingPolygon, new Transform(boundingPolygon.Vertices.FirstOrDefault(),
                primaryAxisDirection, boundingPolygon.Normal()));
            return grid;

        }

        private void SplitGridAtIntersectionPoints(Polygon boundingPolygon, Grid2d grid, IEnumerable<Edge> edgesToIntersect)
        {
            var boundingPolygonPlane = boundingPolygon.Plane();
            var intersectionPoints = new List<Vector3>();
            foreach (var edge in edgesToIntersect)
            {
                if (GetLine(edge).Intersects(boundingPolygonPlane, out var intersectionPoint)
                    && boundingPolygon.Contains(intersectionPoint))
                {
                    intersectionPoints.Add(intersectionPoint);
                }
            }
            grid.U.SplitAtPoints(intersectionPoints);
            grid.V.SplitAtPoints(intersectionPoints);
        }

        private void SplitGrid(Grid2d grid, IEnumerable<Vector3> keyPoints)
        {
            grid.U.SplitAtPoints(keyPoints);
            grid.V.SplitAtPoints(keyPoints);
        }

        private HashSet<Edge> AddFromGrid(Grid2d grid, IEnumerable<Edge> edgesToIntersect)
        {
            var cells = grid.GetCells();
            var addedEdges = new HashSet<Edge>();
            var edgeCandidates = new HashSet<(ulong, ulong)>();

            Action<Vector3, Vector3> add = (Vector3 start, Vector3 end) =>
            {
                var v0 = AddVertex(start);
                var v1 = AddVertex(end);
                if (v0 != v1)
                {
                    var pair = v0.Id < v1.Id ? (v0.Id, v1.Id) : (v1.Id, v0.Id);
                    edgeCandidates.Add(pair);
                }
            };

            foreach (var cell in cells)
            {
                foreach (var cellGeometry in cell.GetTrimmedCellGeometry())
                {
                    var polygon = (Polygon)cellGeometry;
                    for (int i = 0; i < polygon.Vertices.Count - 1; i++)
                    {
                        add(polygon.Vertices[i], polygon.Vertices[i + 1]);
                    }
                    add(polygon.Vertices.Last(), polygon.Vertices.First());
                }
            }

            foreach (var edge in edgeCandidates)
            {
                addedEdges.Add(AddInsertEdge(edge.Item1, edge.Item2));
            }

            return addedEdges;
        }

        private void AddVerticalEdges(Vector3 extrusionAxis, double height, HashSet<Edge> addedEdges)
        {
            foreach (var bottomVertex in addedEdges.SelectMany(e => GetVertices(e)).Distinct())
            {
                var heightVector = height * extrusionAxis;
                var topVertex = AddVertex(bottomVertex.Point + heightVector);
                AddInsertEdge(bottomVertex.Id, topVertex.Id);
            }
        }

        /// <summary>
        /// Check where number lies in comparison to given domain.
        /// </summary>
        /// <param name="number">Number to check.</param>
        /// <param name="domain">Min-Max range.</param>
        /// <param name="tolerance">How far outside the range numbers are considered inside.
        /// When tolerance positive - range is increased by it, when negative - decreased.</param>
        /// <returns>Low, Inside or High.</returns>
        private PointOrientation NumberOrientation(
            double number,
            (double Min, double Max) domain,
            double tolerance)
        {
            PointOrientation po = PointOrientation.Inside;
            if (number - domain.Min < -tolerance)
                po = PointOrientation.Low;
            else if (number - domain.Max > tolerance)
                po = PointOrientation.Hi;
            return po;
        }

        /// <summary>
        /// Check if line lies in certain domain.
        /// This happens if any line point is Inside domain at any coordinate or
        /// two points are on different sides on the domain - Hi and Low.
        /// </summary>
        /// <param name="line">Line to check.</param>
        /// <param name="domain">Min-Max range in 3 coordinates.</param>
        /// <param name="xyTolerance">Tolerance for X and Y coordinates.</param>
        /// <param name="zTolerance">Tolerance for Z coordinate.</param>
        /// <param name="startInside">Is start point of line inside the domain.</param>
        /// <param name="endInside">Is end point of line inside the domain.</param>
        /// <returns>Low, Inside or High.</returns>
        private bool IsLineInDomain(
            (Vector3 Start, Vector3 End) line,
            (Vector3 Min, Vector3 Max) domain,
            double xyTolerance, double zTolerance, 
            out bool startInside, out bool endInside)
        {
            startInside = false;
            endInside = false;
            PointOrientation startZ = NumberOrientation(line.Start.Z, (domain.Min.Z, domain.Max.Z), zTolerance);
            PointOrientation endZ = NumberOrientation(line.End.Z, (domain.Min.Z, domain.Max.Z), zTolerance);
            if (startZ == endZ && startZ != PointOrientation.Inside)
            {
                return false;
            }

            PointOrientation startX = NumberOrientation(line.Start.X, (domain.Min.X, domain.Max.X), xyTolerance);
            PointOrientation startY = NumberOrientation(line.Start.Y, (domain.Min.Y, domain.Max.Y), xyTolerance);
            PointOrientation endX = NumberOrientation(line.End.X, (domain.Min.X, domain.Max.X), xyTolerance);
            PointOrientation endY = NumberOrientation(line.End.Y, (domain.Min.Y, domain.Max.Y), xyTolerance);

            if ((startX == endX && startX != PointOrientation.Inside) ||
                (startY == endY && startY != PointOrientation.Inside))
            {
                return false;
            }

            startInside = startZ == PointOrientation.Inside &&
                          startX == PointOrientation.Inside &&
                          startY == PointOrientation.Inside;

            endInside = endZ == PointOrientation.Inside &&
                        endX == PointOrientation.Inside &&
                        endY == PointOrientation.Inside;
            return true;
        }

        /// <summary>
        /// A version of TryGetValue on a dictionary that optionally takes in a tolerance when running the comparison.
        /// </summary>
        /// <param name="dict"></param>
        /// <param name="key">Number to search for.</param>
        /// <param name="value">Value if match was found.</param>
        /// <param name="tolerance">Amount of tolerance in the search for the key.</param>
        /// <typeparam name="T">The type of the dictionary values.</typeparam>
        /// <returns>Whether a match was found.</returns>
        private static bool TryGetValue<T>(Dictionary<double, T> dict, double key, out T value, double? tolerance = null)
        {
            if (dict.TryGetValue(key, out value))
            {
                return true;
            }
            if (tolerance != null)
            {
                foreach (var curKey in dict.Keys)
                {
                    if (Math.Abs(curKey - key) <= tolerance)
                    {
                        value = dict[curKey];
                        return true;
                    }
                }
            }
            return false;
        }

        /// <summary>
        /// In a dictionary of x, y, and z coordinates, gets last level dictionary of z values.
        /// </summary>
        /// <param name="dict"></param>
        /// <param name="point"></param>
        /// <param name="addAddressIfNonExistent">Whether to create the dictionary address if it didn't previously exist.</param>
        /// <param name="tolerance">Amount of tolerance in the search against each component of the coordinate.</param>
        /// <returns>The created or existing last level of values. This can be null if the dictionary address didn't exist previously, and we chose not to add it.</returns>
        private static Dictionary<double, ulong> GetAddressParent(Dictionary<double, Dictionary<double, Dictionary<double, ulong>>> dict, Vector3 point, bool addAddressIfNonExistent = false, double? tolerance = null)
        {
            if (!TryGetValue(dict, point.X, out var yzDict, tolerance))
            {
                if (addAddressIfNonExistent)
                {
                    yzDict = new Dictionary<double, Dictionary<double, ulong>>();
                    dict.Add(point.X, yzDict);
                }
                else
                {
                    return null;
                }
            }

            if (!TryGetValue(yzDict, point.Y, out var zDict, tolerance))
            {
                if (addAddressIfNonExistent)
                {
                    zDict = new Dictionary<double, ulong>();
                    yzDict.Add(point.Y, zDict);
                }
                else
                {
                    return null;
                }
            }

            return zDict;
        }

        #endregion
    }
}<|MERGE_RESOLUTION|>--- conflicted
+++ resolved
@@ -1,9 +1,5 @@
 ﻿using Elements.Geometry;
-<<<<<<< HEAD
-=======
 using Elements.Search;
-using Newtonsoft.Json;
->>>>>>> c2e659a0
 using System;
 using System.Collections.Generic;
 using System.Linq;
@@ -375,7 +371,7 @@
                 id = this._vertexId;
                 var vertex = new Vertex(id, point);
                 zDict[point.Z] = id;
-                _vertices[id] = vertex;
+                Vertices[id] = vertex;
                 this._vertexId++;
             }
 
@@ -608,37 +604,11 @@
         {
             if (cut)
             {
-<<<<<<< HEAD
-                throw new ArgumentException("Can't create edge. The vertices of the edge cannot be the same.", $"{vertexId1}, {vertexId2}");
-            }
-
-            var hash = Edge.GetHash(new List<ulong> { vertexId1, vertexId2 });
-
-            if (!this._edgesLookup.TryGetValue(hash, out var edgeId))
-            {
-                var edge = new Edge(this, this._edgeId, vertexId1, vertexId2);
-                edgeId = edge.Id;
-
-                this._edgesLookup[hash] = edgeId;
-                this.Edges.Add(edgeId, edge);
-
-                this.GetVertex(edge.StartId).Edges.Add(edge);
-                this.GetVertex(edge.EndId).Edges.Add(edge);
-
-                this._edgeId++;
-                return edge;
+                return AddCutEdge(vertexId1, vertexId2);
             }
             else
             {
-                this.Edges.TryGetValue(edgeId, out var edge);
-                return edge;
-=======
-                return AddCutEdge(vertexId1, vertexId2);
-            }
-            else
-            {
                 return new List<Edge> { AddInsertEdge(vertexId1, vertexId2) };
->>>>>>> c2e659a0
             }
         }
 
@@ -698,20 +668,15 @@
         public void RemoveEdge(Edge edge)
         {
             var hash = Edge.GetHash(new List<ulong> { edge.StartId, edge.EndId });
-<<<<<<< HEAD
-            this._edgesLookup.Remove(hash);
-            this.Edges.Remove(edge.Id);
-=======
             if (!this._edgesLookup.Remove(hash))
             {
                 return;
             }
 
-            if (!this._edges.Remove(edge.Id))
+            if (!this.Edges.Remove(edge.Id))
             {
                 return;
             }
->>>>>>> c2e659a0
 
             var startVertexEdges = this.GetVertex(edge.StartId).Edges;
             startVertexEdges.Remove(edge);
@@ -741,16 +706,7 @@
         {
             if (vertexId1 == vertexId2)
             {
-<<<<<<< HEAD
-                var zDict = GetAddressParent(_verticesLookup, point, true, Tolerance);
-                id = this._vertexId;
-                var vertex = new Vertex(id, point);
-                zDict[point.Z] = id;
-                Vertices[id] = vertex;
-                this._vertexId++;
-=======
                 throw new ArgumentException("Can't create edge. The vertices of the edge cannot be the same.", $"{vertexId1}, {vertexId2}");
->>>>>>> c2e659a0
             }
 
             var hash = Edge.GetHash(new List<ulong> { vertexId1, vertexId2 });
@@ -774,7 +730,7 @@
                 edgeId = edge.Id;
 
                 this._edgesLookup[hash] = edgeId;
-                this._edges.Add(edgeId, edge);
+                this.Edges.Add(edgeId, edge);
 
                 startVertex.Edges.Add(edge);
                 endVertex.Edges.Add(edge);
@@ -784,7 +740,7 @@
             }
             else
             {
-                this._edges.TryGetValue(edgeId, out var edge);
+                this.Edges.TryGetValue(edgeId, out var edge);
                 return edge;
             }
         }
@@ -1324,7 +1280,7 @@
         private bool IsLineInDomain(
             (Vector3 Start, Vector3 End) line,
             (Vector3 Min, Vector3 Max) domain,
-            double xyTolerance, double zTolerance, 
+            double xyTolerance, double zTolerance,
             out bool startInside, out bool endInside)
         {
             startInside = false;
