--- conflicted
+++ resolved
@@ -2,11 +2,7 @@
 using System.Collections.Generic;
 using System.Linq;
 using Elements.Geometry;
-<<<<<<< HEAD
-=======
 using Elements.Geometry.Solids;
-using Elements.Interfaces;
->>>>>>> 48bb6e8b
 
 namespace Elements
 {
@@ -139,14 +135,8 @@
                                                       .Where(op => op.IsVoid == true)
                                                       .Select(op => op._solid.ToCsg().Transform(o.Transform.ToMatrix4x4())))).ToArray();
             }
-<<<<<<< HEAD
-
-            // Don't try CSG booleans if we only have one one solid.
-            if (solids.Count() == 1)
-=======
             // Don't try CSG booleans if we only have one one solid and no voids.
             if (solids.Count() == 1 && voids.Count() == 0)
->>>>>>> 48bb6e8b
             {
                 csg = solids.First();
             }
