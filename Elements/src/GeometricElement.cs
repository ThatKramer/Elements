using System;
using System.Collections.Generic;
using System.Linq;
using Elements.Geometry;
using Elements.Geometry.Solids;
using Elements.Interfaces;
using Elements.Serialization.JSON;
using Newtonsoft.Json;

namespace Elements
{
    /// <summary>
    /// An element with a geometric representation.
    /// </summary>
    [JsonConverter(typeof(Elements.Serialization.JSON.JsonInheritanceConverter), "discriminator")]
    public class GeometricElement : Element
    {
        /// <summary>The element's transform.</summary>
        [JsonProperty("Transform", Required = Required.AllowNull)]
        public Transform Transform { get; set; }

        /// <summary>The element's material.</summary>
<<<<<<< HEAD
        [Newtonsoft.Json.JsonProperty("Material", Required = Newtonsoft.Json.Required.AllowNull)]
        [System.Text.Json.Serialization.JsonConverter(typeof(ElementConverter<Material>))]
=======
        [JsonProperty("Material", Required = Required.AllowNull)]
>>>>>>> 444600e7
        public Material Material { get; set; }

        /// <summary>The element's representation.</summary>
        [JsonProperty("Representation", Required = Required.AllowNull)]
        public Representation Representation { get; set; }

        /// <summary>When true, this element will act as the base definition for element instances, and will not appear in visual output.</summary>
        [JsonProperty("IsElementDefinition", Required = Required.DisallowNull, NullValueHandling = Newtonsoft.Json.NullValueHandling.Ignore)]
        public bool IsElementDefinition { get; set; } = false;

        /// <summary>
        /// A function used to modify vertex attributes of the object's mesh
        /// during tesselation. Each vertex is passed to the modifier
        /// as the object is tessellated.
        /// </summary>
        [JsonIgnore]
        public Func<(Vector3 position, Vector3 normal, UV uv, Color color), (Vector3 position, Vector3 normal, UV uv, Color color)> ModifyVertexAttributes { get; set; }

        /// <summary>
        /// Create a geometric element.
        /// </summary>
        /// <param name="transform">The element's transform.</param>
        /// <param name="material">The element's material.</param>
        /// <param name="representation"></param>
        /// <param name="isElementDefinition"></param>
        /// <param name="id"></param>
        /// <param name="name"></param>
        [JsonConstructor]
        public GeometricElement(Transform @transform = null, Material @material = null, Representation @representation = null, bool @isElementDefinition = false, System.Guid @id = default, string @name = null)
            : base(id, name)
        {
            this.Transform = @transform ?? new Geometry.Transform();
            this.Material = @material ?? BuiltInMaterials.Default;
            this.Representation = @representation;
            this.IsElementDefinition = @isElementDefinition;
        }

        /// <summary>
        /// This method provides an opportunity for geometric elements
        /// to adjust their solid operations before tesselation. As an example,
        /// a floor might want to clip its opening profiles out of
        /// the profile of the floor.
        /// </summary>
        public virtual void UpdateRepresentations()
        {
            // Override in derived classes.
        }

        /// <summary>
        /// Create an instance of this element.
        /// Instances will point to the same instance of an element.
        /// </summary>
        /// <param name="transform">The transform for this element instance.</param>
        /// <param name="name">The name of this element instance.</param>
        public ElementInstance CreateInstance(Transform transform, string name)
        {
            if (!this.IsElementDefinition)
            {
                throw new Exception($"An instance cannot be created of the type {this.GetType().Name} because it is not marked as an element definition. Set the IsElementDefinition flag to true.");
            }

            return new ElementInstance(this, transform, name, Guid.NewGuid());
        }

        /// <summary>
        /// Get the mesh representing the this Element's geometry. By default it will be untransformed.
        /// </summary>
        /// <param name="transform">Should the mesh be transformed into its final location?</param>
        public Mesh ToMesh(bool transform = false)
        {
            if (!HasGeometry())
            {
                this.UpdateRepresentations();
                if (!HasGeometry())
                {
                    throw new ArgumentNullException("This geometric element has no geometry, and cannot be turned into a mesh.");
                }
            }
            var mesh = new Mesh();
            var solid = GetFinalCsgFromSolids(transform);
            solid.Tessellate(ref mesh);
            return mesh;
        }

        /// <summary>
        /// Does this geometric element have geometry?
        /// </summary>
        public bool HasGeometry()
        {
            return Representation != null && Representation.SolidOperations != null && Representation.SolidOperations.Count > 0;
        }

        /// <summary>
        /// Get the computed csg solid.
        /// The csg is centered on the origin by default.
        /// </summary>
        /// <param name="transformed">Should the csg be transformed by the element's transform?</param>
        internal Csg.Solid GetFinalCsgFromSolids(bool transformed = false)
        {
            // To properly compute csgs, all solid operation csgs need
            // to be transformed into their final position. Then the csgs
            // can be computed and by default the final csg will have the inverse of the
            // geometric element's transform applied to "reset" it.
            // The transforms applied to each node in the glTF will then
            // ensure that the elements are correctly transformed.
            Csg.Solid csg = new Csg.Solid();

            var solids = Representation.SolidOperations.Where(op => op.IsVoid == false)
                                                       .Select(op => TransformedSolidOperation(op))
                                                       .ToArray();
            var voids = Representation.SolidOperations.Where(op => op.IsVoid == true)
                                                      .Select(op => TransformedSolidOperation(op))
                                                      .ToArray();

            if (this is IHasOpenings openingContainer)
            {
                openingContainer.Openings.ForEach(o => o.UpdateRepresentations());
                voids = voids.Concat(openingContainer.Openings.SelectMany(o => o.Representation.SolidOperations
                                                      .Where(op => op.IsVoid == true)
                                                      .Select(op => TransformedSolidOperation(op, o.Transform))))
                                                      .ToArray();
            }
            // Don't try CSG booleans if we only have one one solid and no voids.
            if (solids.Count() == 1 && voids.Count() == 0)
            {
                csg = solids.First();
            }
            else if (solids.Count() > 0)
            {
                csg = csg.Union(solids);
            }
            else
            {
                return csg;
            }

            if (voids.Count() > 0)
            {
                csg = csg.Subtract(voids);
            }

            if (Transform == null || transformed)
            {
                return csg;
            }
            else
            {
                var inverse = new Transform(Transform);
                inverse.Invert();

                csg = csg.Transform(inverse.ToMatrix4x4());
                return csg;
            }
        }

        internal Csg.Solid[] GetCsgSolids(bool transformed = false)
        {
            var solids = Representation.SolidOperations.Where(op => op.IsVoid == false)
                                                       .Select(op => TransformedSolidOperation(op))
                                                       .ToArray();
            if (Transform == null || transformed)
            {
                return solids;
            }
            else
            {
                var inverse = new Transform(Transform);
                inverse.Invert();
                return solids.Select(s => s.Transform(inverse.ToMatrix4x4())).ToArray();
            }
        }

        private Csg.Solid TransformedSolidOperation(Geometry.Solids.SolidOperation op, Transform addTransform = null)
        {
            if (Transform == null)
            {
                return op._solid.ToCsg();
            }

            // Transform the solid operatioon by the the local transform AND the
            // element's transform, or just by the element's transform.
            var transformedOp = op.LocalTransform != null
                        ? op._solid.ToCsg().Transform(Transform.Concatenated(op.LocalTransform).ToMatrix4x4())
                        : op._solid.ToCsg().Transform(Transform.ToMatrix4x4());
            if (addTransform == null)
            {
                return transformedOp;
            }

            // If an addition transform was proovided, don't forget
            // to apply that as well.
            return transformedOp.Transform(addTransform.ToMatrix4x4());
        }

        /// <summary>
        /// Get graphics buffers and other metadata required to modify a GLB.
        /// </summary>
        /// <returns>
        /// True if there is graphicsbuffers data applicable to add, false otherwise.
        /// Out variables should be ignored if the return value is false.
        /// </returns>
        internal virtual Boolean TryToGraphicsBuffers(out List<GraphicsBuffers> graphicsBuffers, out string id, out glTFLoader.Schema.MeshPrimitive.ModeEnum? mode)
        {
            id = null;
            mode = null;
            graphicsBuffers = new List<GraphicsBuffers>(); // this is intended to be discarded
            return false;
        }
    }
}<|MERGE_RESOLUTION|>--- conflicted
+++ resolved
@@ -20,12 +20,8 @@
         public Transform Transform { get; set; }
 
         /// <summary>The element's material.</summary>
-<<<<<<< HEAD
         [Newtonsoft.Json.JsonProperty("Material", Required = Newtonsoft.Json.Required.AllowNull)]
         [System.Text.Json.Serialization.JsonConverter(typeof(ElementConverter<Material>))]
-=======
-        [JsonProperty("Material", Required = Required.AllowNull)]
->>>>>>> 444600e7
         public Material Material { get; set; }
 
         /// <summary>The element's representation.</summary>
