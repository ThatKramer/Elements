--- conflicted
+++ resolved
@@ -1,9 +1,5 @@
 {
-<<<<<<< HEAD
-    "$id": "https://raw.githubusercontent.com/hypar-io/Elements/representation-add-representations/Schemas/Geometry/Triangle.json",
-=======
     "$id": "https://raw.githubusercontent.com/hypar-io/Elements/master/Schemas/Geometry/Triangle.json",
->>>>>>> 7c8de1c8
     "$schema": "http://json-schema.org/draft-07/schema#",
     "description": "A mesh triangle.",
     "title": "Triangle",
@@ -20,21 +16,13 @@
             "type": "array",
             "description": "The triangle's vertices.",
             "items": {
-<<<<<<< HEAD
-                "$ref": "https://raw.githubusercontent.com/hypar-io/Elements/representation-add-representations/Schemas/Geometry/Vertex.json"
-=======
                 "$ref": "https://raw.githubusercontent.com/hypar-io/Elements/master/Schemas/Geometry/Vertex.json"
->>>>>>> 7c8de1c8
             }
         },
         "Normal": {
             "type": "object",
             "description": "The triangle's normal.",
-<<<<<<< HEAD
-            "$ref": "https://raw.githubusercontent.com/hypar-io/Elements/representation-add-representations/Schemas/Geometry/Vector3.json"
-=======
             "$ref": "https://raw.githubusercontent.com/hypar-io/Elements/master/Schemas/Geometry/Vector3.json"
->>>>>>> 7c8de1c8
         }
     },
     "additionalProperties": false
