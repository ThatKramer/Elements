{
<<<<<<< HEAD
    "$id": "https://raw.githubusercontent.com/hypar-io/Elements/representation-add-representations/Schemas/Geometry/Mesh.json",
=======
    "$id": "https://raw.githubusercontent.com/hypar-io/Elements/master/Schemas/Geometry/Mesh.json",
>>>>>>> 7c8de1c8
    "$schema": "http://json-schema.org/draft-07/schema#",
    "title": "Mesh",
    "x-namespace": "Elements.Geometry",
    "type": "object",
    "description": "A triangulated mesh.",
    "required": [],
    "properties": {
        "Vertices": {
            "description": "The mesh' vertices.",
            "type": "array",
            "items": {
<<<<<<< HEAD
                "$ref": "https://raw.githubusercontent.com/hypar-io/Elements/representation-add-representations/Schemas/Geometry/Vertex.json"
=======
                "$ref": "https://raw.githubusercontent.com/hypar-io/Elements/master/Schemas/Geometry/Vertex.json"
>>>>>>> 7c8de1c8
            }
        },
        "Triangles": {
            "description": "The mesh' triangles.",
            "type": "array",
            "items": {
<<<<<<< HEAD
                "$ref": "https://raw.githubusercontent.com/hypar-io/Elements/representation-add-representations/Schemas/Geometry/Triangle.json"
=======
                "$ref": "https://raw.githubusercontent.com/hypar-io/Elements/master/Schemas/Geometry/Triangle.json"
>>>>>>> 7c8de1c8
            }
        }
    },
    "additionalProperties": false
}<|MERGE_RESOLUTION|>--- conflicted
+++ resolved
@@ -1,9 +1,5 @@
 {
-<<<<<<< HEAD
-    "$id": "https://raw.githubusercontent.com/hypar-io/Elements/representation-add-representations/Schemas/Geometry/Mesh.json",
-=======
     "$id": "https://raw.githubusercontent.com/hypar-io/Elements/master/Schemas/Geometry/Mesh.json",
->>>>>>> 7c8de1c8
     "$schema": "http://json-schema.org/draft-07/schema#",
     "title": "Mesh",
     "x-namespace": "Elements.Geometry",
@@ -15,22 +11,14 @@
             "description": "The mesh' vertices.",
             "type": "array",
             "items": {
-<<<<<<< HEAD
-                "$ref": "https://raw.githubusercontent.com/hypar-io/Elements/representation-add-representations/Schemas/Geometry/Vertex.json"
-=======
                 "$ref": "https://raw.githubusercontent.com/hypar-io/Elements/master/Schemas/Geometry/Vertex.json"
->>>>>>> 7c8de1c8
             }
         },
         "Triangles": {
             "description": "The mesh' triangles.",
             "type": "array",
             "items": {
-<<<<<<< HEAD
-                "$ref": "https://raw.githubusercontent.com/hypar-io/Elements/representation-add-representations/Schemas/Geometry/Triangle.json"
-=======
                 "$ref": "https://raw.githubusercontent.com/hypar-io/Elements/master/Schemas/Geometry/Triangle.json"
->>>>>>> 7c8de1c8
             }
         }
     },
