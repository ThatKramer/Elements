{
<<<<<<< HEAD
    "$id": "https://raw.githubusercontent.com/hypar-io/Elements/representation-add-representations/Schemas/Geometry/Plane.json",
=======
    "$id": "https://raw.githubusercontent.com/hypar-io/Elements/master/Schemas/Geometry/Plane.json",
>>>>>>> 7c8de1c8
    "$schema": "http://json-schema.org/draft-07/schema#",
    "title": "Plane",
    "x-namespace": "Elements.Geometry",
    "type": [
        "object",
        "null"
    ],
    "description": "A plane.",
    "required": [
        "Origin",
        "Normal"
    ],
    "properties": {
        "Origin": {
            "description": "The origin of the plane.",
<<<<<<< HEAD
            "$ref": "https://raw.githubusercontent.com/hypar-io/Elements/representation-add-representations/Schemas/Geometry/Vector3.json"
        },
        "Normal": {
            "description": "The normal of the plane.",
            "$ref": "https://raw.githubusercontent.com/hypar-io/Elements/representation-add-representations/Schemas/Geometry/Vector3.json"
=======
            "$ref": "https://raw.githubusercontent.com/hypar-io/Elements/master/Schemas/Geometry/Vector3.json"
        },
        "Normal": {
            "description": "The normal of the plane.",
            "$ref": "https://raw.githubusercontent.com/hypar-io/Elements/master/Schemas/Geometry/Vector3.json"
>>>>>>> 7c8de1c8
        }
    },
    "additionalProperties": false
}<|MERGE_RESOLUTION|>--- conflicted
+++ resolved
@@ -1,9 +1,5 @@
 {
-<<<<<<< HEAD
-    "$id": "https://raw.githubusercontent.com/hypar-io/Elements/representation-add-representations/Schemas/Geometry/Plane.json",
-=======
     "$id": "https://raw.githubusercontent.com/hypar-io/Elements/master/Schemas/Geometry/Plane.json",
->>>>>>> 7c8de1c8
     "$schema": "http://json-schema.org/draft-07/schema#",
     "title": "Plane",
     "x-namespace": "Elements.Geometry",
@@ -19,19 +15,11 @@
     "properties": {
         "Origin": {
             "description": "The origin of the plane.",
-<<<<<<< HEAD
-            "$ref": "https://raw.githubusercontent.com/hypar-io/Elements/representation-add-representations/Schemas/Geometry/Vector3.json"
-        },
-        "Normal": {
-            "description": "The normal of the plane.",
-            "$ref": "https://raw.githubusercontent.com/hypar-io/Elements/representation-add-representations/Schemas/Geometry/Vector3.json"
-=======
             "$ref": "https://raw.githubusercontent.com/hypar-io/Elements/master/Schemas/Geometry/Vector3.json"
         },
         "Normal": {
             "description": "The normal of the plane.",
             "$ref": "https://raw.githubusercontent.com/hypar-io/Elements/master/Schemas/Geometry/Vector3.json"
->>>>>>> 7c8de1c8
         }
     },
     "additionalProperties": false
